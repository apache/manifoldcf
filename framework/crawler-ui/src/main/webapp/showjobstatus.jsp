<%@ include file="adminHeaders.jsp" %>

<%

  /* $Id$ */

/**
 * Licensed to the Apache Software Foundation (ASF) under one or more
 * contributor license agreements. See the NOTICE file distributed with
 * this work for additional information regarding copyright ownership.
 * The ASF licenses this file to You under the Apache License, Version 2.0
 * (the "License"); you may not use this file except in compliance with
 * the License. You may obtain a copy of the License at
 *
 * http://www.apache.org/licenses/LICENSE-2.0
 *
 * Unless required by applicable law or agreed to in writing, software
 * distributed under the License is distributed on an "AS IS" BASIS,
 * WITHOUT WARRANTIES OR CONDITIONS OF ANY KIND, either express or implied.
 * See the License for the specific language governing permissions and
 * limitations under the License.
 */
  boolean maintenanceUnderway = org.apache.manifoldcf.crawler.system.ManifoldCF.checkMaintenanceUnderway();

%>
<script type="text/javascript">
  <!--
  $.ManifoldCF.setTitle('<%=Messages.getBodyString(pageContext.getRequest().getLocale(), "showjobstatus.ApacheManifoldCFStatusOfAllJobs")%>',
      '<%=Messages.getBodyString(pageContext.getRequest().getLocale(), "showjobstatus.StatusOfJobs")%>',
      'jobs'
  );

<<<<<<< HEAD
  function Start(jobID) {
    document.liststatuses.op.value = "Start";
    document.liststatuses.jobid.value = jobID;
    $.ManifoldCF.submit(document.liststatuses);
  }

  function StartMinimal(jobID) {
    document.liststatuses.op.value = "StartMinimal";
    document.liststatuses.jobid.value = jobID;
    $.ManifoldCF.submit(document.liststatuses);
  }

  function Abort(jobID) {
    document.liststatuses.op.value = "Abort";
    document.liststatuses.jobid.value = jobID;
    $.ManifoldCF.submit(document.liststatuses);
  }

  function Restart(jobID) {
    document.liststatuses.op.value = "Restart";
    document.liststatuses.jobid.value = jobID;
    $.ManifoldCF.submit(document.liststatuses);
  }

  function RestartMinimal(jobID) {
    document.liststatuses.op.value = "RestartMinimal";
    document.liststatuses.jobid.value = jobID;
    $.ManifoldCF.submit(document.liststatuses);
  }

  function Pause(jobID) {
    document.liststatuses.op.value = "Pause";
    document.liststatuses.jobid.value = jobID;
    $.ManifoldCF.submit(document.liststatuses);
  }

  function Resume(jobID) {
    document.liststatuses.op.value = "Resume";
    document.liststatuses.jobid.value = jobID;
    $.ManifoldCF.submit(document.liststatuses);
  }

  //-->
</script>
<div class="row">
  <div class="col-md-12">
    <div class="box box-primary">
      <%
        if (maintenanceUnderway == false) {
      %>
      <form class="standardform" name="liststatuses" action="execute.jsp" method="POST">
        <input type="hidden" name="op" value="Continue"/>
        <input type="hidden" name="type" value="jobstatus"/>
        <input type="hidden" name="jobid" value=""/>

        <div class="box-body">
          <%
            try {
              // Get the max count
              int maxCount = LockManagerFactory.getIntProperty(threadContext, "org.apache.manifoldcf.ui.maxstatuscount", 500000);
              // Get the job manager handle
              IJobManager manager = JobManagerFactory.make(threadContext);
              JobStatus[] jobs = manager.getAllStatus(true, maxCount);
          %>
          <table class="table table-bordered">
            <tr>
              <th>Action</th>
              <th><%=Messages.getBodyString(pageContext.getRequest().getLocale(), "showjobstatus.Name")%>
              </th>
              <th><%=Messages.getBodyString(pageContext.getRequest().getLocale(), "showjobstatus.Status")%>
              </th>
              <th><%=Messages.getBodyString(pageContext.getRequest().getLocale(), "showjobstatus.StartTime")%>
              </th>
              <th><%=Messages.getBodyString(pageContext.getRequest().getLocale(), "showjobstatus.EndTime")%>
              </th>
              <th><%=Messages.getBodyString(pageContext.getRequest().getLocale(), "showjobstatus.Documents")%>
              </th>
              <th><%=Messages.getBodyString(pageContext.getRequest().getLocale(), "showjobstatus.Active")%>
              </th>
              <th><%=Messages.getBodyString(pageContext.getRequest().getLocale(), "showjobstatus.Processed")%>
              </th>
            </tr>
            <%
              int i = 0;
              while (i < jobs.length) {
                JobStatus js = jobs[i++];
                String statusName;
                int status = js.getStatus();
                switch (status) {
                  case JobStatus.JOBSTATUS_NOTYETRUN:
                    statusName = Messages.getBodyString(pageContext.getRequest().getLocale(), "showjobstatus.Notyetrun");
                    break;
                  case JobStatus.JOBSTATUS_RUNNING:
                    statusName = Messages.getBodyString(pageContext.getRequest().getLocale(), "showjobstatus.Running");
                    break;
                  case JobStatus.JOBSTATUS_RUNNING_UNINSTALLED:
                    statusName = Messages.getBodyString(pageContext.getRequest().getLocale(), "showjobstatus.Runningnoconnector");
                    break;
                  case JobStatus.JOBSTATUS_ABORTING:
                    statusName = Messages.getBodyString(pageContext.getRequest().getLocale(), "showjobstatus.Aborting");
                    break;
                  case JobStatus.JOBSTATUS_RESTARTING:
                    statusName = Messages.getBodyString(pageContext.getRequest().getLocale(), "showjobstatus.Restarting");
                    break;
                  case JobStatus.JOBSTATUS_STOPPING:
                    statusName = Messages.getBodyString(pageContext.getRequest().getLocale(), "showjobstatus.Stopping");
                    break;
                  case JobStatus.JOBSTATUS_RESUMING:
                    statusName = Messages.getBodyString(pageContext.getRequest().getLocale(), "showjobstatus.Resuming");
                    break;
                  case JobStatus.JOBSTATUS_PAUSED:
                    statusName = Messages.getBodyString(pageContext.getRequest().getLocale(), "showjobstatus.Paused");
                    break;
                  case JobStatus.JOBSTATUS_COMPLETED:
                    statusName = Messages.getBodyString(pageContext.getRequest().getLocale(), "showjobstatus.Done");
                    break;
                  case JobStatus.JOBSTATUS_WINDOWWAIT:
                    statusName = Messages.getBodyString(pageContext.getRequest().getLocale(), "showjobstatus.Waiting");
                    break;
                  case JobStatus.JOBSTATUS_STARTING:
                    statusName = Messages.getBodyString(pageContext.getRequest().getLocale(), "showjobstatus.Startingup");
                    break;
                  case JobStatus.JOBSTATUS_DESTRUCTING:
                    statusName = Messages.getBodyString(pageContext.getRequest().getLocale(), "showjobstatus.Cleaningup");
                    break;
                  case JobStatus.JOBSTATUS_JOBENDCLEANUP:
                    statusName = Messages.getBodyString(pageContext.getRequest().getLocale(), "showjobstatus.Terminating");
                    break;
                  case JobStatus.JOBSTATUS_JOBENDNOTIFICATION:
                    statusName = Messages.getBodyString(pageContext.getRequest().getLocale(), "showjobstatus.Endnotification");
                    break;
                  case JobStatus.JOBSTATUS_ERROR:
                    statusName = Messages.getBodyString(pageContext.getRequest().getLocale(), "showjobstatus.ErrorColon") + " " + js.getErrorText();
                    break;
                  default:
                    statusName = Messages.getBodyString(pageContext.getRequest().getLocale(), "showjobstatus.Unknown");
                    break;
                }
                String startTime = Messages.getBodyString(pageContext.getRequest().getLocale(), "showjobstatus.Notstarted");
                if (js.getStartTime() != -1L)
                  startTime = new Date(js.getStartTime()).toString();
                String endTime = Messages.getBodyString(pageContext.getRequest().getLocale(), "showjobstatus.Aborted");
                if (js.getStartTime() == -1L)
                  endTime = Messages.getBodyString(pageContext.getRequest().getLocale(), "showjobstatus.Neverrun");
                else {
                  if (js.getEndTime() == -1L) {
                    if (status == JobStatus.JOBSTATUS_COMPLETED)
                      endTime = Messages.getBodyString(pageContext.getRequest().getLocale(), "showjobstatus.Aborted");
                    else
                      endTime = "";
                  } else
                    endTime = new Date(js.getEndTime()).toString();
                }
            %>
            <tr>
              <td>

                <%
                  if (status == JobStatus.JOBSTATUS_NOTYETRUN ||
                      status == JobStatus.JOBSTATUS_COMPLETED ||
                      status == JobStatus.JOBSTATUS_ERROR) {
                %>
                <a href='<%="javascript:Start(\""+js.getJobID()+"\")"%>'
                   alt='<%=Messages.getAttributeString(pageContext.getRequest().getLocale(),"showjobstatus.Startjob")+" "+js.getJobID()%>'
                   class="btn btn-success btn-xs" role="button">
                  <span class="fa fa-play" aria-hidden="true"></span>
                  <%=Messages.getBodyString(pageContext.getRequest().getLocale(), "showjobstatus.Start")%>
                </a>
                <a href='<%="javascript:StartMinimal(\""+js.getJobID()+"\")"%>'
                   alt='<%=Messages.getAttributeString(pageContext.getRequest().getLocale(),"showjobstatus.Startjob")+" "+js.getJobID()+" "+Messages.getBodyString(pageContext.getRequest().getLocale(),"showjobstatus.minimally")%>'
                   class="btn btn-success btn-xs" role="button">
                  <span class="fa fa-compress" aria-hidden="true"></span>
                  <%=Messages.getBodyString(pageContext.getRequest().getLocale(), "showjobstatus.Startminimal")%>
                </a>
                <%
                  }
                  if (status == JobStatus.JOBSTATUS_RUNNING ||
                      status == JobStatus.JOBSTATUS_RUNNING_UNINSTALLED ||
                      status == JobStatus.JOBSTATUS_WINDOWWAIT ||
                      status == JobStatus.JOBSTATUS_PAUSED ||
                      status == JobStatus.JOBSTATUS_STARTING) {
                %>
                <a href='<%="javascript:Restart(\""+js.getJobID()+"\")"%>'
                   alt='<%=Messages.getAttributeString(pageContext.getRequest().getLocale(),"showjobstatus.Restartjob")+" "+js.getJobID()%>'
                   class="btn btn-success btn-xs" role="button">
                  <span class="fa fa-play" aria-hidden="true"></span>
                  <%=Messages.getBodyString(pageContext.getRequest().getLocale(), "showjobstatus.Restart")%>
                </a>
                <a href='<%="javascript:RestartMinimal(\""+js.getJobID()+"\")"%>'
                   alt='<%=Messages.getAttributeString(pageContext.getRequest().getLocale(),"showjobstatus.Restartjob")+" "+js.getJobID()+" "+Messages.getBodyString(pageContext.getRequest().getLocale(),"showjobstatus.minimally")%>'
                   class="btn btn-success btn-xs" role="button">
                  <span class="fa fa-compress" aria-hidden="true"></span>
                  <%=Messages.getBodyString(pageContext.getRequest().getLocale(), "showjobstatus.Restartminimal")%>
                </a>
                <%
                  }
                  if (status == JobStatus.JOBSTATUS_RUNNING ||
                      status == JobStatus.JOBSTATUS_RUNNING_UNINSTALLED ||
                      status == JobStatus.JOBSTATUS_WINDOWWAIT) {
                %>
                <a href='<%="javascript:Pause(\""+js.getJobID()+"\")"%>'
                   alt='<%=Messages.getAttributeString(pageContext.getRequest().getLocale(),"showjobstatus.Pausejob")+" "+js.getJobID()%>'
                   class="btn btn-success btn-xs" role="button">
                  <span class="fa fa-pause" aria-hidden="true"></span>
                  <%=Messages.getBodyString(pageContext.getRequest().getLocale(), "showjobstatus.Pause")%>
                </a>
                <%
                  }
                  if (status == JobStatus.JOBSTATUS_RUNNING ||
                      status == JobStatus.JOBSTATUS_RUNNING_UNINSTALLED ||
                      status == JobStatus.JOBSTATUS_STOPPING ||
                      status == JobStatus.JOBSTATUS_RESUMING ||
                      status == JobStatus.JOBSTATUS_WINDOWWAIT ||
                      status == JobStatus.JOBSTATUS_PAUSED ||
                      status == JobStatus.JOBSTATUS_STARTING ||
                      status == JobStatus.JOBSTATUS_RESTARTING) {
                %>
                <a href='<%="javascript:Abort(\""+js.getJobID()+"\")"%>'
                   alt='<%=Messages.getAttributeString(pageContext.getRequest().getLocale(),"showjobstatus.Abortjob")+" "+js.getJobID()%>'
                   class="btn btn-success btn-xs" role="button">
                  <span class="fa fa-stop" aria-hidden="true"></span>
                  <%=Messages.getBodyString(pageContext.getRequest().getLocale(), "showjobstatus.Abort")%>
                </a>
                <%
                  }
                  if (status == JobStatus.JOBSTATUS_PAUSED) {
                %>
                <a href='<%="javascript:Resume(\""+js.getJobID()+"\")"%>'
                   alt='<%=Messages.getAttributeString(pageContext.getRequest().getLocale(),"showjobstatus.Resumejob")+" "+js.getJobID()%>'
                   class="btn btn-success btn-xs" role="button">
                  <span class="fa fa-play" aria-hidden="true"></span>
                  <%=Messages.getBodyString(pageContext.getRequest().getLocale(), "showjobstatus.Resume")%>
                </a>
                <%
                  }
                %>
=======
<html xmlns="http://www.w3.org/1999/xhtml">
<head>
  <meta http-equiv="Content-Type" content="text/html; charset=utf-8" />
  <link rel="StyleSheet" href="style.css" type="text/css" media="screen"/>
  <title>
    <%=Messages.getBodyString(pageContext.getRequest().getLocale(),"showjobstatus.ApacheManifoldCFStatusOfAllJobs")%>
  </title>

  <script type="text/javascript">
  <!--

  function Start(jobID)
  {
    document.liststatuses.op.value="Start";
    document.liststatuses.jobid.value=jobID;
    document.liststatuses.submit();
  }

  function StartMinimal(jobID)
  {
    document.liststatuses.op.value="StartMinimal";
    document.liststatuses.jobid.value=jobID;
    document.liststatuses.submit();
  }

  function Abort(jobID)
  {
    document.liststatuses.op.value="Abort";
    document.liststatuses.jobid.value=jobID;
    document.liststatuses.submit();
  }

  function Restart(jobID)
  {
    document.liststatuses.op.value="Restart";
    document.liststatuses.jobid.value=jobID;
    document.liststatuses.submit();
  }

  function RestartMinimal(jobID)
  {
    document.liststatuses.op.value="RestartMinimal";
    document.liststatuses.jobid.value=jobID;
    document.liststatuses.submit();
  }

  function Pause(jobID)
  {
    document.liststatuses.op.value="Pause";
    document.liststatuses.jobid.value=jobID;
    document.liststatuses.submit();
  }

  function Resume(jobID)
  {
    document.liststatuses.op.value="Resume";
    document.liststatuses.jobid.value=jobID;
    document.liststatuses.submit();
  }

  //-->
  </script>
>>>>>>> 4d8a3ad4

              </td>
              <td><%="<!--jobid=" + js.getJobID() + "-->"%><%=org.apache.manifoldcf.ui.util.Encoder.bodyEscape(js.getDescription())%>
              </td>
              <td><%=statusName%>
              </td>
              <td><%=startTime%>
              </td>
              <td><%=endTime%>
              </td>
              <td><%=(js.getQueueCountExact() ? "" : "&gt; ")%><%=new Long(js.getDocumentsInQueue()).toString()%>
              </td>
              <td><%=(js.getOutstandingCountExact() ? "" : "&gt; ")%><%=new Long(js.getDocumentsOutstanding()).toString()%>
              </td>
              <td><%=(js.getProcessedCountExact() ? "" : "&gt; ")%><%=new Long(js.getDocumentsProcessed()).toString()%>
              </td>
            </tr>
            <%
              }
            %>
          </table>
        </div>
        <div class="box-footer clearfix">
          <div class="btn-group">
            <a href="showjobstatus.jsp"
               alt="<%=Messages.getAttributeString(pageContext.getRequest().getLocale(),"showjobstatus.RefreshStatus")%>"
               class="link btn btn-primary" role="button">
              <span class="fa fa-refresh" aria-hidden="true"></span>
              <%=Messages.getBodyString(pageContext.getRequest().getLocale(), "showjobstatus.Refresh")%>
            </a>
          </div>


<<<<<<< HEAD
          <%
            } catch (ManifoldCFException e) {
              out.println("Error: " + e.getMessage());
=======
    <table class="page">
      <tr><td colspan="2" class="banner"><jsp:include page="banner.jsp" flush="true"/></td></tr>
      <tr><td class="navigation"><jsp:include page="navigation.jsp" flush="true"/></td>
       <td class="window">
  <p class="windowtitle"><%=Messages.getBodyString(pageContext.getRequest().getLocale(),"showjobstatus.StatusOfJobs")%></p>
<%
if (maintenanceUnderway == false)
{
%>
  <form class="standardform" name="liststatuses" action="execute.jsp" method="POST">
    <input type="hidden" name="op" value="Continue"/>
    <input type="hidden" name="type" value="jobstatus"/>
    <input type="hidden" name="jobid" value=""/>

<%
    try
    {
  // Get the max count
  int maxCount = LockManagerFactory.getIntProperty(threadContext,"org.apache.manifoldcf.ui.maxstatuscount",500000);
  // Get the job manager handle
  IJobManager manager = JobManagerFactory.make(threadContext);
  JobStatus[] jobs = manager.getAllStatus(true,maxCount);
%>
    <table class="datatable">
      <tr>
        <td class="separator" colspan="8"><hr/></td>
      </tr>
      <tr class="headerrow">
        <td class="columnheader"></td><td class="columnheader"><%=Messages.getBodyString(pageContext.getRequest().getLocale(),"showjobstatus.Name")%></td><td class="columnheader"><%=Messages.getBodyString(pageContext.getRequest().getLocale(),"showjobstatus.Status")%></td><td class="columnheader"><%=Messages.getBodyString(pageContext.getRequest().getLocale(),"showjobstatus.StartTime")%></td><td class="columnheader"><%=Messages.getBodyString(pageContext.getRequest().getLocale(),"showjobstatus.EndTime")%></td><td class="columnheader"><%=Messages.getBodyString(pageContext.getRequest().getLocale(),"showjobstatus.Documents")%></td><td class="columnheader"><%=Messages.getBodyString(pageContext.getRequest().getLocale(),"showjobstatus.Active")%></td><td class="columnheader"><%=Messages.getBodyString(pageContext.getRequest().getLocale(),"showjobstatus.Processed")%></td>
      </tr>
<%
  int i = 0;
  while (i < jobs.length)
  {
    JobStatus js = jobs[i++];
    String statusName;
    int status = js.getStatus();
    switch (status)
    {
    case JobStatus.JOBSTATUS_NOTYETRUN:
      statusName = Messages.getBodyString(pageContext.getRequest().getLocale(),"showjobstatus.Notyetrun");
      break;
    case JobStatus.JOBSTATUS_RUNNING:
      statusName = Messages.getBodyString(pageContext.getRequest().getLocale(),"showjobstatus.Running");
      break;
    case JobStatus.JOBSTATUS_RUNNING_UNINSTALLED:
      statusName = Messages.getBodyString(pageContext.getRequest().getLocale(),"showjobstatus.Runningnoconnector");
      break;
    case JobStatus.JOBSTATUS_ABORTING:
      statusName = Messages.getBodyString(pageContext.getRequest().getLocale(),"showjobstatus.Aborting");
      break;
    case JobStatus.JOBSTATUS_RESTARTING:
      statusName = Messages.getBodyString(pageContext.getRequest().getLocale(),"showjobstatus.Restarting");
      break;
    case JobStatus.JOBSTATUS_STOPPING:
      statusName = Messages.getBodyString(pageContext.getRequest().getLocale(),"showjobstatus.Stopping");
      break;
    case JobStatus.JOBSTATUS_RESUMING:
      statusName = Messages.getBodyString(pageContext.getRequest().getLocale(),"showjobstatus.Resuming");
      break;
    case JobStatus.JOBSTATUS_PAUSED:
      statusName = Messages.getBodyString(pageContext.getRequest().getLocale(),"showjobstatus.Paused");
      break;
    case JobStatus.JOBSTATUS_COMPLETED:
      statusName = Messages.getBodyString(pageContext.getRequest().getLocale(),"showjobstatus.Done");
      break;
    case JobStatus.JOBSTATUS_WINDOWWAIT:
      statusName = Messages.getBodyString(pageContext.getRequest().getLocale(),"showjobstatus.Waiting");
      break;
    case JobStatus.JOBSTATUS_STARTING:
      statusName = Messages.getBodyString(pageContext.getRequest().getLocale(),"showjobstatus.Startingup");
      break;
    case JobStatus.JOBSTATUS_DESTRUCTING:
      statusName = Messages.getBodyString(pageContext.getRequest().getLocale(),"showjobstatus.Cleaningup");
      break;
    case JobStatus.JOBSTATUS_JOBENDCLEANUP:
      statusName = Messages.getBodyString(pageContext.getRequest().getLocale(),"showjobstatus.Terminating");
      break;
    case JobStatus.JOBSTATUS_JOBENDNOTIFICATION:
      statusName = Messages.getBodyString(pageContext.getRequest().getLocale(),"showjobstatus.Endnotification");
      break;
    case JobStatus.JOBSTATUS_ERROR:
      statusName = Messages.getBodyString(pageContext.getRequest().getLocale(),"showjobstatus.ErrorColon")+" "+js.getErrorText();
      break;
    default:
      statusName = Messages.getBodyString(pageContext.getRequest().getLocale(),"showjobstatus.Unknown");
      break;
    }
    String startTime = Messages.getBodyString(pageContext.getRequest().getLocale(),"showjobstatus.Notstarted");
    if (js.getStartTime() != -1L)
      startTime = new Date(js.getStartTime()).toString();
    String endTime = Messages.getBodyString(pageContext.getRequest().getLocale(),"showjobstatus.Aborted");
    if (js.getStartTime() == -1L)
      endTime = Messages.getBodyString(pageContext.getRequest().getLocale(),"showjobstatus.Neverrun");
    else
    {
      if (js.getEndTime() == -1L)
      {
        if (status == JobStatus.JOBSTATUS_COMPLETED)
          endTime = Messages.getBodyString(pageContext.getRequest().getLocale(),"showjobstatus.Aborted");
        else
          endTime = "";
      }
      else
        endTime = new Date(js.getEndTime()).toString();
    }
%>
    <tr <%="class=\""+((i%2==0)?"evendatarow":"odddatarow")+"\""%>>
      <td class="columncell">
        <nobr>
<%
    if (status == JobStatus.JOBSTATUS_NOTYETRUN ||
      status == JobStatus.JOBSTATUS_COMPLETED ||
      status == JobStatus.JOBSTATUS_ERROR)
    {
%>
          <a href='<%="javascript:Start(\""+js.getJobID()+"\")"%>' alt='<%=Messages.getAttributeString(pageContext.getRequest().getLocale(),"showjobstatus.Startjob")+" "+js.getJobID()%>'><%=Messages.getBodyString(pageContext.getRequest().getLocale(),"showjobstatus.Start")%></a>
          <a href='<%="javascript:StartMinimal(\""+js.getJobID()+"\")"%>' alt='<%=Messages.getAttributeString(pageContext.getRequest().getLocale(),"showjobstatus.Startjob")+" "+js.getJobID()+" "+Messages.getBodyString(pageContext.getRequest().getLocale(),"showjobstatus.minimally")%>'><%=Messages.getBodyString(pageContext.getRequest().getLocale(),"showjobstatus.Startminimal")%></a>
<%
    }
    if (status == JobStatus.JOBSTATUS_RUNNING ||
      status == JobStatus.JOBSTATUS_RUNNING_UNINSTALLED ||
      status == JobStatus.JOBSTATUS_WINDOWWAIT ||
      status == JobStatus.JOBSTATUS_PAUSED ||
      status == JobStatus.JOBSTATUS_STARTING)
    {
%>
          <a href='<%="javascript:Restart(\""+js.getJobID()+"\")"%>' alt='<%=Messages.getAttributeString(pageContext.getRequest().getLocale(),"showjobstatus.Restartjob")+" "+js.getJobID()%>'><%=Messages.getBodyString(pageContext.getRequest().getLocale(),"showjobstatus.Restart")%></a>
          <a href='<%="javascript:RestartMinimal(\""+js.getJobID()+"\")"%>' alt='<%=Messages.getAttributeString(pageContext.getRequest().getLocale(),"showjobstatus.Restartjob")+" "+js.getJobID()+" "+Messages.getBodyString(pageContext.getRequest().getLocale(),"showjobstatus.minimally")%>'><%=Messages.getBodyString(pageContext.getRequest().getLocale(),"showjobstatus.Restartminimal")%></a>
<%
    }
    if (status == JobStatus.JOBSTATUS_RUNNING ||
      status == JobStatus.JOBSTATUS_RUNNING_UNINSTALLED ||
      status == JobStatus.JOBSTATUS_WINDOWWAIT)
    {
%>
          <a href='<%="javascript:Pause(\""+js.getJobID()+"\")"%>' alt='<%=Messages.getAttributeString(pageContext.getRequest().getLocale(),"showjobstatus.Pausejob")+" "+js.getJobID()%>'><%=Messages.getBodyString(pageContext.getRequest().getLocale(),"showjobstatus.Pause")%></a>
<%
    }
    if (status == JobStatus.JOBSTATUS_RUNNING ||
      status == JobStatus.JOBSTATUS_RUNNING_UNINSTALLED ||
      status == JobStatus.JOBSTATUS_STOPPING ||
      status == JobStatus.JOBSTATUS_RESUMING ||
      status == JobStatus.JOBSTATUS_WINDOWWAIT ||
      status == JobStatus.JOBSTATUS_PAUSED ||
      status == JobStatus.JOBSTATUS_STARTING ||
      status == JobStatus.JOBSTATUS_RESTARTING)
    {
%>
          <a href='<%="javascript:Abort(\""+js.getJobID()+"\")"%>' alt='<%=Messages.getAttributeString(pageContext.getRequest().getLocale(),"showjobstatus.Abortjob")+" "+js.getJobID()%>'><%=Messages.getBodyString(pageContext.getRequest().getLocale(),"showjobstatus.Abort")%></a>
<%
    }
    if (status == JobStatus.JOBSTATUS_PAUSED)
    {
%>
          <a href='<%="javascript:Resume(\""+js.getJobID()+"\")"%>' alt='<%=Messages.getAttributeString(pageContext.getRequest().getLocale(),"showjobstatus.Resumejob")+" "+js.getJobID()%>'><%=Messages.getBodyString(pageContext.getRequest().getLocale(),"showjobstatus.Resume")%></a>
<%
    }
%>
        </nobr>
      </td>
      <td class="columncell"><%="<!--jobid="+js.getJobID()+"-->"%><%=org.apache.manifoldcf.ui.util.Encoder.bodyEscape(js.getDescription())%></td><td class="columncell"><%=statusName%></td><td class="columncell"><%=startTime%></td><td class="columncell"><%=endTime%></td>
      <td class="columncell"><%=(js.getQueueCountExact()?"":"&gt; ")%><%=new Long(js.getDocumentsInQueue()).toString()%></td>
      <td class="columncell"><%=(js.getOutstandingCountExact()?"":"&gt; ")%><%=new Long(js.getDocumentsOutstanding()).toString()%></td>
      <td class="columncell"><%=(js.getProcessedCountExact()?"":"&gt; ")%><%=new Long(js.getDocumentsProcessed()).toString()%></td>
    </tr>
<%
  }
%>

      <tr>
        <td class="separator" colspan="8"><hr/></td>
      </tr>
    <tr><td class="message" colspan="8"><a href="showjobstatus.jsp" alt="<%=Messages.getAttributeString(pageContext.getRequest().getLocale(),"showjobstatus.RefreshStatus")%>"><%=Messages.getBodyString(pageContext.getRequest().getLocale(),"showjobstatus.Refresh")%></a></td></tr>
    </table>

<%
    }
    catch (ManifoldCFException e)
    {
  out.println("Error: "+e.getMessage());

  e.printStackTrace();
    }
%>
      </form>
<%
}
else
{
%>
    <table class="displaytable">
      <tr><td class="separator" colspan="1"><hr/></td></tr>
      <tr><td class="message"><%=Messages.getBodyString(pageContext.getRequest().getLocale(),"showjobstatus.PleaseTryAgainLater")%></td></tr>
    </table>
<%
}
%>
       </td>
      </tr>
    </table>


</body>
>>>>>>> 4d8a3ad4

              e.printStackTrace();
            }
          %>
        </div>
      </form>
      <%
      } else {
      %>
      <div class="box-body">
        <table class="table table-bordered">
          <tr>
            <td>
              <%=Messages.getBodyString(pageContext.getRequest().getLocale(), "showjobstatus.PleaseTryAgainLater")%>
            </td>
          </tr>
        </table>
      </div>
      <%
        }
      %>
    </div>
  </div>
</div><|MERGE_RESOLUTION|>--- conflicted
+++ resolved
@@ -2,272 +2,28 @@
 
 <%
 
-  /* $Id$ */
+/* $Id$ */
 
 /**
- * Licensed to the Apache Software Foundation (ASF) under one or more
- * contributor license agreements. See the NOTICE file distributed with
- * this work for additional information regarding copyright ownership.
- * The ASF licenses this file to You under the Apache License, Version 2.0
- * (the "License"); you may not use this file except in compliance with
- * the License. You may obtain a copy of the License at
- *
- * http://www.apache.org/licenses/LICENSE-2.0
- *
- * Unless required by applicable law or agreed to in writing, software
- * distributed under the License is distributed on an "AS IS" BASIS,
- * WITHOUT WARRANTIES OR CONDITIONS OF ANY KIND, either express or implied.
- * See the License for the specific language governing permissions and
- * limitations under the License.
- */
-  boolean maintenanceUnderway = org.apache.manifoldcf.crawler.system.ManifoldCF.checkMaintenanceUnderway();
-
-%>
-<script type="text/javascript">
-  <!--
-  $.ManifoldCF.setTitle('<%=Messages.getBodyString(pageContext.getRequest().getLocale(), "showjobstatus.ApacheManifoldCFStatusOfAllJobs")%>',
-      '<%=Messages.getBodyString(pageContext.getRequest().getLocale(), "showjobstatus.StatusOfJobs")%>',
-      'jobs'
-  );
-
-<<<<<<< HEAD
-  function Start(jobID) {
-    document.liststatuses.op.value = "Start";
-    document.liststatuses.jobid.value = jobID;
-    $.ManifoldCF.submit(document.liststatuses);
-  }
-
-  function StartMinimal(jobID) {
-    document.liststatuses.op.value = "StartMinimal";
-    document.liststatuses.jobid.value = jobID;
-    $.ManifoldCF.submit(document.liststatuses);
-  }
-
-  function Abort(jobID) {
-    document.liststatuses.op.value = "Abort";
-    document.liststatuses.jobid.value = jobID;
-    $.ManifoldCF.submit(document.liststatuses);
-  }
-
-  function Restart(jobID) {
-    document.liststatuses.op.value = "Restart";
-    document.liststatuses.jobid.value = jobID;
-    $.ManifoldCF.submit(document.liststatuses);
-  }
-
-  function RestartMinimal(jobID) {
-    document.liststatuses.op.value = "RestartMinimal";
-    document.liststatuses.jobid.value = jobID;
-    $.ManifoldCF.submit(document.liststatuses);
-  }
-
-  function Pause(jobID) {
-    document.liststatuses.op.value = "Pause";
-    document.liststatuses.jobid.value = jobID;
-    $.ManifoldCF.submit(document.liststatuses);
-  }
-
-  function Resume(jobID) {
-    document.liststatuses.op.value = "Resume";
-    document.liststatuses.jobid.value = jobID;
-    $.ManifoldCF.submit(document.liststatuses);
-  }
-
-  //-->
-</script>
-<div class="row">
-  <div class="col-md-12">
-    <div class="box box-primary">
-      <%
-        if (maintenanceUnderway == false) {
-      %>
-      <form class="standardform" name="liststatuses" action="execute.jsp" method="POST">
-        <input type="hidden" name="op" value="Continue"/>
-        <input type="hidden" name="type" value="jobstatus"/>
-        <input type="hidden" name="jobid" value=""/>
-
-        <div class="box-body">
-          <%
-            try {
-              // Get the max count
-              int maxCount = LockManagerFactory.getIntProperty(threadContext, "org.apache.manifoldcf.ui.maxstatuscount", 500000);
-              // Get the job manager handle
-              IJobManager manager = JobManagerFactory.make(threadContext);
-              JobStatus[] jobs = manager.getAllStatus(true, maxCount);
-          %>
-          <table class="table table-bordered">
-            <tr>
-              <th>Action</th>
-              <th><%=Messages.getBodyString(pageContext.getRequest().getLocale(), "showjobstatus.Name")%>
-              </th>
-              <th><%=Messages.getBodyString(pageContext.getRequest().getLocale(), "showjobstatus.Status")%>
-              </th>
-              <th><%=Messages.getBodyString(pageContext.getRequest().getLocale(), "showjobstatus.StartTime")%>
-              </th>
-              <th><%=Messages.getBodyString(pageContext.getRequest().getLocale(), "showjobstatus.EndTime")%>
-              </th>
-              <th><%=Messages.getBodyString(pageContext.getRequest().getLocale(), "showjobstatus.Documents")%>
-              </th>
-              <th><%=Messages.getBodyString(pageContext.getRequest().getLocale(), "showjobstatus.Active")%>
-              </th>
-              <th><%=Messages.getBodyString(pageContext.getRequest().getLocale(), "showjobstatus.Processed")%>
-              </th>
-            </tr>
-            <%
-              int i = 0;
-              while (i < jobs.length) {
-                JobStatus js = jobs[i++];
-                String statusName;
-                int status = js.getStatus();
-                switch (status) {
-                  case JobStatus.JOBSTATUS_NOTYETRUN:
-                    statusName = Messages.getBodyString(pageContext.getRequest().getLocale(), "showjobstatus.Notyetrun");
-                    break;
-                  case JobStatus.JOBSTATUS_RUNNING:
-                    statusName = Messages.getBodyString(pageContext.getRequest().getLocale(), "showjobstatus.Running");
-                    break;
-                  case JobStatus.JOBSTATUS_RUNNING_UNINSTALLED:
-                    statusName = Messages.getBodyString(pageContext.getRequest().getLocale(), "showjobstatus.Runningnoconnector");
-                    break;
-                  case JobStatus.JOBSTATUS_ABORTING:
-                    statusName = Messages.getBodyString(pageContext.getRequest().getLocale(), "showjobstatus.Aborting");
-                    break;
-                  case JobStatus.JOBSTATUS_RESTARTING:
-                    statusName = Messages.getBodyString(pageContext.getRequest().getLocale(), "showjobstatus.Restarting");
-                    break;
-                  case JobStatus.JOBSTATUS_STOPPING:
-                    statusName = Messages.getBodyString(pageContext.getRequest().getLocale(), "showjobstatus.Stopping");
-                    break;
-                  case JobStatus.JOBSTATUS_RESUMING:
-                    statusName = Messages.getBodyString(pageContext.getRequest().getLocale(), "showjobstatus.Resuming");
-                    break;
-                  case JobStatus.JOBSTATUS_PAUSED:
-                    statusName = Messages.getBodyString(pageContext.getRequest().getLocale(), "showjobstatus.Paused");
-                    break;
-                  case JobStatus.JOBSTATUS_COMPLETED:
-                    statusName = Messages.getBodyString(pageContext.getRequest().getLocale(), "showjobstatus.Done");
-                    break;
-                  case JobStatus.JOBSTATUS_WINDOWWAIT:
-                    statusName = Messages.getBodyString(pageContext.getRequest().getLocale(), "showjobstatus.Waiting");
-                    break;
-                  case JobStatus.JOBSTATUS_STARTING:
-                    statusName = Messages.getBodyString(pageContext.getRequest().getLocale(), "showjobstatus.Startingup");
-                    break;
-                  case JobStatus.JOBSTATUS_DESTRUCTING:
-                    statusName = Messages.getBodyString(pageContext.getRequest().getLocale(), "showjobstatus.Cleaningup");
-                    break;
-                  case JobStatus.JOBSTATUS_JOBENDCLEANUP:
-                    statusName = Messages.getBodyString(pageContext.getRequest().getLocale(), "showjobstatus.Terminating");
-                    break;
-                  case JobStatus.JOBSTATUS_JOBENDNOTIFICATION:
-                    statusName = Messages.getBodyString(pageContext.getRequest().getLocale(), "showjobstatus.Endnotification");
-                    break;
-                  case JobStatus.JOBSTATUS_ERROR:
-                    statusName = Messages.getBodyString(pageContext.getRequest().getLocale(), "showjobstatus.ErrorColon") + " " + js.getErrorText();
-                    break;
-                  default:
-                    statusName = Messages.getBodyString(pageContext.getRequest().getLocale(), "showjobstatus.Unknown");
-                    break;
-                }
-                String startTime = Messages.getBodyString(pageContext.getRequest().getLocale(), "showjobstatus.Notstarted");
-                if (js.getStartTime() != -1L)
-                  startTime = new Date(js.getStartTime()).toString();
-                String endTime = Messages.getBodyString(pageContext.getRequest().getLocale(), "showjobstatus.Aborted");
-                if (js.getStartTime() == -1L)
-                  endTime = Messages.getBodyString(pageContext.getRequest().getLocale(), "showjobstatus.Neverrun");
-                else {
-                  if (js.getEndTime() == -1L) {
-                    if (status == JobStatus.JOBSTATUS_COMPLETED)
-                      endTime = Messages.getBodyString(pageContext.getRequest().getLocale(), "showjobstatus.Aborted");
-                    else
-                      endTime = "";
-                  } else
-                    endTime = new Date(js.getEndTime()).toString();
-                }
-            %>
-            <tr>
-              <td>
-
-                <%
-                  if (status == JobStatus.JOBSTATUS_NOTYETRUN ||
-                      status == JobStatus.JOBSTATUS_COMPLETED ||
-                      status == JobStatus.JOBSTATUS_ERROR) {
-                %>
-                <a href='<%="javascript:Start(\""+js.getJobID()+"\")"%>'
-                   alt='<%=Messages.getAttributeString(pageContext.getRequest().getLocale(),"showjobstatus.Startjob")+" "+js.getJobID()%>'
-                   class="btn btn-success btn-xs" role="button">
-                  <span class="fa fa-play" aria-hidden="true"></span>
-                  <%=Messages.getBodyString(pageContext.getRequest().getLocale(), "showjobstatus.Start")%>
-                </a>
-                <a href='<%="javascript:StartMinimal(\""+js.getJobID()+"\")"%>'
-                   alt='<%=Messages.getAttributeString(pageContext.getRequest().getLocale(),"showjobstatus.Startjob")+" "+js.getJobID()+" "+Messages.getBodyString(pageContext.getRequest().getLocale(),"showjobstatus.minimally")%>'
-                   class="btn btn-success btn-xs" role="button">
-                  <span class="fa fa-compress" aria-hidden="true"></span>
-                  <%=Messages.getBodyString(pageContext.getRequest().getLocale(), "showjobstatus.Startminimal")%>
-                </a>
-                <%
-                  }
-                  if (status == JobStatus.JOBSTATUS_RUNNING ||
-                      status == JobStatus.JOBSTATUS_RUNNING_UNINSTALLED ||
-                      status == JobStatus.JOBSTATUS_WINDOWWAIT ||
-                      status == JobStatus.JOBSTATUS_PAUSED ||
-                      status == JobStatus.JOBSTATUS_STARTING) {
-                %>
-                <a href='<%="javascript:Restart(\""+js.getJobID()+"\")"%>'
-                   alt='<%=Messages.getAttributeString(pageContext.getRequest().getLocale(),"showjobstatus.Restartjob")+" "+js.getJobID()%>'
-                   class="btn btn-success btn-xs" role="button">
-                  <span class="fa fa-play" aria-hidden="true"></span>
-                  <%=Messages.getBodyString(pageContext.getRequest().getLocale(), "showjobstatus.Restart")%>
-                </a>
-                <a href='<%="javascript:RestartMinimal(\""+js.getJobID()+"\")"%>'
-                   alt='<%=Messages.getAttributeString(pageContext.getRequest().getLocale(),"showjobstatus.Restartjob")+" "+js.getJobID()+" "+Messages.getBodyString(pageContext.getRequest().getLocale(),"showjobstatus.minimally")%>'
-                   class="btn btn-success btn-xs" role="button">
-                  <span class="fa fa-compress" aria-hidden="true"></span>
-                  <%=Messages.getBodyString(pageContext.getRequest().getLocale(), "showjobstatus.Restartminimal")%>
-                </a>
-                <%
-                  }
-                  if (status == JobStatus.JOBSTATUS_RUNNING ||
-                      status == JobStatus.JOBSTATUS_RUNNING_UNINSTALLED ||
-                      status == JobStatus.JOBSTATUS_WINDOWWAIT) {
-                %>
-                <a href='<%="javascript:Pause(\""+js.getJobID()+"\")"%>'
-                   alt='<%=Messages.getAttributeString(pageContext.getRequest().getLocale(),"showjobstatus.Pausejob")+" "+js.getJobID()%>'
-                   class="btn btn-success btn-xs" role="button">
-                  <span class="fa fa-pause" aria-hidden="true"></span>
-                  <%=Messages.getBodyString(pageContext.getRequest().getLocale(), "showjobstatus.Pause")%>
-                </a>
-                <%
-                  }
-                  if (status == JobStatus.JOBSTATUS_RUNNING ||
-                      status == JobStatus.JOBSTATUS_RUNNING_UNINSTALLED ||
-                      status == JobStatus.JOBSTATUS_STOPPING ||
-                      status == JobStatus.JOBSTATUS_RESUMING ||
-                      status == JobStatus.JOBSTATUS_WINDOWWAIT ||
-                      status == JobStatus.JOBSTATUS_PAUSED ||
-                      status == JobStatus.JOBSTATUS_STARTING ||
-                      status == JobStatus.JOBSTATUS_RESTARTING) {
-                %>
-                <a href='<%="javascript:Abort(\""+js.getJobID()+"\")"%>'
-                   alt='<%=Messages.getAttributeString(pageContext.getRequest().getLocale(),"showjobstatus.Abortjob")+" "+js.getJobID()%>'
-                   class="btn btn-success btn-xs" role="button">
-                  <span class="fa fa-stop" aria-hidden="true"></span>
-                  <%=Messages.getBodyString(pageContext.getRequest().getLocale(), "showjobstatus.Abort")%>
-                </a>
-                <%
-                  }
-                  if (status == JobStatus.JOBSTATUS_PAUSED) {
-                %>
-                <a href='<%="javascript:Resume(\""+js.getJobID()+"\")"%>'
-                   alt='<%=Messages.getAttributeString(pageContext.getRequest().getLocale(),"showjobstatus.Resumejob")+" "+js.getJobID()%>'
-                   class="btn btn-success btn-xs" role="button">
-                  <span class="fa fa-play" aria-hidden="true"></span>
-                  <%=Messages.getBodyString(pageContext.getRequest().getLocale(), "showjobstatus.Resume")%>
-                </a>
-                <%
-                  }
-                %>
-=======
+* Licensed to the Apache Software Foundation (ASF) under one or more
+* contributor license agreements. See the NOTICE file distributed with
+* this work for additional information regarding copyright ownership.
+* The ASF licenses this file to You under the Apache License, Version 2.0
+* (the "License"); you may not use this file except in compliance with
+* the License. You may obtain a copy of the License at
+* 
+* http://www.apache.org/licenses/LICENSE-2.0
+* 
+* Unless required by applicable law or agreed to in writing, software
+* distributed under the License is distributed on an "AS IS" BASIS,
+* WITHOUT WARRANTIES OR CONDITIONS OF ANY KIND, either express or implied.
+* See the License for the specific language governing permissions and
+* limitations under the License.
+*/
+boolean maintenanceUnderway = org.apache.manifoldcf.crawler.system.ManifoldCF.checkMaintenanceUnderway();
+
+%>
+
 <html xmlns="http://www.w3.org/1999/xhtml">
 <head>
   <meta http-equiv="Content-Type" content="text/html; charset=utf-8" />
@@ -330,45 +86,11 @@
 
   //-->
   </script>
->>>>>>> 4d8a3ad4
-
-              </td>
-              <td><%="<!--jobid=" + js.getJobID() + "-->"%><%=org.apache.manifoldcf.ui.util.Encoder.bodyEscape(js.getDescription())%>
-              </td>
-              <td><%=statusName%>
-              </td>
-              <td><%=startTime%>
-              </td>
-              <td><%=endTime%>
-              </td>
-              <td><%=(js.getQueueCountExact() ? "" : "&gt; ")%><%=new Long(js.getDocumentsInQueue()).toString()%>
-              </td>
-              <td><%=(js.getOutstandingCountExact() ? "" : "&gt; ")%><%=new Long(js.getDocumentsOutstanding()).toString()%>
-              </td>
-              <td><%=(js.getProcessedCountExact() ? "" : "&gt; ")%><%=new Long(js.getDocumentsProcessed()).toString()%>
-              </td>
-            </tr>
-            <%
-              }
-            %>
-          </table>
-        </div>
-        <div class="box-footer clearfix">
-          <div class="btn-group">
-            <a href="showjobstatus.jsp"
-               alt="<%=Messages.getAttributeString(pageContext.getRequest().getLocale(),"showjobstatus.RefreshStatus")%>"
-               class="link btn btn-primary" role="button">
-              <span class="fa fa-refresh" aria-hidden="true"></span>
-              <%=Messages.getBodyString(pageContext.getRequest().getLocale(), "showjobstatus.Refresh")%>
-            </a>
-          </div>
-
-
-<<<<<<< HEAD
-          <%
-            } catch (ManifoldCFException e) {
-              out.println("Error: " + e.getMessage());
-=======
+
+</head>
+
+<body class="standardbody">
+
     <table class="page">
       <tr><td colspan="2" class="banner"><jsp:include page="banner.jsp" flush="true"/></td></tr>
       <tr><td class="navigation"><jsp:include page="navigation.jsp" flush="true"/></td>
@@ -573,28 +295,5 @@
 
 
 </body>
->>>>>>> 4d8a3ad4
-
-              e.printStackTrace();
-            }
-          %>
-        </div>
-      </form>
-      <%
-      } else {
-      %>
-      <div class="box-body">
-        <table class="table table-bordered">
-          <tr>
-            <td>
-              <%=Messages.getBodyString(pageContext.getRequest().getLocale(), "showjobstatus.PleaseTryAgainLater")%>
-            </td>
-          </tr>
-        </table>
-      </div>
-      <%
-        }
-      %>
-    </div>
-  </div>
-</div>+
+</html>
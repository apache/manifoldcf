<!--
 Licensed to the Apache Software Foundation (ASF) under one or more
 contributor license agreements.  See the NOTICE file distributed with
 this work for additional information regarding copyright ownership.
 The ASF licenses this file to You under the Apache License, Version 2.0
 (the "License"); you may not use this file except in compliance with
 the License.  You may obtain a copy of the License at

     http://www.apache.org/licenses/LICENSE-2.0

 Unless required by applicable law or agreed to in writing, software
 distributed under the License is distributed on an "AS IS" BASIS,
 WITHOUT WARRANTIES OR CONDITIONS OF ANY KIND, either express or implied.
 See the License for the specific language governing permissions and
 limitations under the License.
-->

<project name="manifoldcf" default="help">

    <import file="site-options.xml" optional="true"/>

    <import file="common-build.xml"/>
    
    <target name="downloaded-condition">
        <!-- Spot check a few of the dependent jars; no point including ALL of them here... -->
        <available file="lib/derby.jar" property="derby-found"/>
        <available file="lib/jetty-server.jar" property="jetty-found"/>
        <available file="lib/httpclient.jar" property="httpclient-found"/>
        <available file="lib/xercesImpl.jar" property="xerces-found"/>
        <available file="lib/fop.jar" property="fop-found"/>
        <condition property="downloaded">
            <and>
                <isset property="derby-found"/>
                <isset property="jetty-found"/>
                <isset property="httpclient-found"/>
                <isset property="xerces-found"/>
                <isset property="fop-found"/>
            </and>
        </condition>
    </target>
    
    <target name="downloaded-check" depends="downloaded-condition" unless="downloaded">
        <echo message="Overlay -lib package, or run 'make-core-deps' target first"/>
    </target>

    
    <target name="build-site" depends="downloaded-check" if="downloaded">
      <ant dir="site" target="all"/>
    </target>
    
    <target name="check-site-built" depends="build-site">
      <available file="site/build/site" type="dir" property="site-found"/>
        <condition property="site-exists">
            <and>
                <isset property="site-found"/>
                <isset property="downloaded"/>
            </and>
        </condition>
    </target>

    <target name="presite-check" depends="check-site-built" unless="site-exists" if="downloaded">
      <echo message="Site did not build.  Was FORREST_HOME set properly?"/>
    </target>
    
    <target name="setup-framework" depends="downloaded-check" if="downloaded"/>
      
      <target name="build-framework" depends="setup-framework" if="downloaded">
        <ant dir="framework" target="build"/>
    </target>

    <target name="doc-framework" depends="setup-framework" if="downloaded">
        <ant dir="framework" target="doc"/>
    </target>

    <target name="build-tests-framework" depends="setup-framework" if="downloaded">
        <ant dir="framework" target="build-tests"/>
    </target>

    <target name="run-tests-framework" depends="setup-framework" if="downloaded">
        <ant dir="framework" target="run-tests"/>
    </target>

    <target name="run-tests-derby-framework" depends="setup-framework" if="downloaded">
        <ant dir="framework" target="run-tests-derby"/>
    </target>

    <target name="run-tests-postgresql-framework" depends="setup-framework" if="downloaded">
        <ant dir="framework" target="run-tests-postgresql"/>
    </target>

    <target name="run-tests-mysql-framework" depends="setup-framework" if="downloaded">
        <ant dir="framework" target="run-tests-mysql"/>
    </target>

    <target name="run-tests-HSQLDB-framework" depends="setup-framework" if="downloaded">
        <ant dir="framework" target="run-tests-HSQLDB"/>
    </target>

    <target name="run-tests-HSQLDBext-framework" depends="setup-framework" if="downloaded">
        <ant dir="framework" target="run-tests-HSQLDBext"/>
    </target>

<<<<<<< HEAD
=======
    <target name="setup-activedirectory-connector" depends="build-framework" if="downloaded"/>

    <target name="setup-activedirectory-connector-tests" depends="build-tests-framework" if="downloaded"/>

    <target name="build-activedirectory-connector" depends="setup-activedirectory-connector" if="downloaded">
        <ant dir="connectors/activedirectory" target="build"/>
    </target>

    <target name="doc-activedirectory-connector" depends="setup-activedirectory-connector" if="downloaded">
      <ant dir="connectors/activedirectory" target="doc"/>
    </target>
    
    <target name="build-tests-activedirectory-connector" depends="setup-activedirectory-connector,setup-activedirectory-connector-tests" if="downloaded">
        <ant dir="connectors/activedirectory" target="build-tests"/>
    </target>

    <target name="run-tests-activedirectory-connector" depends="setup-activedirectory-connector,setup-activedirectory-connector-tests" if="downloaded">
        <ant dir="connectors/activedirectory" target="run-tests"/>
    </target>

    <target name="run-tests-derby-activedirectory-connector" depends="setup-activedirectory-connector,setup-activedirectory-connector-tests" if="downloaded">
        <ant dir="connectors/activedirectory" target="run-tests-derby"/>
    </target>

    <target name="run-tests-postgresql-activedirectory-connector" depends="setup-activedirectory-connector,setup-activedirectory-connector-tests" if="downloaded">
        <ant dir="connectors/activedirectory" target="run-tests-postgresql"/>
    </target>

    <target name="run-tests-mysql-activedirectory-connector" depends="setup-activedirectory-connector,setup-activedirectory-connector-tests" if="downloaded">
        <ant dir="connectors/activedirectory" target="run-tests-mysql"/>
    </target>

    <target name="run-tests-HSQLDB-activedirectory-connector" depends="setup-activedirectory-connector,setup-activedirectory-connector-tests" if="downloaded">
        <ant dir="connectors/activedirectory" target="run-tests-HSQLDB"/>
    </target>

    <target name="setup-ldap-connector" depends="build-framework" if="downloaded"/>

    <target name="setup-ldap-connector-tests" depends="build-tests-framework" if="downloaded"/>

    <target name="build-ldap-connector" depends="setup-ldap-connector" if="downloaded">
        <ant dir="connectors/ldap" target="build"/>
    </target>

    <target name="doc-ldap-connector" depends="setup-ldap-connector" if="downloaded">
      <ant dir="connectors/ldap" target="doc"/>
    </target>
    
    <target name="build-tests-ldap-connector" depends="setup-ldap-connector,setup-ldap-connector-tests" if="downloaded">
        <ant dir="connectors/ldap" target="build-tests"/>
    </target>

    <target name="run-tests-ldap-connector" depends="setup-ldap-connector,setup-ldap-connector-tests" if="downloaded">
        <ant dir="connectors/ldap" target="run-tests"/>
    </target>

    <target name="run-tests-derby-ldap-connector" depends="setup-ldap-connector,setup-ldap-connector-tests" if="downloaded">
        <ant dir="connectors/ldap" target="run-tests-derby"/>
    </target>

    <target name="run-tests-postgresql-ldap-connector" depends="setup-ldap-connector,setup-ldap-connector-tests" if="downloaded">
        <ant dir="connectors/ldap" target="run-tests-postgresql"/>
    </target>

    <target name="run-tests-mysql-ldap-connector" depends="setup-ldap-connector,setup-ldap-connector-tests" if="downloaded">
        <ant dir="connectors/ldap" target="run-tests-mysql"/>
    </target>

    <target name="run-tests-HSQLDB-ldap-connector" depends="setup-ldap-connector,setup-ldap-connector-tests" if="downloaded">
        <ant dir="connectors/ldap" target="run-tests-HSQLDB"/>
    </target>

    <target name="setup-alfresco-connector" depends="build-framework" if="downloaded"/>

    <target name="setup-cmis-connector" depends="build-framework" if="downloaded"/>
    
    <target name="setup-dropbox-connector" depends="build-framework" if="downloaded"/>

    <target name="setup-generic-connector" depends="build-framework" if="downloaded"/>

    <target name="setup-googledrive-connector" depends="build-framework" if="downloaded"/>
    
    <target name="setup-jira-connector" depends="build-framework" if="downloaded"/>
    
    <target name="setup-alfresco-connector-tests" depends="build-tests-framework" if="downloaded"/>

    <target name="setup-cmis-connector-tests" depends="build-tests-framework" if="downloaded"/>

    <target name="build-alfresco-connector" depends="setup-alfresco-connector" if="downloaded">
        <ant dir="connectors/alfresco" target="build"/>
    </target>

    <target name="build-alfresco-connector-testmaterials" depends="setup-alfresco-connector" if="downloaded">
        <ant dir="connectors/alfresco" target="build-test-materials"/>
    </target>

    <target name="build-cmis-connector" depends="setup-cmis-connector" if="downloaded">
        <ant dir="connectors/cmis" target="build"/>
    </target>
    
    <target name="build-dropbox-connector" depends="setup-dropbox-connector" if="downloaded">
        <ant dir="connectors/dropbox" target="build"/>
    </target>

    <target name="build-generic-connector" depends="setup-generic-connector" if="downloaded">
        <ant dir="connectors/generic" target="build"/>
    </target>

    <target name="build-googledrive-connector" depends="setup-googledrive-connector" if="downloaded">
        <ant dir="connectors/googledrive" target="build"/>
    </target>

    <target name="build-jira-connector" depends="setup-jira-connector" if="downloaded">
        <ant dir="connectors/jira" target="build"/>
    </target>
	

    <target name="doc-dropbox-connector" depends="setup-dropbox-connector" if="downloaded">
        <ant dir="connectors/dropbox" target="doc"/>
    </target>

    <target name="doc-generic-connector" depends="setup-generic-connector" if="downloaded">
        <ant dir="connectors/generic" target="doc"/>
    </target>

    <target name="doc-googledrive-connector" depends="setup-googledrive-connector" if="downloaded">
        <ant dir="connectors/googledrive" target="doc"/>
    </target>

    <target name="doc-jira-connector" depends="setup-jira-connector" if="downloaded">
        <ant dir="connectors/googledrive" target="doc"/>
    </target>
	
    <target name="doc-alfresco-connector" depends="setup-alfresco-connector" if="downloaded">
        <ant dir="connectors/alfresco" target="doc"/>
    </target>
    
    <target name="doc-cmis-connector" depends="setup-cmis-connector" if="downloaded">
        <ant dir="connectors/cmis" target="doc"/>
    </target>
    
    <target name="build-tests-alfresco-connector" depends="setup-alfresco-connector,setup-alfresco-connector-tests" if="downloaded">
        <ant dir="connectors/alfresco" target="build-tests"/>
    </target>

    <target name="build-tests-cmis-connector" depends="setup-cmis-connector,setup-cmis-connector-tests" if="downloaded">
        <ant dir="connectors/cmis" target="build-tests"/>
    </target>
    
     <target name="run-tests-alfresco-connector" depends="setup-alfresco-connector,setup-alfresco-connector-tests" if="downloaded">
        <ant dir="connectors/alfresco" target="run-tests"/>
    </target>

    <target name="run-tests-cmis-connector" depends="setup-cmis-connector,setup-cmis-connector-tests" if="downloaded">
        <ant dir="connectors/cmis" target="run-tests"/>
    </target>

    <target name="run-tests-derby-alfresco-connector" depends="setup-alfresco-connector,setup-alfresco-connector-tests" if="downloaded">
        <ant dir="connectors/alfresco" target="run-tests-derby"/>
    </target>

    <target name="run-tests-derby-cmis-connector" depends="setup-cmis-connector,setup-cmis-connector-tests" if="downloaded">
        <ant dir="connectors/cmis" target="run-tests-derby"/>
    </target>
    
    <target name="run-tests-postgresql-alfresco-connector" depends="setup-alfresco-connector,setup-alfresco-connector-tests" if="downloaded">
        <ant dir="connectors/alfresco" target="run-tests-postgresql"/>
    </target>

    <target name="run-tests-mysql-alfresco-connector" depends="setup-alfresco-connector,setup-alfresco-connector-tests" if="downloaded">
        <ant dir="connectors/alfresco" target="run-tests-mysql"/>
    </target>

    <target name="run-tests-HSQLDB-alfresco-connector" depends="setup-alfresco-connector,setup-alfresco-connector-tests" if="downloaded">
        <ant dir="connectors/alfresco" target="run-tests-HSQLDB"/>
    </target>

    <target name="run-tests-postgresql-cmis-connector" depends="setup-cmis-connector,setup-cmis-connector-tests" if="downloaded">
        <ant dir="connectors/cmis" target="run-tests-postgresql"/>
    </target>

    <target name="run-tests-mysql-cmis-connector" depends="setup-cmis-connector,setup-cmis-connector-tests" if="downloaded">
        <ant dir="connectors/cmis" target="run-tests-mysql"/>
    </target>

    <target name="run-tests-HSQLDB-cmis-connector" depends="setup-cmis-connector,setup-cmis-connector-tests" if="downloaded">
        <ant dir="connectors/cmis" target="run-tests-HSQLDB"/>
    </target>

    <target name="setup-documentum-connector" depends="build-framework" if="downloaded"/>

    <target name="setup-documentum-connector-tests" depends="build-tests-framework" if="downloaded"/>

    <target name="build-documentum-connector" depends="setup-documentum-connector" if="downloaded">
        <ant dir="connectors/documentum" target="build"/>
    </target>

    <target name="doc-documentum-connector" depends="setup-documentum-connector" if="downloaded">
      <ant dir="connectors/documentum" target="doc"/>
    </target>

    <target name="build-tests-documentum-connector" depends="setup-documentum-connector,setup-documentum-connector-tests" if="downloaded">
        <ant dir="connectors/documentum" target="build-tests"/>
    </target>

    <target name="run-tests-documentum-connector" depends="setup-documentum-connector,setup-documentum-connector-tests" if="downloaded">
        <ant dir="connectors/documentum" target="run-tests"/>
    </target>

    <target name="run-tests-derby-documentum-connector" depends="setup-documentum-connector,setup-documentum-connector-tests" if="downloaded">
        <ant dir="connectors/documentum" target="run-tests-derby"/>
    </target>

    <target name="run-tests-postgresql-documentum-connector" depends="setup-documentum-connector,setup-documentum-connector-tests" if="downloaded">
        <ant dir="connectors/documentum" target="run-tests-postgresql"/>
    </target>

    <target name="run-tests-mysql-documentum-connector" depends="setup-documentum-connector,setup-documentum-connector-tests" if="downloaded">
        <ant dir="connectors/documentum" target="run-tests-mysql"/>
    </target>

    <target name="run-tests-HSQLDB-documentum-connector" depends="setup-documentum-connector,setup-documentum-connector-tests" if="downloaded">
        <ant dir="connectors/documentum" target="run-tests-HSQLDB"/>
    </target>

    <target name="setup-filenet-connector" depends="build-framework" if="downloaded"/>
  
    <target name="setup-filenet-connector-tests" depends="build-tests-framework" if="downloaded"/>
    
    <target name="build-filenet-connector" depends="setup-filenet-connector" if="downloaded">
        <ant dir="connectors/filenet" target="build"/>
    </target>

    <target name="doc-filenet-connector" depends="setup-filenet-connector" if="downloaded">
      <ant dir="connectors/filenet" target="doc"/>
    </target>

    <target name="build-tests-filenet-connector" depends="setup-filenet-connector,setup-filenet-connector-tests" if="downloaded">
        <ant dir="connectors/filenet" target="build-tests"/>
    </target>

    <target name="run-tests-filenet-connector" depends="setup-filenet-connector,setup-filenet-connector-tests" if="downloaded">
        <ant dir="connectors/filenet" target="run-tests"/>
    </target>

    <target name="run-tests-derby-filenet-connector" depends="setup-filenet-connector,setup-filenet-connector-tests" if="downloaded">
        <ant dir="connectors/filenet" target="run-tests-derby"/>
    </target>

    <target name="run-tests-postgresql-filenet-connector" depends="setup-filenet-connector,setup-filenet-connector-tests" if="downloaded">
        <ant dir="connectors/filenet" target="run-tests-postgresql"/>
    </target>

    <target name="run-tests-mysql-filenet-connector" depends="setup-filenet-connector,setup-filenet-connector-tests" if="downloaded">
        <ant dir="connectors/filenet" target="run-tests-mysql"/>
    </target>

    <target name="run-tests-HSQLDB-filenet-connector" depends="setup-filenet-connector,setup-filenet-connector-tests" if="downloaded">
        <ant dir="connectors/filenet" target="run-tests-HSQLDB"/>
    </target>

    <target name="setup-filesystem-connector" depends="build-framework" if="downloaded"/>
    
    <target name="setup-filesystem-connector-tests" depends="build-tests-framework" if="downloaded"/>

    <target name="build-filesystem-connector" depends="setup-filesystem-connector" if="downloaded">
        <ant dir="connectors/filesystem" target="build"/>
    </target>

    <target name="doc-filesystem-connector" depends="setup-filesystem-connector" if="downloaded">
      <ant dir="connectors/filesystem" target="doc"/>
    </target>

    <target name="build-tests-filesystem-connector" depends="setup-filesystem-connector,setup-filesystem-connector-tests" if="downloaded">
        <ant dir="connectors/filesystem" target="build-tests"/>
    </target>

    <target name="run-tests-filesystem-connector" depends="setup-filesystem-connector,setup-filesystem-connector-tests" if="downloaded">
        <ant dir="connectors/filesystem" target="run-tests"/>
    </target>

    <target name="run-tests-derby-filesystem-connector" depends="setup-filesystem-connector,setup-filesystem-connector-tests" if="downloaded">
        <ant dir="connectors/filesystem" target="run-tests-derby"/>
    </target>

    <target name="run-tests-postgresql-filesystem-connector" depends="setup-filesystem-connector,setup-filesystem-connector-tests" if="downloaded">
        <ant dir="connectors/filesystem" target="run-tests-postgresql"/>
    </target>

    <target name="run-tests-mysql-filesystem-connector" depends="setup-filesystem-connector,setup-filesystem-connector-tests" if="downloaded">
        <ant dir="connectors/filesystem" target="run-tests-mysql"/>
    </target>

    <target name="run-tests-HSQLDB-filesystem-connector" depends="setup-filesystem-connector,setup-filesystem-connector-tests" if="downloaded">
        <ant dir="connectors/filesystem" target="run-tests-HSQLDB"/>
    </target>

    <target name="setup-gts-connector" depends="build-framework" if="downloaded"/>

    <target name="setup-gts-connector-tests" depends="build-tests-framework" if="downloaded"/>

    <target name="build-gts-connector" depends="setup-gts-connector" if="downloaded">
        <ant dir="connectors/gts" target="build"/>
    </target>

    <target name="doc-gts-connector" depends="setup-gts-connector" if="downloaded">
        <ant dir="connectors/gts" target="doc"/>
    </target>

    <target name="build-tests-gts-connector" depends="setup-gts-connector,setup-gts-connector-tests" if="downloaded">
        <ant dir="connectors/gts" target="build-tests"/>
    </target>

    <target name="run-tests-gts-connector" depends="setup-gts-connector,setup-gts-connector-tests" if="downloaded">
        <ant dir="connectors/gts" target="run-tests"/>
    </target>

    <target name="run-tests-derby-gts-connector" depends="setup-gts-connector,setup-gts-connector-tests" if="downloaded">
        <ant dir="connectors/gts" target="run-tests-derby"/>
    </target>

    <target name="run-tests-postgresql-gts-connector" depends="setup-gts-connector,setup-gts-connector-tests" if="downloaded">
        <ant dir="connectors/gts" target="run-tests-postgresql"/>
    </target>

    <target name="run-tests-mysql-gts-connector" depends="setup-gts-connector,setup-gts-connector-tests" if="downloaded">
        <ant dir="connectors/gts" target="run-tests-mysql"/>
    </target>

    <target name="run-tests-HSQLDB-gts-connector" depends="setup-gts-connector,setup-gts-connector-tests" if="downloaded">
        <ant dir="connectors/gts" target="run-tests-HSQLDB"/>
    </target>

    <target name="setup-hdfs-connector" depends="build-framework" if="downloaded"/>

    <target name="setup-hdfs-connector-tests" depends="build-tests-framework" if="downloaded"/>

    <target name="build-hdfs-connector" depends="setup-hdfs-connector" if="downloaded">
        <ant dir="connectors/hdfs" target="build"/>
    </target>

    <target name="doc-hdfs-connector" depends="setup-hdfs-connector" if="downloaded">
      <ant dir="connectors/hdfs" target="doc"/>
    </target>

    <target name="build-tests-hdfs-connector" depends="setup-hdfs-connector,setup-hdfs-connector-tests" if="downloaded">
        <ant dir="connectors/hdfs" target="build-tests"/>
    </target>

    <target name="run-tests-hdfs-connector" depends="setup-hdfs-connector,setup-hdfs-connector-tests" if="downloaded">
        <ant dir="connectors/hdfs" target="run-tests"/>
    </target>

    <target name="run-tests-derby-hdfs-connector" depends="setup-hdfs-connector,setup-hdfs-connector-tests" if="downloaded">
        <ant dir="connectors/hdfs" target="run-tests-derby"/>
    </target>

    <target name="run-tests-postgresql-hdfs-connector" depends="setup-hdfs-connector,setup-hdfs-connector-tests" if="downloaded">
        <ant dir="connectors/hdfs" target="run-tests-postgresql"/>
    </target>

    <target name="run-tests-mysql-hdfs-connector" depends="setup-hdfs-connector,setup-hdfs-connector-tests" if="downloaded">
        <ant dir="connectors/hdfs" target="run-tests-mysql"/>
    </target>

    <target name="run-tests-HSQLDB-hdfs-connector" depends="setup-hdfs-connector,setup-hdfs-connector-tests" if="downloaded">
        <ant dir="connectors/hdfs" target="run-tests-HSQLDB"/>
    </target>

    <target name="setup-jcifs-connector" depends="build-framework" if="downloaded"/>

    <target name="setup-jcifs-connector-tests" depends="build-tests-framework" if="downloaded"/>

    <target name="build-jcifs-connector" depends="setup-jcifs-connector" if="downloaded">
        <ant dir="connectors/jcifs" target="build"/>
    </target>

    <target name="doc-jcifs-connector" depends="setup-jcifs-connector" if="downloaded">
        <ant dir="connectors/jcifs" target="doc"/>
    </target>

    <target name="build-tests-jcifs-connector" depends="setup-jcifs-connector,setup-jcifs-connector-tests" if="downloaded">
        <ant dir="connectors/jcifs" target="build-tests"/>
    </target>

    <target name="run-tests-jcifs-connector" depends="setup-jcifs-connector,setup-jcifs-connector-tests" if="downloaded">
        <ant dir="connectors/jcifs" target="run-tests"/>
    </target>

    <target name="run-tests-derby-jcifs-connector" depends="setup-jcifs-connector,setup-jcifs-connector-tests" if="downloaded">
        <ant dir="connectors/jcifs" target="run-tests-derby"/>
    </target>

    <target name="run-tests-postgresql-jcifs-connector" depends="setup-jcifs-connector,setup-jcifs-connector-tests" if="downloaded">
        <ant dir="connectors/jcifs" target="run-tests-postgresql"/>
    </target>

    <target name="run-tests-mysql-jcifs-connector" depends="setup-jcifs-connector,setup-jcifs-connector-tests" if="downloaded">
        <ant dir="connectors/jcifs" target="run-tests-mysql"/>
    </target>

    <target name="run-tests-HSQLDB-jcifs-connector" depends="setup-jcifs-connector,setup-jcifs-connector-tests" if="downloaded">
        <ant dir="connectors/jcifs" target="run-tests-HSQLDB"/>
    </target>

    <target name="setup-jdbc-connector" depends="build-framework" if="downloaded"/>

    <target name="setup-jdbc-connector-tests" depends="build-tests-framework" if="downloaded"/>

    <target name="build-jdbc-connector" depends="setup-jdbc-connector" if="downloaded">
        <ant dir="connectors/jdbc" target="build"/>
    </target>

    <target name="doc-jdbc-connector" depends="setup-jdbc-connector" if="downloaded">
        <ant dir="connectors/jdbc" target="doc"/>
    </target>

    <target name="build-tests-jdbc-connector" depends="setup-jdbc-connector,setup-jdbc-connector-tests" if="downloaded">
        <ant dir="connectors/jdbc" target="build-tests"/>
    </target>

    <target name="run-tests-jdbc-connector" depends="setup-jdbc-connector,setup-jdbc-connector-tests" if="downloaded">
        <ant dir="connectors/jdbc" target="run-tests"/>
    </target>

    <target name="run-tests-derby-jdbc-connector" depends="setup-jdbc-connector,setup-jdbc-connector-tests" if="downloaded">
        <ant dir="connectors/jdbc" target="run-tests-derby"/>
    </target>

    <target name="run-tests-postgresql-jdbc-connector" depends="setup-jdbc-connector,setup-jdbc-connector-tests" if="downloaded">
        <ant dir="connectors/jdbc" target="run-tests-postgresql"/>
    </target>

    <target name="run-tests-mysql-jdbc-connector" depends="setup-jdbc-connector,setup-jdbc-connector-tests" if="downloaded">
        <ant dir="connectors/jdbc" target="run-tests-mysql"/>
    </target>

    <target name="run-tests-HSQLDB-jdbc-connector" depends="setup-jdbc-connector,setup-jdbc-connector-tests" if="downloaded">
        <ant dir="connectors/jdbc" target="run-tests-HSQLDB"/>
    </target>

    <target name="setup-livelink-connector" depends="build-framework" if="downloaded"/>
    
    <target name="setup-livelink-connector-tests" depends="build-tests-framework" if="downloaded"/>

    <target name="build-livelink-connector" depends="setup-livelink-connector" if="downloaded">
        <ant dir="connectors/livelink" target="build"/>
    </target>

    <target name="doc-livelink-connector" depends="setup-livelink-connector" if="downloaded">
        <ant dir="connectors/livelink" target="doc"/>
    </target>

    <target name="build-tests-livelink-connector" depends="setup-livelink-connector,setup-livelink-connector-tests" if="downloaded">
        <ant dir="connectors/livelink" target="build-tests"/>
    </target>

    <target name="run-tests-livelink-connector" depends="setup-livelink-connector,setup-livelink-connector-tests" if="downloaded">
        <ant dir="connectors/livelink" target="run-tests"/>
    </target>

    <target name="run-tests-derby-livelink-connector" depends="setup-livelink-connector,setup-livelink-connector-tests" if="downloaded">
        <ant dir="connectors/livelink" target="run-tests-derby"/>
    </target>

    <target name="run-tests-postgresql-livelink-connector" depends="setup-livelink-connector,setup-livelink-connector-tests" if="downloaded">
        <ant dir="connectors/livelink" target="run-tests-postgresql"/>
    </target>

    <target name="run-tests-mysql-livelink-connector" depends="setup-livelink-connector,setup-livelink-connector-tests" if="downloaded">
        <ant dir="connectors/livelink" target="run-tests-mysql"/>
    </target>

    <target name="run-tests-HSQLDB-livelink-connector" depends="setup-livelink-connector,setup-livelink-connector-tests" if="downloaded">
        <ant dir="connectors/livelink" target="run-tests-HSQLDB"/>
    </target>

    <target name="setup-solr-connector" depends="build-framework" if="downloaded"/>

    <target name="setup-solr-connector-tests" depends="build-tests-framework" if="downloaded"/>

    <target name="build-solr-connector" depends="setup-solr-connector" if="downloaded">
        <ant dir="connectors/solr" target="build"/>
    </target>

    <target name="doc-solr-connector" depends="setup-solr-connector" if="downloaded">
        <ant dir="connectors/solr" target="doc"/>
    </target>

    <target name="build-tests-solr-connector" depends="setup-solr-connector,setup-solr-connector-tests" if="downloaded">
        <ant dir="connectors/solr" target="build-tests"/>
    </target>

    <target name="run-tests-solr-connector" depends="setup-solr-connector,setup-solr-connector-tests" if="downloaded">
        <ant dir="connectors/solr" target="run-tests"/>
    </target>

    <target name="run-tests-derby-solr-connector" depends="setup-solr-connector,setup-solr-connector-tests" if="downloaded">
        <ant dir="connectors/solr" target="run-tests-derby"/>
    </target>

    <target name="run-tests-postgresql-solr-connector" depends="setup-solr-connector,setup-solr-connector-tests" if="downloaded">
        <ant dir="connectors/solr" target="run-tests-postgresql"/>
    </target>

    <target name="run-tests-mysql-solr-connector" depends="setup-solr-connector,setup-solr-connector-tests" if="downloaded">
        <ant dir="connectors/solr" target="run-tests-mysql"/>
    </target>

    <target name="run-tests-HSQLDB-solr-connector" depends="setup-solr-connector,setup-solr-connector-tests" if="downloaded">
        <ant dir="connectors/solr" target="run-tests-HSQLDB"/>
    </target>

    <target name="setup-memex-connector" depends="build-framework" if="downloaded"/>
    
    <target name="setup-memex-connector-tests" depends="build-tests-framework" if="downloaded"/>

    <target name="build-memex-connector" depends="setup-memex-connector" if="downloaded">
        <ant dir="connectors/memex" target="build"/>
    </target>

    <target name="doc-memex-connector" depends="setup-memex-connector" if="downloaded">
        <ant dir="connectors/memex" target="doc"/>
    </target>

    <target name="build-tests-memex-connector" depends="setup-memex-connector,setup-memex-connector-tests" if="downloaded">
        <ant dir="connectors/memex" target="build-tests"/>
    </target>

    <target name="run-tests-memex-connector" depends="setup-memex-connector,setup-memex-connector-tests" if="downloaded">
        <ant dir="connectors/memex" target="run-tests"/>
    </target>

    <target name="run-tests-derby-memex-connector" depends="setup-memex-connector,setup-memex-connector-tests" if="downloaded">
        <ant dir="connectors/memex" target="run-tests-derby"/>
    </target>

    <target name="run-tests-postgresql-memex-connector" depends="setup-memex-connector,setup-memex-connector-tests" if="downloaded">
        <ant dir="connectors/memex" target="run-tests-postgresql"/>
    </target>

    <target name="run-tests-mysql-memex-connector" depends="setup-memex-connector,setup-memex-connector-tests" if="downloaded">
        <ant dir="connectors/memex" target="run-tests-mysql"/>
    </target>

    <target name="run-tests-HSQLDB-memex-connector" depends="setup-memex-connector,setup-memex-connector-tests" if="downloaded">
        <ant dir="connectors/memex" target="run-tests-HSQLDB"/>
    </target>

    <target name="setup-meridio-connector" depends="build-framework" if="downloaded"/>

    <target name="setup-meridio-connector-tests" depends="build-tests-framework" if="downloaded"/>

    <target name="build-meridio-connector" depends="setup-meridio-connector" if="downloaded">
        <ant dir="connectors/meridio" target="build"/>
    </target>

    <target name="doc-meridio-connector" depends="setup-meridio-connector" if="downloaded">
        <ant dir="connectors/meridio" target="doc"/>
    </target>

    <target name="build-tests-meridio-connector" depends="setup-meridio-connector,setup-meridio-connector-tests" if="downloaded">
        <ant dir="connectors/meridio" target="build-tests"/>
    </target>

    <target name="run-tests-meridio-connector" depends="setup-meridio-connector,setup-meridio-connector-tests" if="downloaded">
        <ant dir="connectors/meridio" target="run-tests"/>
    </target>

    <target name="run-tests-derby-meridio-connector" depends="setup-meridio-connector,setup-meridio-connector-tests" if="downloaded">
        <ant dir="connectors/meridio" target="run-tests-derby"/>
    </target>

    <target name="run-tests-postgresql-meridio-connector" depends="setup-meridio-connector,setup-meridio-connector-tests" if="downloaded">
        <ant dir="connectors/meridio" target="run-tests-postgresql"/>
    </target>

    <target name="run-tests-mysql-meridio-connector" depends="setup-meridio-connector,setup-meridio-connector-tests" if="downloaded">
        <ant dir="connectors/meridio" target="run-tests-mysql"/>
    </target>

    <target name="run-tests-HSQLDB-meridio-connector" depends="setup-meridio-connector,setup-meridio-connector-tests" if="downloaded">
        <ant dir="connectors/meridio" target="run-tests-HSQLDB"/>
    </target>

    <target name="setup-opensearchserver-connector" depends="build-framework" if="downloaded"/>

    <target name="setup-opensearchserver-connector-tests" depends="build-tests-framework" if="downloaded"/>

    <target name="build-opensearchserver-connector" depends="setup-opensearchserver-connector" if="downloaded">
      <ant dir="connectors/opensearchserver" target="build"/>
    </target>

    <target name="doc-opensearchserver-connector" depends="setup-opensearchserver-connector" if="downloaded">
        <ant dir="connectors/opensearchserver" target="doc"/>
    </target>

    <target name="build-tests-opensearchserver-connector" depends="setup-opensearchserver-connector,setup-opensearchserver-connector-tests" if="downloaded">
        <ant dir="connectors/opensearchserver" target="build-tests"/>
    </target>

    <target name="run-tests-opensearchserver-connector" depends="setup-opensearchserver-connector,setup-opensearchserver-connector-tests" if="downloaded">
        <ant dir="connectors/opensearchserver" target="run-tests"/>
    </target>

    <target name="run-tests-derby-opensearchserver-connector" depends="setup-opensearchserver-connector,setup-opensearchserver-connector-tests" if="downloaded">
        <ant dir="connectors/opensearchserver" target="run-tests-derby"/>
    </target>

    <target name="run-tests-postgresql-opensearchserver-connector" depends="setup-opensearchserver-connector,setup-opensearchserver-connector-tests" if="downloaded">
        <ant dir="connectors/opensearchserver" target="run-tests-postgresql"/>
    </target>

    <target name="run-tests-mysql-opensearchserver-connector" depends="setup-opensearchserver-connector,setup-opensearchserver-connector-tests" if="downloaded">
        <ant dir="connectors/opensearchserver" target="run-tests-mysql"/>
    </target>

    <target name="run-tests-HSQLDB-opensearchserver-connector" depends="setup-opensearchserver-connector,setup-opensearchserver-connector-tests" if="downloaded">
        <ant dir="connectors/opensearchserver" target="run-tests-HSQLDB"/>
    </target>
	
    <target name="setup-amazoncloudsearch-connector" depends="build-framework" if="downloaded"/>
<!--
    <target name="setup-amazoncloudsearch-connector-tests" depends="build-tests-framework" if="downloaded"/>
-->
    <target name="build-amazoncloudsearch-connector" depends="setup-amazoncloudsearch-connector" if="downloaded">
      <ant dir="connectors/amazoncloudsearch" target="build"/>
    </target>
<!--
    <target name="doc-amazoncloudsearch-connector" depends="setup-amazoncloudsearch-connector" if="downloaded">
        <ant dir="connectors/amazoncloudsearch" target="doc"/>
    </target>
-->

    <target name="setup-elasticsearch-connector" depends="build-framework" if="downloaded"/>

    <target name="setup-elasticsearch-connector-tests" depends="build-tests-framework" if="downloaded"/>

    <target name="build-elasticsearch-connector" depends="setup-elasticsearch-connector" if="downloaded">
      <ant dir="connectors/elasticsearch" target="build"/>
    </target>

    <target name="doc-elasticsearch-connector" depends="setup-elasticsearch-connector" if="downloaded">
        <ant dir="connectors/elasticsearch" target="doc"/>
    </target>

    <target name="build-tests-elasticsearch-connector" depends="setup-elasticsearch-connector,setup-elasticsearch-connector-tests" if="downloaded">
        <ant dir="connectors/elasticsearch" target="build-tests"/>
    </target>

    <target name="run-tests-elasticsearch-connector" depends="setup-elasticsearch-connector,setup-elasticsearch-connector-tests" if="downloaded">
        <ant dir="connectors/elasticsearch" target="run-tests"/>
    </target>

    <target name="run-tests-derby-elasticsearch-connector" depends="setup-elasticsearch-connector,setup-elasticsearch-connector-tests" if="downloaded">
        <ant dir="connectors/elasticsearch" target="run-tests-derby"/>
    </target>

    <target name="run-tests-postgresql-elasticsearch-connector" depends="setup-elasticsearch-connector,setup-elasticsearch-connector-tests" if="downloaded">
        <ant dir="connectors/elasticsearch" target="run-tests-postgresql"/>
    </target>

    <target name="run-tests-mysql-elasticsearch-connector" depends="setup-elasticsearch-connector,setup-elasticsearch-connector-tests" if="downloaded">
        <ant dir="connectors/elasticsearch" target="run-tests-mysql"/>
    </target>

    <target name="run-tests-HSQLDB-elasticsearch-connector" depends="setup-elasticsearch-connector,setup-elasticsearch-connector-tests" if="downloaded">
        <ant dir="connectors/elasticsearch" target="run-tests-HSQLDB"/>
    </target>

    <target name="setup-nullauthority-connector" depends="build-framework" if="downloaded"/>
    
    <target name="setup-nullauthority-connector-tests" depends="build-tests-framework" if="downloaded"/>

    <target name="build-nullauthority-connector" depends="setup-nullauthority-connector" if="downloaded">
        <ant dir="connectors/nullauthority" target="build"/>
    </target>

    <target name="doc-nullauthority-connector" depends="setup-nullauthority-connector" if="downloaded">
        <ant dir="connectors/nullauthority" target="doc"/>
    </target>

    <target name="build-tests-nullauthority-connector" depends="setup-nullauthority-connector,setup-nullauthority-connector-tests" if="downloaded">
        <ant dir="connectors/nullauthority" target="build-tests"/>
    </target>

    <target name="run-tests-nullauthority-connector" depends="setup-nullauthority-connector,setup-nullauthority-connector-tests" if="downloaded">
        <ant dir="connectors/nullauthority" target="run-tests"/>
    </target>

    <target name="run-tests-derby-nullauthority-connector" depends="setup-nullauthority-connector,setup-nullauthority-connector-tests" if="downloaded">
        <ant dir="connectors/nullauthority" target="run-tests-derby"/>
    </target>

    <target name="run-tests-postgresql-nullauthority-connector" depends="setup-nullauthority-connector,setup-nullauthority-connector-tests" if="downloaded">
        <ant dir="connectors/nullauthority" target="run-tests-postgresql"/>
    </target>

    <target name="run-tests-mysql-nullauthority-connector" depends="setup-nullauthority-connector,setup-nullauthority-connector-tests" if="downloaded">
        <ant dir="connectors/nullauthority" target="run-tests-mysql"/>
    </target>

    <target name="run-tests-HSQLDB-nullauthority-connector" depends="setup-nullauthority-connector,setup-nullauthority-connector-tests" if="downloaded">
        <ant dir="connectors/nullauthority" target="run-tests-HSQLDB"/>
    </target>

    <target name="setup-nulloutput-connector" depends="build-framework" if="downloaded"/>
    
    <target name="setup-nulloutput-connector-tests" depends="build-tests-framework" if="downloaded"/>

    <target name="build-nulloutput-connector" depends="setup-nulloutput-connector" if="downloaded">
        <ant dir="connectors/nulloutput" target="build"/>
    </target>

    <target name="doc-nulloutput-connector" depends="setup-nulloutput-connector" if="downloaded">
        <ant dir="connectors/nulloutput" target="doc"/>
    </target>

    <target name="build-tests-nulloutput-connector" depends="setup-nulloutput-connector,setup-nulloutput-connector-tests" if="downloaded">
        <ant dir="connectors/nulloutput" target="build-tests"/>
    </target>

    <target name="run-tests-nulloutput-connector" depends="setup-nulloutput-connector,setup-nulloutput-connector-tests" if="downloaded">
        <ant dir="connectors/nulloutput" target="run-tests"/>
    </target>

    <target name="run-tests-derby-nulloutput-connector" depends="setup-nulloutput-connector,setup-nulloutput-connector-tests" if="downloaded">
        <ant dir="connectors/nulloutput" target="run-tests-derby"/>
    </target>

    <target name="run-tests-postgresql-nulloutput-connector" depends="setup-nulloutput-connector,setup-nulloutput-connector-tests" if="downloaded">
        <ant dir="connectors/nulloutput" target="run-tests-postgresql"/>
    </target>

    <target name="run-tests-mysql-nulloutput-connector" depends="setup-nulloutput-connector,setup-nulloutput-connector-tests" if="downloaded">
        <ant dir="connectors/nulloutput" target="run-tests-mysql"/>
    </target>

    <target name="run-tests-HSQLDB-nulloutput-connector" depends="setup-nulloutput-connector,setup-nulloutput-connector-tests" if="downloaded">
        <ant dir="connectors/nulloutput" target="run-tests-HSQLDB"/>
    </target>

    <target name="setup-rss-connector" depends="build-framework" if="downloaded"/>

    <target name="setup-rss-connector-tests" depends="build-tests-framework" if="downloaded"/>

    <target name="build-rss-connector" depends="setup-rss-connector" if="downloaded">
        <ant dir="connectors/rss" target="build"/>
    </target>

    <target name="doc-rss-connector" depends="setup-rss-connector" if="downloaded">
        <ant dir="connectors/rss" target="doc"/>
    </target>

    <target name="build-tests-rss-connector" depends="setup-rss-connector,setup-rss-connector-tests" if="downloaded">
        <ant dir="connectors/rss" target="build-tests"/>
    </target>

    <target name="run-tests-rss-connector" depends="setup-rss-connector,setup-rss-connector-tests" if="downloaded">
        <ant dir="connectors/rss" target="run-tests"/>
    </target>

    <target name="run-tests-derby-rss-connector" depends="setup-rss-connector,setup-rss-connector-tests" if="downloaded">
        <ant dir="connectors/rss" target="run-tests-derby"/>
    </target>

    <target name="run-tests-postgresql-rss-connector" depends="setup-rss-connector,setup-rss-connector-tests" if="downloaded">
        <ant dir="connectors/rss" target="run-tests-postgresql"/>
    </target>

    <target name="run-tests-mysql-rss-connector" depends="setup-rss-connector,setup-rss-connector-tests" if="downloaded">
        <ant dir="connectors/rss" target="run-tests-mysql"/>
    </target>

    <target name="run-tests-HSQLDB-rss-connector" depends="setup-rss-connector,setup-rss-connector-tests" if="downloaded">
        <ant dir="connectors/rss" target="run-tests-HSQLDB"/>
    </target>

    <target name="setup-regexp-mapper" depends="build-framework" if="downloaded"/>

    <target name="setup-regexp-mapper-tests" depends="build-tests-framework" if="downloaded"/>

    <target name="build-regexp-mapper" depends="setup-regexp-mapper" if="downloaded">
        <ant dir="connectors/regexpmapper" target="build"/>
    </target>

    <target name="doc-regexp-mapper" depends="setup-regexp-mapper" if="downloaded">
        <ant dir="connectors/regexpmapper" target="doc"/>
    </target>

    <target name="build-tests-regexp-mapper" depends="setup-regexp-mapper,setup-regexp-mapper-tests" if="downloaded">
        <ant dir="connectors/regexpmapper" target="build-tests"/>
    </target>

    <target name="run-tests-regexp-mapper" depends="setup-regexp-mapper,setup-regexp-mapper-tests" if="downloaded">
        <ant dir="connectors/regexpmapper" target="run-tests"/>
    </target>

    <target name="run-tests-derby-regexp-mapper" depends="setup-regexp-mapper,setup-regexp-mapper-tests" if="downloaded">
        <ant dir="connectors/regexpmapper" target="run-tests-derby"/>
    </target>

    <target name="run-tests-postgresql-regexp-mapper" depends="setup-regexp-mapper,setup-regexp-mapper-tests" if="downloaded">
        <ant dir="connectors/regexpmapper" target="run-tests-postgresql"/>
    </target>

    <target name="run-tests-mysql-regexp-mapper" depends="setup-regexp-mapper,setup-regexp-mapper-tests" if="downloaded">
        <ant dir="connectors/regexpmapper" target="run-tests-mysql"/>
    </target>

    <target name="run-tests-HSQLDB-regexp-mapper" depends="setup-regexp-mapper,setup-regexp-mapper-tests" if="downloaded">
        <ant dir="connectors/regexpmapper" target="run-tests-HSQLDB"/>
    </target>

    <target name="setup-sharepoint-connector" depends="build-framework" if="downloaded"/>
    
    <target name="setup-sharepoint-connector-tests" depends="build-tests-framework" if="downloaded"/>

    <target name="build-sharepoint-connector" depends="setup-sharepoint-connector" if="downloaded">
        <ant dir="connectors/sharepoint" target="build"/>
    </target>

    <target name="doc-sharepoint-connector" depends="setup-sharepoint-connector" if="downloaded">
        <ant dir="connectors/sharepoint" target="doc"/>
    </target>

    <target name="build-tests-sharepoint-connector" depends="setup-sharepoint-connector,setup-sharepoint-connector-tests" if="downloaded">
        <ant dir="connectors/sharepoint" target="build-tests"/>
    </target>

    <target name="run-tests-sharepoint-connector" depends="setup-sharepoint-connector,setup-sharepoint-connector-tests" if="downloaded">
        <ant dir="connectors/sharepoint" target="run-tests"/>
    </target>

    <target name="run-tests-derby-sharepoint-connector" depends="setup-sharepoint-connector,setup-sharepoint-connector-tests" if="downloaded">
        <ant dir="connectors/sharepoint" target="run-tests-derby"/>
    </target>

    <target name="run-tests-postgresql-sharepoint-connector" depends="setup-sharepoint-connector,setup-sharepoint-connector-tests" if="downloaded">
        <ant dir="connectors/sharepoint" target="run-tests-postgresql"/>
    </target>

    <target name="run-tests-mysql-sharepoint-connector" depends="setup-sharepoint-connector,setup-sharepoint-connector-tests" if="downloaded">
        <ant dir="connectors/sharepoint" target="run-tests-mysql"/>
    </target>

    <target name="run-tests-HSQLDB-sharepoint-connector" depends="setup-sharepoint-connector,setup-sharepoint-connector-tests" if="downloaded">
        <ant dir="connectors/sharepoint" target="run-tests-HSQLDB"/>
    </target>

    <target name="setup-webcrawler-connector" depends="build-framework" if="downloaded"/>
    
    <target name="setup-webcrawler-connector-tests" depends="build-tests-framework" if="downloaded"/>

    <target name="build-webcrawler-connector" depends="setup-webcrawler-connector" if="downloaded">
        <ant dir="connectors/webcrawler" target="build"/>
    </target>

    <target name="doc-webcrawler-connector" depends="setup-webcrawler-connector" if="downloaded">
        <ant dir="connectors/webcrawler" target="doc"/>
    </target>

    <target name="build-tests-webcrawler-connector" depends="setup-webcrawler-connector,setup-webcrawler-connector-tests" if="downloaded">
        <ant dir="connectors/webcrawler" target="build-tests"/>
    </target>

    <target name="run-tests-webcrawler-connector" depends="setup-webcrawler-connector,setup-webcrawler-connector-tests" if="downloaded">
        <ant dir="connectors/webcrawler" target="run-tests"/>
    </target>

    <target name="run-tests-derby-webcrawler-connector" depends="setup-webcrawler-connector,setup-webcrawler-connector-tests" if="downloaded">
        <ant dir="connectors/webcrawler" target="run-tests-derby"/>
    </target>

    <target name="run-tests-postgresql-webcrawler-connector" depends="setup-webcrawler-connector,setup-webcrawler-connector-tests" if="downloaded">
        <ant dir="connectors/webcrawler" target="run-tests-postgresql"/>
    </target>

    <target name="run-tests-mysql-webcrawler-connector" depends="setup-webcrawler-connector,setup-webcrawler-connector-tests" if="downloaded">
        <ant dir="connectors/webcrawler" target="run-tests-mysql"/>
    </target>

    <target name="run-tests-HSQLDB-webcrawler-connector" depends="setup-webcrawler-connector,setup-webcrawler-connector-tests" if="downloaded">
        <ant dir="connectors/webcrawler" target="run-tests-HSQLDB"/>
    </target>

    <target name="setup-wiki-connector" depends="build-framework" if="downloaded"/>
    
    <target name="setup-wiki-connector-tests" depends="build-tests-framework" if="downloaded"/>

    <target name="build-wiki-connector" depends="setup-wiki-connector" if="downloaded">
        <ant dir="connectors/wiki" target="build"/>
    </target>

    <target name="doc-wiki-connector" depends="setup-wiki-connector" if="downloaded">
        <ant dir="connectors/wiki" target="doc"/>
    </target>

    <target name="build-tests-wiki-connector" depends="setup-wiki-connector,setup-wiki-connector-tests" if="downloaded">
        <ant dir="connectors/wiki" target="build-tests"/>
    </target>

    <target name="run-tests-wiki-connector" depends="setup-wiki-connector,setup-wiki-connector-tests" if="downloaded">
        <ant dir="connectors/wiki" target="run-tests"/>
    </target>

    <target name="run-tests-derby-wiki-connector" depends="setup-wiki-connector,setup-wiki-connector-tests" if="downloaded">
        <ant dir="connectors/wiki" target="run-tests-derby"/>
    </target>

    <target name="run-tests-postgresql-wiki-connector" depends="setup-wiki-connector,setup-wiki-connector-tests" if="downloaded">
        <ant dir="connectors/wiki" target="run-tests-postgresql"/>
    </target>

    <target name="run-tests-mysql-wiki-connector" depends="setup-wiki-connector,setup-wiki-connector-tests" if="downloaded">
        <ant dir="connectors/wiki" target="run-tests-mysql"/>
    </target>

    <target name="run-tests-HSQLDB-wiki-connector" depends="setup-wiki-connector,setup-wiki-connector-tests" if="downloaded">
        <ant dir="connectors/wiki" target="run-tests-HSQLDB"/>
    </target>

    <target name="setup-email-connector" depends="build-framework" if="downloaded"/>
    
    <target name="setup-email-connector-tests" depends="build-tests-framework" if="downloaded"/>

    <target name="build-email-connector" depends="setup-email-connector" if="downloaded">
        <ant dir="connectors/email" target="build"/>
    </target>

    <target name="doc-email-connector" depends="setup-email-connector" if="downloaded">
        <ant dir="connectors/email" target="doc"/>
    </target>

    <target name="build-tests-email-connector" depends="setup-email-connector,setup-email-connector-tests" if="downloaded">
        <ant dir="connectors/email" target="build-tests"/>
    </target>

    <target name="run-tests-email-connector" depends="setup-email-connector,setup-email-connector-tests" if="downloaded">
        <ant dir="connectors/email" target="run-tests"/>
    </target>

    <target name="run-tests-derby-email-connector" depends="setup-email-connector,setup-email-connector-tests" if="downloaded">
        <ant dir="connectors/email" target="run-tests-derby"/>
    </target>

    <target name="run-tests-postgresql-email-connector" depends="setup-email-connector,setup-email-connector-tests" if="downloaded">
        <ant dir="connectors/email" target="run-tests-postgresql"/>
    </target>

    <target name="run-tests-mysql-email-connector" depends="setup-email-connector,setup-email-connector-tests" if="downloaded">
        <ant dir="connectors/email" target="run-tests-mysql"/>
    </target>

    <target name="run-tests-HSQLDB-email-connector" depends="setup-email-connector,setup-email-connector-tests" if="downloaded">
        <ant dir="connectors/email" target="run-tests-HSQLDB"/>
    </target>

>>>>>>> ccaa16a3
    <target name="deliver-site-doc" depends="presite-check" if="site-exists">
          <mkdir dir="dist/doc"/>
          <copy todir="dist/doc">
              <fileset dir="site/build/site">
                <exclude name="**/broken-links.xml"/>
              </fileset>
          </copy>
          <copy todir="dist/doc">
              <fileset dir="site">
                  <include name=".htaccess"/>
              </fileset>
          </copy>
    </target>

    <target name="preclean-registry">
        <mkdir dir="dist"/>
        <delete file="dist/connectors.xml"/>
        <delete file="dist/connectors-proprietary.xml"/>
    </target>

    <target name="preclean-for-delivery">
        <mkdir dir="dist"/>
        <mkdir dir="dist/example"/>
        <mkdir dir="dist/example-proprietary"/>
        <mkdir dir="dist/multiprocess-file-example"/>
        <mkdir dir="dist/multiprocess-zk-example"/>
        <mkdir dir="dist/multiprocess-file-example-proprietary"/>
        <mkdir dir="dist/multiprocess-zk-example-proprietary"/>
        <delete file="dist/example/properties.xml"/>
        <delete file="dist/example-proprietary/properties.xml"/>
        <delete file="dist/multiprocess-file-example/properties.xml"/>
        <delete file="dist/multiprocess-file-example-proprietary/properties.xml"/>
        <delete file="dist/multiprocess-zk-example/properties.xml"/>
        <delete file="dist/multiprocess-zk-example-proprietary/properties.xml"/>
        <delete file="dist/NOTICE.txt"/>
        <delete file="dist/LICENSE.txt"/>
    </target>
    
    <target name="deliver-framework" depends="preclean-for-delivery,build-framework" if="downloaded">
        <mkdir dir="dist"/>
        <copy todir="dist">
            <fileset dir="framework/dist">
                <include name="connector-build.xml"/>
            </fileset>
        </copy>
        <mkdir dir="dist/web"/>
        <copy todir="dist/web">
            <fileset dir="framework/dist/web"/>
        </copy>
        <mkdir dir="dist/web-proprietary"/>
        <copy todir="dist/web-proprietary">
            <fileset dir="framework/dist/web-proprietary"/>
        </copy>
        <mkdir dir="dist/lib"/>
        <copy todir="dist/lib">
            <fileset dir="framework/dist/lib"/>
        </copy>
        <mkdir dir="dist/test-lib"/>
        <copy todir="dist/test-lib">
            <fileset dir="framework/dist/test-lib"/>
        </copy>
        <mkdir dir="dist/lib-proprietary"/>
        <copy todir="dist/lib-proprietary">
            <fileset dir="framework/dist/lib-proprietary"/>
        </copy>
        <mkdir dir="dist/multiprocess-file-example"/>
        <copy todir="dist/multiprocess-file-example">
            <fileset dir="framework/dist/multiprocess-file-example"/>
        </copy>
        <mkdir dir="dist/multiprocess-file-example-proprietary"/>
        <copy todir="dist/multiprocess-file-example-proprietary">
            <fileset dir="framework/dist/multiprocess-file-example-proprietary"/>
        </copy>
        <mkdir dir="dist/multiprocess-zk-example"/>
        <copy todir="dist/multiprocess-zk-example">
            <fileset dir="framework/dist/multiprocess-zk-example"/>
        </copy>
        <mkdir dir="dist/multiprocess-zk-example-proprietary"/>
        <copy todir="dist/multiprocess-zk-example-proprietary">
            <fileset dir="framework/dist/multiprocess-zk-example-proprietary"/>
        </copy>
        <mkdir dir="dist/example"/>
        <copy todir="dist/example">
            <fileset dir="framework/dist/example"/>
        </copy>
        <mkdir dir="dist/example-proprietary"/>
        <copy todir="dist/example-proprietary">
            <fileset dir="framework/dist/example-proprietary"/>
        </copy>
        <mkdir dir="dist/script-engine"/>
        <copy todir="dist/script-engine">
            <fileset dir="framework/dist/script-engine"/>
        </copy>
        <mkdir dir="dist"/>
        <copy todir="dist">
            <fileset dir="framework/dist">
                <include name="connectors.xml"/>
                <include name="connectors-proprietary.xml"/>
            </fileset>
        </copy>
        <mkdir dir="dist/connector-lib"/>
        <copy todir="dist/connector-lib">
            <fileset dir="framework/dist/connector-lib"/>
        </copy>
        <mkdir dir="dist/connector-lib-proprietary"/>
        <copy todir="dist/connector-lib-proprietary">
            <fileset dir="framework/dist/connector-lib-proprietary"/>
        </copy>
        <chmod dir="dist/script-engine" perm="a+x" includes="**/*.sh"/>
        <chmod dir="dist/example" perm="a+x" includes="**/*.sh"/>
        <chmod dir="dist/example-proprietary" perm="a+x" includes="**/*.sh"/>
        <chmod dir="dist/multiprocess-file-example" perm="a+x" includes="**/*.sh"/>
        <chmod dir="dist/multiprocess-file-example-proprietary" perm="a+x" includes="**/*.sh"/>
        <chmod dir="dist/multiprocess-zk-example" perm="a+x" includes="**/*.sh"/>
        <chmod dir="dist/multiprocess-zk-example-proprietary" perm="a+x" includes="**/*.sh"/>
        <copy todir="dist">
            <fileset dir="dist-license" includes="*.txt"/>
        </copy>
    </target>
    
    <target name="deliver-framework-doc" depends="doc-framework" if="downloaded">
        <mkdir dir="dist/doc/api/framework"/>
        <copy todir="dist/doc/api/framework">
            <fileset dir="framework/dist/doc"/>
        </copy>
    </target>

    <!-- Connector crawler.  This iterates over all connector makefiles, invoking the specified target of each. -->
    <macrodef name="connectors-crawl">
        <attribute name="target" default=""/>
        <attribute name="failonerror" default="true"/>
        <sequential>
            <subant target="@{target}" failonerror="@{failonerror}" inheritall="false">
                <!-- propertyset refid="uptodate.and.compiled.properties"/ -->
                <fileset dir="connectors" includes="*/build.xml" excludes="build/**,build-stubs/**,connector/**,dist/**,test-output*/**"/>
            </subant>
        </sequential>
    </macrodef>

    <!-- Generic connector targets -->
    
    <target name="download-connectors-dependencies" depends="deliver-framework" if="downloaded">
        <connectors-crawl target="download-dependencies"/>
    </target>

    <target name="cleanup-connectors-dependencies" depends="deliver-framework" if="downloaded">
        <connectors-crawl target="download-cleanup"/>
    </target>

    <target name="deliver-connectors" depends="preclean-registry,deliver-framework" if="downloaded">
        <connectors-crawl target="deliver-connector"/>
    </target>
    
    <target name="deliver-connectors-doc" depends="deliver-connectors,deliver-framework-doc" if="downloaded">
        <connectors-crawl target="deliver-connector-doc"/>
    </target>

    <target name="run-connectors-tests" depends="deliver-framework" if="downloaded">
        <connectors-crawl target="run-tests"/>
    </target>

    <target name="run-connectors-tests-derby" depends="deliver-framework" if="downloaded">
        <connectors-crawl target="run-tests-derby"/>
    </target>

    <target name="run-connectors-tests-HSQLDB" depends="deliver-framework" if="downloaded">
        <connectors-crawl target="run-tests-HSQLDB"/>
    </target>

    <target name="run-connectors-tests-HSQLDBext" depends="deliver-framework" if="downloaded">
        <connectors-crawl target="run-tests-HSQLDBext"/>
    </target>

    <target name="run-connectors-tests-postgresql" depends="deliver-framework" if="downloaded">
        <connectors-crawl target="run-tests-postgresql"/>
    </target>

    <target name="run-connectors-tests-mysql" depends="deliver-framework" if="downloaded">
        <connectors-crawl target="run-tests-mysql"/>
    </target>

    <target name="run-connectors-IT-derby" depends="deliver-framework" if="downloaded">
        <connectors-crawl target="run-IT-derby"/>
    </target>

    <target name="run-connectors-IT-HSQLDB" depends="deliver-framework" if="downloaded">
        <connectors-crawl target="run-IT-HSQLDB"/>
    </target>

    <target name="run-connectors-IT-HSQLDBext" depends="deliver-framework" if="downloaded">
        <connectors-crawl target="run-IT-HSQLDBext"/>
    </target>

    <target name="run-connectors-IT-postgresql" depends="deliver-framework" if="downloaded">
        <connectors-crawl target="run-IT-postgresql"/>
    </target>

    <target name="run-connectors-IT-mysql" depends="deliver-framework" if="downloaded">
        <connectors-crawl target="run-IT-mysql"/>
    </target>

    <target name="run-connectors-UI-derby" depends="deliver-framework" if="downloaded">
        <connectors-crawl target="run-UI-derby"/>
    </target>

    <target name="run-connectors-UI-HSQLDB" depends="deliver-framework" if="downloaded">
        <connectors-crawl target="run-UI-HSQLDB"/>
    </target>

    <target name="run-connectors-UI-HSQLDBext" depends="deliver-framework" if="downloaded">
        <connectors-crawl target="run-UI-HSQLDBext"/>
    </target>

    <target name="run-connectors-UI-postgresql" depends="deliver-framework" if="downloaded">
        <connectors-crawl target="run-UI-postgresql"/>
    </target>

    <target name="run-connectors-UI-mysql" depends="deliver-framework" if="downloaded">
        <connectors-crawl target="run-UI-mysql"/>
    </target>

    <target name="run-connectors-LT-derby" depends="deliver-framework" if="downloaded">
        <connectors-crawl target="run-LT-derby"/>
    </target>

    <target name="run-connectors-LT-HSQLDB" depends="deliver-framework" if="downloaded">
        <connectors-crawl target="run-LT-HSQLDB"/>
    </target>

    <target name="run-connectors-LT-HSQLDBext" depends="deliver-framework" if="downloaded">
        <connectors-crawl target="run-LT-HSQLDBext"/>
    </target>

    <target name="run-connectors-LT-postgresql" depends="deliver-framework" if="downloaded">
        <connectors-crawl target="run-LT-postgresql"/>
    </target>

    <target name="run-connectors-LT-mysql" depends="deliver-framework" if="downloaded">
        <connectors-crawl target="run-LT-mysql"/>
    </target>

    <!-- General connectors utility targets -->
    
    <target name="clean-connectors" depends="deliver-framework" if="downloaded">
        <connectors-crawl target="clean"/>
    </target>
    
    <!-- General targets -->
    <target name="clean" depends="clean-connectors">
        <delete>
          <fileset dir="." includes="apache-manifoldcf-*.zip"/>
          <fileset dir="." includes="apache-manifoldcf-*.tar.gz"/>
        </delete>
        <delete dir="build"/>
        <delete dir="dist"/>
        <ant dir="site" target="clean"/>
        <ant dir="framework" target="clean"/>
    </target>

    <target name="cleanup-afterbuild" depends="clean-connectors">
        <delete dir="build"/>
        <ant dir="site" target="clean"/>
        <ant dir="framework" target="clean"/>
    </target>

    <target name="build" depends="deliver-connectors"/>
    <target name="tmpclean" depends="cleanup-afterbuild"/>
    <target name="buildcln" depends="build,tmpclean"/>
    <target name="javadoc" depends="deliver-connectors-doc"/>
    <target name="doc" depends="deliver-site-doc"/>
    
    <target name="set-version">
      <property name="release-version" value="1.6-dev"/>
    </target>
    
    <target name="create-source-zip" depends="set-version">
      <zip destfile="apache-manifoldcf-${release-version}-src.zip" update="false">
        <zipfileset dir="." prefix="apache-manifoldcf-${release-version}">
          <exclude name="/lib/"/>
          <exclude name="/connectors/*/lib/"/>
          <exclude name="/framework/lib/"/>
          <exclude name="**/build/"/>
          <exclude name="**/tmp/"/>
          <exclude name="/site/fonts/"/>
          <exclude name="/dist/"/>
          <exclude name="/connectors/*/dist/"/>
          <exclude name="/framework/dist/"/>
          <exclude name="**/target/"/>
          <exclude name="**/test-output/"/>
          <exclude name="**/test-derby-output/"/>
          <exclude name="**/test-postgresql-output/"/>
          <exclude name="**/test-HSQLDB-output/"/>
          <exclude name="**/test-HSQLDBext-output/"/>
          <exclude name="**/test-mysql-output/"/>
          <exclude name="**/lib-proprietary/*.jar"/>
          <exclude name="**/test-materials-proprietary/*.jar"/>
          <exclude name="**/lib-proprietary/*.war"/>
          <exclude name="**/test-materials-proprietary/*.war"/>
          <exclude name="**/lib-proprietary/*.wsdl"/>
          <exclude name="**/test-materials-proprietary/*.wsdl"/>
          <exclude name="**/lib-proprietary/*.xsd"/>
          <exclude name="**/test-materials-proprietary/*.xsd"/>
          <exclude name="connectors/elasticsearch/test-materials-proprietary/elasticsearch-1.0.1/"/>
          <exclude name="/legacy-*/"/>
          <exclude name="apache-manifoldcf-*"/>
        </zipfileset>
      </zip>
    </target>

    <target name="create-lib-zip" depends="set-version">
      <zip destfile="apache-manifoldcf-${release-version}-lib.zip" update="false">
        <zipfileset dir="lib" prefix="apache-manifoldcf-${release-version}"/>
      </zip>
    </target>

    <target name="create-source-tar" depends="set-version">
      <tar destfile="apache-manifoldcf-${release-version}-src.tar.gz" compression="gzip" longfile="gnu">
        <tarfileset dir="." prefix="apache-manifoldcf-${release-version}">
          <exclude name="/lib/"/>
          <exclude name="/connectors/*/lib/"/>
          <exclude name="/framework/lib/"/>
          <exclude name="**/build/"/>
          <exclude name="**/tmp/"/>
          <exclude name="/site/fonts/"/>
          <exclude name="/dist/"/>
          <exclude name="/connectors/*/dist/"/>
          <exclude name="/framework/dist/"/>
          <exclude name="**/target/"/>
          <exclude name="**/test-output/"/>
          <exclude name="**/test-derby-output/"/>
          <exclude name="**/test-postgresql-output/"/>
          <exclude name="**/test-HSQLDB-output/"/>
          <exclude name="**/test-HSQLDBext-output/"/>
          <exclude name="**/test-mysql-output/"/>
          <exclude name="**/lib-proprietary/*.jar"/>
          <exclude name="**/test-materials-proprietary/*.jar"/>
          <exclude name="**/lib-proprietary/*.war"/>
          <exclude name="**/test-materials-proprietary/*.war"/>
          <exclude name="**/lib-proprietary/*.wsdl"/>
          <exclude name="**/test-materials-proprietary/*.wsdl"/>
          <exclude name="**/lib-proprietary/*.xsd"/>
          <exclude name="**/test-materials-proprietary/*.xsd"/>
          <exclude name="connectors/elasticsearch/test-materials-proprietary/elasticsearch-1.0.1/"/>
          <exclude name="/legacy-*/"/>
          <exclude name="apache-manifoldcf-*"/>
        </tarfileset>
      </tar>
    </target>

    <target name="create-lib-tar" depends="set-version">
      <tar destfile="apache-manifoldcf-${release-version}-lib.tar.gz" compression="gzip" longfile="gnu">
        <tarfileset dir="lib" prefix="apache-manifoldcf-${release-version}"/>
      </tar>
    </target>

    <target name="create-bin-zip" depends="build,doc,javadoc,set-version">
      <zip destfile="apache-manifoldcf-${release-version}-bin.zip" update="false">
        <zipfileset dir="dist" prefix="apache-manifoldcf-${release-version}">
          <exclude name="connector-lib-proprietary/*.jar"/>
          <exclude name="**/lib-proprietary/*.jar"/>
          <exclude name="lib-proprietary/*.jar"/>
          <exclude name="connector-lib-proprietary/*-PLACEHOLDER.txt"/>
          <exclude name="connectors-proprietary.xml"/>
          <exclude name="/example-proprietary/"/>
          <exclude name="/multiprocess-file-example-proprietary/"/>
          <exclude name="/multiprocess-zk-example-proprietary/"/>
          <exclude name="/web-proprietary/"/>
        </zipfileset>
      </zip>
    </target>
    
    <target name="create-bin-tar" depends="build,doc,javadoc,set-version">
      <tar destfile="apache-manifoldcf-${release-version}-bin.tar.gz" compression="gzip" longfile="gnu">
        <tarfileset dir="dist" prefix="apache-manifoldcf-${release-version}">
          <exclude name="connector-lib-proprietary/*.jar"/>
          <exclude name="**/lib-proprietary/*.jar"/>
          <exclude name="lib-proprietary/*.jar"/>
          <exclude name="connector-lib-proprietary/*-PLACEHOLDER.txt"/>
          <exclude name="connectors-proprietary.xml"/>
          <exclude name="/example-proprietary/"/>
          <exclude name="/multiprocess-file-example-proprietary/"/>
          <exclude name="/multiprocess-zk-example-proprietary/"/>
          <exclude name="/web-proprietary/"/>
        </tarfileset>
      </tar>
    </target>

    <target name="image" depends="create-source-zip,create-source-tar,create-lib-zip,create-lib-tar,create-bin-zip,create-bin-tar"/>
    
    <target name="test-dr" depends="run-tests-derby-framework,run-connectors-tests-derby,run-connectors-IT-derby"/>

    <target name="test-pg" depends="run-tests-postgresql-framework,run-connectors-tests-postgresql,run-connectors-IT-postgresql"/>

    <target name="test-my" depends="run-tests-mysql-framework,run-connectors-tests-mysql,run-connectors-IT-mysql"/>

    <target name="test-hs" depends="run-tests-HSQLDB-framework,run-tests-HSQLDBext-framework,run-connectors-tests-HSQLDB,run-connectors-tests-HSQLDBext,run-connectors-IT-HSQLDB,run-connectors-IT-HSQLDBext"/>

    <target name="load-dr" depends="run-connectors-LT-derby"/>

    <target name="load-pg" depends="run-connectors-LT-postgresql"/>

    <target name="load-my" depends="run-connectors-LT-mysql"/>

    <target name="load-hs" depends="run-connectors-LT-HSQLDB,run-connectors-LT-HSQLDBext"/>

    <target name="test" depends="run-tests-framework,run-connectors-tests,test-dr,test-hs"/>

    <target name="ldtest" depends="run-connectors-LT-derby,run-connectors-LT-HSQLDB"/>

    <target name="uitest" depends="run-connectors-UI-derby,run-connectors-UI-HSQLDB"/>
    
    <target name="all" depends="build,javadoc,doc,image,test-dr,test-hs"/>

    <target name="help">
      <echo level="info">
ManifoldCF build file.  Use this file to build ManifoldCF, generate
javadocs, generate site docs, run tests, or build distributables.

Useful targets are:

clean    - Clean the build and distribution areas
build    - Build executable code, jars, processes, and examples,
           under the 'dist' directory
buildcln - Same as build, but clean up temp files
javadoc  - Create the javadocs, under the 'dist/doc' directory
test     - Compile and run all local tests (Derby and HSQLDB)
uitest   - Compile and run all UI tests (needs Python)
ldtest   - Compile and run all local load tests (Derby and HSQLDB)
doc      - Build html site, under the 'dist/doc' directory
           (requires Apache Forrest)
tmpclean - Clean up temporary files used during build and testing
image    - Build release image, under the '.' directory (requires
           Apache Forrest)

test-dr  - Compile and run Derby-based tests
test-pg  - Compile and run postgresql-based tests (needs
           Postgresql)
test-my  - Compile and run MySQL-based tests (needs MySQL)
test-hs  - Compile and run HSQLDB-based tests
load-dr  - Compile and run Derby-based load tests
load-pg  - Compile and run postgresql-based load tests (needs
           Postgresql)
load-my  - Compile and run MySQL-based load tests (needs MySQL)
load-hs  - Compile and run HSQLDB-based load tests

all      - Build code and docs, and test (requires Apache Forrest)

run-script-interpreter - Run the ManifoldCF script interpreter

make-deps              - Fetch non-redistributable dependencies
clean-deps             - Clean up non-redistributable binaries

make-core-deps         - Download and build core dependencies
clean-core-deps        - Clean up core dependencies

Use Apache Forrest version forrest-0.9-dev or higher.
      </echo>
    </target>

    <target name="-taskdef">
      <typedef resource="org/apache/rat/anttasks/antlib.xml" uri="antlib:rat.anttasks">
        <classpath>
          <fileset dir="." includes="rat*.jar"/>
        </classpath>
      </typedef>
    </target>
    <target name="rat-sources" depends="-taskdef"
      description="runs the tasks over src/java excluding the license directory">
      <rat:report xmlns:rat="antlib:org.apache.rat.anttasks">
        <fileset dir="mod-authz-annotate/">
        </fileset>
        <fileset dir="connectors/">
          <exclude name="**/*"/>
          <exclude name="elasticsearch/test-materials-proprietary/elasticsearch-1.0.1/"/>
          <exclude name="**/build/"/>
          <exclude name="**/dist/"/>
          <exclude name="**/test-output/"/>
          <exclude name="**/test-derby-output/"/>
          <exclude name="**/test-postgresql-output/"/>
          <exclude name="**/test-HSQLDB-output/"/>
          <exclude name="**/test-HSQLDBext-output/"/>
          <exclude name="**/test-mysql-output/"/>
          <exclude name="filenet/lib-proprietary/*.jar"/>
          <exclude name="documentum/lib-proprietary/*.jar"/>
          <exclude name="jcifs/lib-proprietary/*.jar"/>
          <exclude name="jcifs/lib-proprietary/*.diffs"/>
          <exclude name="livelink/lib-proprietary/*.jar"/>
          <exclude name="meridio/lib-proprietary/*.wsdl"/>
          <exclude name="meridio/lib-proprietary/*.xsd"/>
          <exclude name="sharepoint/lib-proprietary/*.wsdl"/>
          <exclude name="**/surefire-reports/"/>
          <exclude name="**/target/"/>
        </fileset>
        <fileset dir="framework/">
          <exclude name="**/build/"/>
          <exclude name="**/dist/"/>
          <exclude name="**/test-output/"/>
          <exclude name="**/test-derby-output/"/>
          <exclude name="**/test-postgresql-output/"/>
          <exclude name="**/test-HSQLDB-output/"/>
          <exclude name="**/test-HSQLDBext-output/"/>
          <exclude name="**/test-mysql-output/"/>
          <exclude name="**/web-generated.xml"/>
          <exclude name="**/surefire-reports/"/>
          <exclude name="**/target/"/>
          <exclude name="lib-proprietary/*.jar"/>
          <exclude name="scripts/*.env.win"/>
          <exclude name="scripts/*.env.unix"/>
          <exclude name="scripts-jetty/*.env.win"/>
          <exclude name="scripts-jetty/*.env.unix"/>
          <exclude name="scripts-combined/*.env.win"/>
          <exclude name="scripts-combined/*.env.unix"/>
          <exclude name="engine-scripts/*.env.win"/>
          <exclude name="engine-scripts/*.env.unix"/>
        </fileset>
        <fileset dir="site/">
          <exclude name="fonts/"/>
          <exclude name="**/build/"/>
          <exclude name="**/tmp/"/>
          <exclude name="src/documentation/skins/common/xslt/html/split.xsl"/>
          <exclude name="src/documentation/skins/lucene/note.txt"/>
        </fileset>
        <fileset dir="test-materials/">
          <exclude name="**/build/"/>
          <exclude name="**/dist/"/>
          <exclude name="**/surefire-reports/"/>
          <exclude name="**/target/"/>
        </fileset>
      </rat:report>
    </target>

    <target name="run-script-interpreter" depends="deliver-framework">
        <java classname="org.apache.manifoldcf.scriptengine.ScriptParser" fork="true" dir="dist/script-engine" maxmemory="128M">
          <classpath>
            <fileset dir="dist/script-engine/lib">
              <include name="*.jar"/>
            </fileset>
          </classpath>
        </java>
    </target>

    <target name="download-httpcomponents">
        <mkdir dir="lib"/>

        <antcall target="download-via-maven">
            <param name="project-path" value="org/apache/httpcomponents"/>
            <param name="artifact-version" value="4.3.2"/>
            <param name="target" value="lib"/>
            <param name="artifact-name" value="httpcore"/>
            <param name="artifact-type" value="jar"/>
        </antcall>
        <antcall target="download-via-maven">
            <param name="project-path" value="org/apache/httpcomponents"/>
            <param name="artifact-version" value="4.3.3"/>
            <param name="target" value="lib"/>
            <param name="artifact-name" value="httpclient"/>
            <param name="artifact-type" value="jar"/>
        </antcall>
        <antcall target="download-via-maven">
            <param name="target" value="lib"/>
            <param name="project-path" value="org/apache/httpcomponents"/>
            <param name="artifact-version" value="4.3.3"/>
            <param name="artifact-name" value="httpmime"/>
            <param name="artifact-type" value="jar"/>
        </antcall>
    </target>

    <target name="download-json">
        <mkdir dir="lib"/>
        <antcall target="download-via-maven">
            <param name="project-path" value="org/json"/>
            <param name="artifact-version" value="20090211"/>
            <param name="target" value="lib"/>
            <param name="artifact-name" value="json"/>
            <param name="artifact-type" value="jar"/>
        </antcall>
    </target>
    
    <target name="download-derby">
        <mkdir dir="lib"/>
        <property name="derby-version" value="10.10.1.1"/>
        <property name="derby-package" value="org/apache/derby"/>
        <antcall target="download-via-maven"><param name="project-path" value="${derby-package}"/><param name="artifact-version" value="${derby-version}"/><param name="target" value="lib"/>
            <param name="artifact-name" value="derby"/>
            <param name="artifact-type" value="jar"/>
        </antcall>
        <antcall target="download-via-maven"><param name="project-path" value="${derby-package}"/><param name="artifact-version" value="${derby-version}"/><param name="target" value="lib"/>
            <param name="artifact-name" value="derbytools"/>
            <param name="artifact-type" value="jar"/>
        </antcall>
        <antcall target="download-via-maven"><param name="project-path" value="${derby-package}"/><param name="artifact-version" value="${derby-version}"/><param name="target" value="lib"/>
            <param name="artifact-name" value="derbynet"/>
            <param name="artifact-type" value="jar"/>
        </antcall>
        <antcall target="download-via-maven"><param name="project-path" value="${derby-package}"/><param name="artifact-version" value="${derby-version}"/><param name="target" value="lib"/>
            <param name="artifact-name" value="derbyLocale_it"/>
            <param name="artifact-type" value="jar"/>
        </antcall>
        <antcall target="download-via-maven"><param name="project-path" value="${derby-package}"/><param name="artifact-version" value="${derby-version}"/><param name="target" value="lib"/>
            <param name="artifact-name" value="derbyLocale_de_DE"/>
            <param name="artifact-type" value="jar"/>
        </antcall>
        <antcall target="download-via-maven"><param name="project-path" value="${derby-package}"/><param name="artifact-version" value="${derby-version}"/><param name="target" value="lib"/>
            <param name="artifact-name" value="derbyLocale_es"/>
            <param name="artifact-type" value="jar"/>
        </antcall>
        <antcall target="download-via-maven"><param name="project-path" value="${derby-package}"/><param name="artifact-version" value="${derby-version}"/><param name="target" value="lib"/>
            <param name="artifact-name" value="derbyLocale_ja_JP"/>
            <param name="artifact-type" value="jar"/>
        </antcall>
        <antcall target="download-via-maven"><param name="project-path" value="${derby-package}"/><param name="artifact-version" value="${derby-version}"/><param name="target" value="lib"/>
            <param name="artifact-name" value="derbyLocale_cs"/>
            <param name="artifact-type" value="jar"/>
        </antcall>
        <antcall target="download-via-maven"><param name="project-path" value="${derby-package}"/><param name="artifact-version" value="${derby-version}"/><param name="target" value="lib"/>
            <param name="artifact-name" value="derbyLocale_zh_TW"/>
            <param name="artifact-type" value="jar"/>
        </antcall>
        <antcall target="download-via-maven"><param name="project-path" value="${derby-package}"/><param name="artifact-version" value="${derby-version}"/><param name="target" value="lib"/>
            <param name="artifact-name" value="derbyLocale_zh_CN"/>
            <param name="artifact-type" value="jar"/>
        </antcall>
        <antcall target="download-via-maven"><param name="project-path" value="${derby-package}"/><param name="artifact-version" value="${derby-version}"/><param name="target" value="lib"/>
            <param name="artifact-name" value="derbyLocale_pt_BR"/>
            <param name="artifact-type" value="jar"/>
        </antcall>
        <antcall target="download-via-maven"><param name="project-path" value="${derby-package}"/><param name="artifact-version" value="${derby-version}"/><param name="target" value="lib"/>
            <param name="artifact-name" value="derbyLocale_fr"/>
            <param name="artifact-type" value="jar"/>
        </antcall>
        <antcall target="download-via-maven"><param name="project-path" value="${derby-package}"/><param name="artifact-version" value="${derby-version}"/><param name="target" value="lib"/>
            <param name="artifact-name" value="derbyLocale_ru"/>
            <param name="artifact-type" value="jar"/>
        </antcall>
        <antcall target="download-via-maven"><param name="project-path" value="${derby-package}"/><param name="artifact-version" value="${derby-version}"/><param name="target" value="lib"/>
            <param name="artifact-name" value="derbyLocale_ko_KR"/>
            <param name="artifact-type" value="jar"/>
        </antcall>
        <antcall target="download-via-maven"><param name="project-path" value="${derby-package}"/><param name="artifact-version" value="${derby-version}"/><param name="target" value="lib"/>
            <param name="artifact-name" value="derbyLocale_hu"/>
            <param name="artifact-type" value="jar"/>
        </antcall>
        <antcall target="download-via-maven"><param name="project-path" value="${derby-package}"/><param name="artifact-version" value="${derby-version}"/><param name="target" value="lib"/>
            <param name="artifact-name" value="derbyLocale_pl"/>
            <param name="artifact-type" value="jar"/>
        </antcall>
    </target>
    
    <target name="download-hsqldb">
        <mkdir dir="lib"/>
        <!--mkdir dir="build/download"/>
        <delete dir="build/download/hsqldb"/>
        <antcall target="checkout-source-via-svn">
            <param name="root-dir" value="build/download"/>
            <param name="svn-url" value="https://hsqldb.svn.sourceforge.net/svnroot/hsqldb/base/trunk"/>
            <param name="dir-name" value="hsqldb"/>
        </antcall -->
        <!-- Build it -->
        <!--antcall target="build-via-ant">
            <param name="root-dir" value="build/download/hsqldb/build"/>
            <param name="target" value="hsqldb"/>
        </antcall>
        <copy todir="lib" file="build/download/hsqldb/lib/hsqldb.jar"/ -->
        <antcall target="download-via-maven">
            <param name="project-path" value="org/hsqldb"/>
            <param name="artifact-version" value="2.3.1"/>
            <param name="target" value="lib"/>
            <param name="artifact-name" value="hsqldb"/>
            <param name="artifact-type" value="jar"/>
        </antcall>
        <!-- get src="http://www.hsqldb.org/repos/org/hsqldb/hsqldb/2.2.9/hsqldb-2.2.9.jar" dest="lib/hsqldb.jar"/-->
    </target>
    
    <target name="download-postgresql">
        <mkdir dir="lib"/>
        <antcall target="download-via-maven">
            <param name="project-path" value="postgresql"/>
            <param name="artifact-version" value="9.1-901.jdbc4"/>
            <param name="target" value="lib"/>
            <param name="artifact-name" value="postgresql"/>
            <param name="artifact-type" value="jar"/>
        </antcall>
    </target>

    <target name="download-axis">
        <mkdir dir="lib"/>
        <property name="axis-version" value="1.4"/>
        <property name="axis-package" value="org/apache/axis"/>
        <antcall target="download-via-maven"><param name="project-path" value="${axis-package}"/><param name="artifact-version" value="${axis-version}"/><param name="target" value="lib"/>
            <param name="artifact-name" value="axis"/>
            <param name="artifact-type" value="jar"/>
        </antcall>
        <antcall target="download-via-maven"><param name="project-path" value="${axis-package}"/><param name="artifact-version" value="${axis-version}"/><param name="target" value="lib"/>
            <param name="artifact-name" value="axis-jaxrpc"/>
            <param name="artifact-type" value="jar"/>
        </antcall>
        <!-- antcall target="download-via-maven"><param name="project-path" value="${axis-package}"/><param name="artifact-version" value="${axis-version}"/><param name="target" value="lib"/>
            <param name="artifact-name" value="axis-saaj"/>
            <param name="artifact-type" value="jar"/>
        </antcall -->
    </target>

    <target name="download-saaj">
        <mkdir dir="lib"/>
        <antcall target="download-via-maven"><param name="target" value="lib"/>
            <param name="project-path" value="javax/xml/soap"/>
            <param name="artifact-version" value="1.3"/>
            <param name="artifact-name" value="saaj-api"/>
            <param name="artifact-type" value="jar"/>
        </antcall>
        <antcall target="download-via-maven"><param name="target" value="lib"/>
            <param name="project-path" value="com/sun/xml/messaging/saaj"/>
            <param name="artifact-version" value="1.3.3"/>
            <param name="artifact-name" value="saaj-impl"/>
            <param name="artifact-type" value="jar"/>
        </antcall>
    </target>
    
    <target name="download-castor">
        <mkdir dir="lib"/>

        <!-- biblio is very slow -->
        <!-- get src="http://mirrors.ibiblio.org/pub/mirrors/maven/castor/1.0.5/castor-1.0.5.jar" dest="lib/castor.jar"/ -->
        <!-- get src="http://mirrors.ibiblio.org/pub/mirrors/maven/castor/1.0.5/castor-1.0.5-xml.jar" dest="lib/castor-xml.jar"/ -->
        <!-- get src="http://mirrors.ibiblio.org/pub/mirrors/maven/castor/1.0.5/castor-1.0.5-commons.jar" dest="lib/castor-commons.jar"/ -->
        <property name="castor-version" value="1.0.5"/>
        <property name="castor-path" value="org/codehaus/castor"/>
        <antcall target="download-via-maven"><param name="project-path" value="${castor-path}"/><param name="artifact-version" value="${castor-version}"/><param name="target" value="lib"/>
            <param name="artifact-name" value="castor"/>
            <param name="artifact-type" value="jar"/>
        </antcall>
        <!-- antcall target="download-via-maven"><param name="project-path" value="${castor-path}"/><param name="artifact-version" value="${castor-version}"/><param name="target" value="lib"/>
            <param name="artifact-name" value="castor-xml"/>
            <param name="artifact-type" value="jar"/>
        </antcall>
        <antcall target="download-via-maven"><param name="project-path" value="${castor-path}"/><param name="artifact-version" value="${castor-version}"/><param name="target" value="lib"/>
            <param name="artifact-name" value="castor-commons"/>
            <param name="artifact-type" value="jar"/>
        </antcall -->
    </target>
  
    <target name="download-wsdl4j">
        <mkdir dir="lib"/>
        <property name="wsdl4j-version" value="1.6.2"/>
        <property name="wsdl4j-package" value="wsdl4j"/>
        <antcall target="download-via-maven"><param name="project-path" value="${wsdl4j-package}"/><param name="artifact-version" value="${wsdl4j-version}"/><param name="target" value="lib"/>
            <param name="artifact-name" value="wsdl4j"/>
            <param name="artifact-type" value="jar"/>
        </antcall>
    </target>
    
    <target name="download-commons">
        <mkdir dir="lib"/>
        <antcall target="download-via-maven"><param name="target" value="lib"/>
            <param name="project-path" value="commons-codec"/>
            <param name="artifact-version" value="1.5"/>
            <param name="artifact-name" value="commons-codec"/>
            <param name="artifact-type" value="jar"/>
        </antcall>
        <antcall target="download-via-maven"><param name="target" value="lib"/>
            <param name="project-path" value="commons-collections"/>
            <param name="artifact-version" value="3.2.1"/>
            <param name="artifact-name" value="commons-collections"/>
            <param name="artifact-type" value="jar"/>
        </antcall>
        <antcall target="download-via-maven"><param name="target" value="lib"/>
            <param name="project-path" value="commons-discovery"/>
            <param name="artifact-version" value="0.5"/>
            <param name="artifact-name" value="commons-discovery"/>
            <param name="artifact-type" value="jar"/>
        </antcall>
        <antcall target="download-via-maven"><param name="target" value="lib"/>
            <param name="project-path" value="commons-el"/>
            <param name="artifact-version" value="1.0"/>
            <param name="artifact-name" value="commons-el"/>
            <param name="artifact-type" value="jar"/>
        </antcall>
        <antcall target="download-via-maven"><param name="target" value="lib"/>
            <param name="project-path" value="commons-fileupload"/>
            <param name="artifact-version" value="1.2.2"/>
            <param name="artifact-name" value="commons-fileupload"/>
            <param name="artifact-type" value="jar"/>
        </antcall>
        <antcall target="download-via-maven"><param name="target" value="lib"/>
            <param name="project-path" value="commons-io"/>
            <param name="artifact-version" value="2.1"/>
            <param name="artifact-name" value="commons-io"/>
            <param name="artifact-type" value="jar"/>
        </antcall>
        <antcall target="download-via-maven"><param name="target" value="lib"/>
            <param name="project-path" value="commons-lang"/>
            <param name="artifact-version" value="2.6"/>
            <param name="artifact-name" value="commons-lang"/>
            <param name="artifact-type" value="jar"/>
        </antcall>
        <antcall target="download-via-maven"><param name="target" value="lib"/>
            <param name="project-path" value="commons-logging"/>
            <param name="artifact-version" value="1.1.1"/>
            <param name="artifact-name" value="commons-logging"/>
            <param name="artifact-type" value="jar"/>
        </antcall>
        <antcall target="download-via-maven"><param name="target" value="lib"/>
            <param name="project-path" value="commons-configuration"/>
            <param name="artifact-version" value="1.6"/>
            <param name="artifact-name" value="commons-configuration"/>
            <param name="artifact-type" value="jar"/>
        </antcall>
        <antcall target="download-via-maven"><param name="target" value="lib"/>
            <param name="project-path" value="commons-cli"/>
            <param name="artifact-version" value="1.2"/>
            <param name="artifact-name" value="commons-cli"/>
            <param name="artifact-type" value="jar"/>
        </antcall>
    </target>
  
    <target name="download-slf4j">
        <mkdir dir="lib"/>
        <property name="slf4j-version" value="1.6.6"/>
        <property name="slf4j-package" value="org/slf4j"/>
        <antcall target="download-via-maven"><param name="project-path" value="${slf4j-package}"/><param name="artifact-version" value="${slf4j-version}"/><param name="target" value="lib"/>
            <param name="artifact-name" value="slf4j-api"/>
            <param name="artifact-type" value="jar"/>
        </antcall>
        <antcall target="download-via-maven"><param name="project-path" value="${slf4j-package}"/><param name="artifact-version" value="${slf4j-version}"/><param name="target" value="lib"/>
            <param name="artifact-name" value="slf4j-simple"/>
            <param name="artifact-type" value="jar"/>
        </antcall>
        <antcall target="download-via-maven"><param name="project-path" value="${slf4j-package}"/><param name="artifact-version" value="${slf4j-version}"/><param name="target" value="lib"/>
            <param name="artifact-name" value="jcl-over-slf4j"/>
            <param name="artifact-type" value="jar"/>
        </antcall>
    </target>
    
    <target name="download-jetty">
        <mkdir dir="lib"/>
        <property name="jetty-version" value="7.5.4.v20111024"/>
        <property name="jetty-package" value="org/eclipse/jetty"/>
        <antcall target="download-via-maven"><param name="project-path" value="${jetty-package}"/><param name="artifact-version" value="${jetty-version}"/><param name="target" value="lib"/>
            <param name="artifact-name" value="jetty-jndi"/>
            <param name="artifact-type" value="jar"/>
        </antcall>
        <antcall target="download-via-maven"><param name="project-path" value="${jetty-package}"/><param name="artifact-version" value="${jetty-version}"/><param name="target" value="lib"/>
            <param name="artifact-name" value="jetty-server"/>
            <param name="artifact-type" value="jar"/>
        </antcall>
        <antcall target="download-via-maven"><param name="project-path" value="${jetty-package}"/><param name="artifact-version" value="${jetty-version}"/><param name="target" value="lib"/>
            <param name="artifact-name" value="jetty-webapp"/>
            <param name="artifact-type" value="jar"/>
        </antcall>
        <antcall target="download-via-maven"><param name="project-path" value="${jetty-package}"/><param name="artifact-version" value="${jetty-version}"/><param name="target" value="lib"/>
            <param name="artifact-name" value="jetty-servlet"/>
            <param name="artifact-type" value="jar"/>
        </antcall>
        <antcall target="download-via-maven"><param name="project-path" value="${jetty-package}"/><param name="artifact-version" value="${jetty-version}"/><param name="target" value="lib"/>
            <param name="artifact-name" value="jetty-plus"/>
            <param name="artifact-type" value="jar"/>
        </antcall>
        <antcall target="download-via-maven"><param name="project-path" value="${jetty-package}"/><param name="artifact-version" value="${jetty-version}"/><param name="target" value="lib"/>
            <param name="artifact-name" value="jetty-util"/>
            <param name="artifact-type" value="jar"/>
        </antcall>
        <antcall target="download-via-maven"><param name="project-path" value="${jetty-package}"/><param name="artifact-version" value="${jetty-version}"/><param name="target" value="lib"/>
            <param name="artifact-name" value="jetty-http"/>
            <param name="artifact-type" value="jar"/>
        </antcall>
        <antcall target="download-via-maven"><param name="project-path" value="${jetty-package}"/><param name="artifact-version" value="${jetty-version}"/><param name="target" value="lib"/>
            <param name="artifact-name" value="jetty-io"/>
            <param name="artifact-type" value="jar"/>
        </antcall>
        <antcall target="download-via-maven"><param name="project-path" value="${jetty-package}"/><param name="artifact-version" value="${jetty-version}"/><param name="target" value="lib"/>
            <param name="artifact-name" value="jetty-security"/>
            <param name="artifact-type" value="jar"/>
        </antcall>
        <antcall target="download-via-maven"><param name="project-path" value="${jetty-package}"/><param name="artifact-version" value="${jetty-version}"/><param name="target" value="lib"/>
            <param name="artifact-name" value="jetty-continuation"/>
            <param name="artifact-type" value="jar"/>
        </antcall>
        <antcall target="download-via-maven"><param name="project-path" value="${jetty-package}"/><param name="artifact-version" value="${jetty-version}"/><param name="target" value="lib"/>
            <param name="artifact-name" value="jetty-xml"/>
            <param name="artifact-type" value="jar"/>
        </antcall>
        <antcall target="download-via-maven"><param name="project-path" value="${jetty-package}"/><param name="artifact-version" value="${jetty-version}"/><param name="target" value="lib"/>
            <param name="artifact-name" value="jetty-jsp-2.1"/>
            <param name="artifact-type" value="jar"/>
        </antcall>
    </target>
    
    <target name="download-xerces">
        <mkdir dir="lib"/>
        <property name="xerces-version" value="2.10.0"/>
        <property name="xerces-package" value="xerces"/>
        <antcall target="download-via-maven"><param name="project-path" value="${xerces-package}"/><param name="artifact-version" value="${xerces-version}"/><param name="target" value="lib"/>
            <param name="artifact-name" value="xercesImpl"/>
            <param name="artifact-type" value="jar"/>
        </antcall>
    </target>
    
    <target name="download-xalan">
        <mkdir dir="lib"/>
        <property name="xalan-version" value="2.7.1"/>
        <property name="xalan-package" value="xalan"/>
        <antcall target="download-via-maven"><param name="project-path" value="${xalan-package}"/><param name="artifact-version" value="${xalan-version}"/><param name="target" value="lib"/>
            <param name="artifact-name" value="xalan"/>
            <param name="artifact-type" value="jar"/>
        </antcall>
        <antcall target="download-via-maven"><param name="project-path" value="${xalan-package}"/><param name="artifact-version" value="${xalan-version}"/><param name="target" value="lib"/>
            <param name="artifact-name" value="serializer"/>
            <param name="artifact-type" value="jar"/>
        </antcall>
    </target>

    <target name="download-poi">
        <mkdir dir="lib"/>
        <antcall target="download-via-maven"><param name="target" value="lib"/>
            <param name="project-path" value="org/apache/poi"/>
            <param name="artifact-version" value="3.7"/>
            <param name="artifact-name" value="poi"/>
            <param name="artifact-type" value="jar"/>
        </antcall>
    </target>

    <target name="download-activation">
        <mkdir dir="lib"/>
        <antcall target="download-via-maven"><param name="target" value="lib"/>
            <param name="project-path" value="javax/activation"/>
            <param name="artifact-version" value="1.1.1"/>
            <param name="artifact-name" value="activation"/>
            <param name="artifact-type" value="jar"/>
        </antcall>
    </target>
    
    <target name="download-avalon-framework">
        <property name="avalon.path" value="org/apache/avalon/framework"/>
        <property name="avalon.version" value="4.3.1"/>
        <mkdir dir="lib"/>
        <antcall target="download-via-maven"><param name="target" value="lib"/><param name="project-path" value="${avalon.path}"/><param name="artifact-version" value="${avalon.version}"/>
            <param name="artifact-name" value="avalon-framework-api"/>
            <param name="artifact-type" value="jar"/>
        </antcall>
        <antcall target="download-via-maven"><param name="target" value="lib"/><param name="project-path" value="${avalon.path}"/><param name="artifact-version" value="${avalon.version}"/>
            <param name="artifact-name" value="avalon-framework-impl"/>
            <param name="artifact-type" value="jar"/>
        </antcall>
    </target>
    
    <target name="download-ecj">
        <mkdir dir="lib"/>
        <antcall target="download-via-maven"><param name="target" value="lib"/>
            <param name="project-path" value="org/eclipse/jdt/core/compiler"/>
            <param name="artifact-version" value="3.7.1"/>
            <param name="artifact-name" value="ecj"/>
            <param name="artifact-type" value="jar"/>
        </antcall>
    </target>
    
    <target name="download-fop">
        <mkdir dir="lib"/>
        <antcall target="download-via-maven"><param name="target" value="lib"/>
            <param name="project-path" value="org/apache/xmlgraphics"/>
            <param name="artifact-version" value="1.0"/>
            <param name="artifact-name" value="fop"/>
            <param name="artifact-type" value="jar"/>
        </antcall>
    </target>
    
    <target name="download-geronimo-specs">
        <mkdir dir="lib"/>
        <antcall target="download-via-maven"><param name="target" value="lib"/>
            <param name="project-path" value="org/apache/geronimo/specs"/>
            <param name="artifact-version" value="1.7.1"/>
            <param name="artifact-name" value="geronimo-javamail_1.4_spec"/>
            <param name="artifact-type" value="jar"/>
        </antcall>
    </target>
    
    <target name="download-h2">
        <mkdir dir="lib"/>
        <!-- Alfresco dependency, so download from there -->
        <get src="http://repo2.maven.org/maven2/com/h2database/h2/1.3.158/h2-1.3.158.jar" dest="lib/h2.jar"/>
    </target>
    
    <target name="download-h2-support">
        <mkdir dir="lib"/>
        <!-- Alfresco dependency, so download from there -->
        <get src="http://clojars.org/repo/it/sk/alfresco/h2-support/1.1/h2-support-1.1.jar" dest="lib/h2-support.jar"/>
    </target>
    
    <target name="download-tomcat">
        <mkdir dir="lib"/>
        <property name="tomcat-version" value="6.0.35"/>
        <property name="tomcat-package" value="org/apache/tomcat"/>
        
        <antcall target="download-via-maven"><param name="project-path" value="${tomcat-package}"/><param name="artifact-version" value="${tomcat-version}"/><param name="target" value="lib"/>
            <param name="artifact-name" value="jasper"/>
            <param name="artifact-type" value="jar"/>
        </antcall>
        <antcall target="download-via-maven"><param name="project-path" value="${tomcat-package}"/><param name="artifact-version" value="${tomcat-version}"/><param name="target" value="lib"/>
            <param name="artifact-name" value="jasper-el"/>
            <param name="artifact-type" value="jar"/>
        </antcall>
        <antcall target="download-via-maven"><param name="project-path" value="${tomcat-package}"/><param name="artifact-version" value="${tomcat-version}"/><param name="target" value="lib"/>
            <param name="artifact-name" value="juli"/>
            <param name="artifact-type" value="jar"/>
        </antcall>
    </target>
    
    <target name="download-jaxb">
        <mkdir dir="lib"/>
        <antcall target="download-via-maven"><param name="target" value="lib"/>
            <param name="project-path" value="javax/xml/bind"/>
            <param name="artifact-version" value="2.1"/>
            <param name="artifact-name" value="jaxb-api"/>
            <param name="artifact-type" value="jar"/>
        </antcall>
        <antcall target="download-via-maven"><param name="target" value="lib"/>
            <param name="project-path" value="com/sun/xml/bind"/>
            <param name="artifact-version" value="2.1.11"/>
            <param name="artifact-name" value="jaxb-impl"/>
            <param name="artifact-type" value="jar"/>
        </antcall>
    </target>

    <target name="download-jaxws">
        <mkdir dir="lib"/>
        <antcall target="download-via-maven"><param name="target" value="lib"/>
            <param name="project-path" value="javax/xml/ws"/>
            <param name="artifact-version" value="2.2.6"/>
            <param name="artifact-name" value="jaxws-api"/>
            <param name="artifact-type" value="jar"/>
        </antcall>
        <antcall target="download-via-maven"><param name="target" value="lib"/>
            <param name="project-path" value="com/sun/xml/ws"/>
            <param name="artifact-version" value="2.2.6"/>
            <param name="artifact-name" value="jaxws-rt"/>
            <param name="artifact-type" value="jar"/>
        </antcall>
    </target>
    
    <target name="download-chemistry">
        <mkdir dir="lib"/>
        <property name="chemistry-version" value="0.9.0"/>
        <property name="chemistry-package" value="org/apache/chemistry/opencmis"/>
        <antcall target="download-via-maven"><param name="project-path" value="${chemistry-package}"/><param name="artifact-version" value="${chemistry-version}"/><param name="target" value="lib"/>
            <param name="artifact-name" value="chemistry-opencmis-client-impl"/>
            <param name="artifact-type" value="jar"/>
        </antcall>
        <antcall target="download-via-maven"><param name="project-path" value="${chemistry-package}"/><param name="artifact-version" value="${chemistry-version}"/><param name="target" value="lib"/>
            <param name="artifact-name" value="chemistry-opencmis-client-api"/>
            <param name="artifact-type" value="jar"/>
        </antcall>
        <antcall target="download-via-maven"><param name="project-path" value="${chemistry-package}"/><param name="artifact-version" value="${chemistry-version}"/><param name="target" value="lib"/>
            <param name="artifact-name" value="chemistry-opencmis-client-bindings"/>
            <param name="artifact-type" value="jar"/>
        </antcall>
        <antcall target="download-via-maven"><param name="project-path" value="${chemistry-package}"/><param name="artifact-version" value="${chemistry-version}"/><param name="target" value="lib"/>
            <param name="artifact-name" value="chemistry-opencmis-commons-impl"/>
            <param name="artifact-type" value="jar"/>
        </antcall>
        <antcall target="download-via-maven"><param name="project-path" value="${chemistry-package}"/><param name="artifact-version" value="${chemistry-version}"/><param name="target" value="lib"/>
            <param name="artifact-name" value="chemistry-opencmis-commons-api"/>
            <param name="artifact-type" value="jar"/>
        </antcall>
        <antcall target="download-via-maven"><param name="project-path" value="${chemistry-package}"/><param name="artifact-version" value="${chemistry-version}"/><param name="target" value="lib"/>
            <param name="artifact-name" value="chemistry-opencmis-server-inmemory"/>
            <param name="artifact-type" value="war"/>
        </antcall>
    </target>

    <target name="download-glassfish">
        <mkdir dir="lib"/>
        <property name="glassfish-version" value="2.1.v20091210"/>
        <property name="glassfish-package" value="org/mortbay/jetty"/>
        <antcall target="download-via-maven"><param name="project-path" value="${glassfish-package}"/><param name="artifact-version" value="${glassfish-version}"/><param name="target" value="lib"/>
            <param name="artifact-name" value="jsp-2.1-glassfish"/>
            <param name="artifact-type" value="jar"/>
        </antcall>
        <antcall target="download-via-maven"><param name="project-path" value="${glassfish-package}"/><param name="artifact-version" value="${glassfish-version}"/><param name="target" value="lib"/>
            <param name="artifact-name" value="jsp-api-2.1-glassfish"/>
            <param name="artifact-type" value="jar"/>
        </antcall>
    </target>
    
    <target name="download-junit">
        <mkdir dir="lib"/>
        <antcall target="download-via-maven"><param name="target" value="lib"/>
            <param name="project-path" value="junit"/>
            <param name="artifact-version" value="4.8.2"/>
            <param name="artifact-name" value="junit"/>
            <param name="artifact-type" value="jar"/>
        </antcall>
    </target>
    
    <target name="download-log4j">
        <mkdir dir="lib"/>
        <antcall target="download-via-maven"><param name="target" value="lib"/>
            <param name="project-path" value="log4j"/>
            <param name="artifact-version" value="1.2.16"/>
            <param name="artifact-name" value="log4j"/>
            <param name="artifact-type" value="jar"/>
        </antcall>
    </target>
    
    <target name="download-mail">
        <mkdir dir="lib"/>
        <antcall target="download-via-maven"><param name="target" value="lib"/>
            <param name="project-path" value="javax/mail"/>
            <param name="artifact-version" value="1.4.5"/>
            <param name="artifact-name" value="mail"/>
            <param name="artifact-type" value="jar"/>
        </antcall>
    </target>
    
    <target name="download-mimepull">
        <mkdir dir="lib"/>
        <antcall target="download-via-maven"><param name="target" value="lib"/>
            <param name="project-path" value="org/jvnet"/>
            <param name="artifact-version" value="1.3"/>
            <param name="artifact-name" value="mimepull"/>
            <param name="artifact-type" value="jar"/>
        </antcall>
    </target>
    
    <target name="download-opensaml">
        <!-- http://maven.alfresco.com/nexus/content/groups/public/opensaml/opensaml/1.1b/opensaml-1.1b.jar -->
        <!-- This dependency is for alfresco, so we use the jar alfresco has -->
        <mkdir dir="lib"/>
        <antcall target="download-via-maven"><param name="target" value="lib"/>
            <param name="project-path" value="org/opensaml"/>
            <param name="artifact-version" value="1.1"/>
            <param name="artifact-name" value="opensaml"/>
            <param name="artifact-type" value="jar"/>
        </antcall>
    </target>
    
    <target name="download-osgi">
        <mkdir dir="lib"/>
        <antcall target="download-via-maven"><param name="target" value="lib"/>
            <param name="project-path" value="org/apache/felix"/>
            <param name="artifact-version" value="1.0.0"/>
            <param name="artifact-name" value="org.osgi.core"/>
            <param name="artifact-type" value="jar"/>
        </antcall>
    </target>
    
    <target name="download-xml-resolver">
        <mkdir dir="lib"/>
        <antcall target="download-via-maven"><param name="target" value="lib"/>
            <param name="project-path" value="xml-resolver"/>
            <param name="artifact-version" value="1.2"/>
            <param name="artifact-name" value="xml-resolver"/>
            <param name="artifact-type" value="jar"/>
        </antcall>
    </target>
    
    <target name="download-servlet-api">
        <mkdir dir="lib"/>
        <antcall target="download-via-maven"><param name="target" value="lib"/>
            <param name="project-path" value="org/mortbay/jetty"/>
            <param name="artifact-version" value="2.5-20081211"/>
            <param name="artifact-name" value="servlet-api"/>
            <param name="artifact-type" value="jar"/>
        </antcall>
    </target>
    
    <target name="download-stax">
        <mkdir dir="lib"/>
        <antcall target="download-via-maven"><param name="target" value="lib"/>
            <param name="project-path" value="stax"/>
            <param name="artifact-version" value="1.0.1"/>
            <param name="artifact-name" value="stax-api"/>
            <param name="artifact-type" value="jar"/>
        </antcall>
        <antcall target="download-via-maven"><param name="target" value="lib"/>
            <param name="project-path" value="org/jvnet/staxex"/>
            <param name="artifact-version" value="1.2"/>
            <param name="artifact-name" value="stax-ex"/>
            <param name="artifact-type" value="jar"/>
        </antcall>
    </target>
    
    <target name="download-streambuffer">
        <mkdir dir="lib"/>
        <antcall target="download-via-maven"><param name="target" value="lib"/>
            <param name="project-path" value="com/sun/xml/stream/buffer"/>
            <param name="artifact-version" value="0.9"/>
            <param name="artifact-name" value="streambuffer"/>
            <param name="artifact-type" value="jar"/>
        </antcall>
    </target>
    
    <target name="download-velocity">
        <mkdir dir="lib"/>
        <antcall target="download-via-maven"><param name="target" value="lib"/>
            <param name="project-path" value="org/apache/velocity"/>
            <param name="artifact-version" value="1.7"/>
            <param name="artifact-name" value="velocity"/>
            <param name="artifact-type" value="jar"/>
        </antcall>
    </target>
    
    <target name="download-wss4j">
        <!-- This dependency is for alfresco, so download their patched jar from their svn -->
        <get src="https://maven.alfresco.com/nexus/content/groups/public/org/apache/ws/security/wss4j/1.5.4-patched/wss4j-1.5.4-patched.jar" dest="lib/wss4j.jar"/>
    </target>
    
    <target name="download-xmlgraphics-commons">
        <mkdir dir="lib"/>
        <antcall target="download-via-maven"><param name="target" value="lib"/>
            <param name="project-path" value="org/apache/xmlgraphics"/>
            <param name="artifact-version" value="1.4"/>
            <param name="artifact-name" value="xmlgraphics-commons"/>
            <param name="artifact-type" value="jar"/>
        </antcall>
    </target>
    
    <target name="download-wstx-asl">
        <mkdir dir="lib"/>
        <antcall target="download-via-maven"><param name="target" value="lib"/>
            <param name="project-path" value="org/codehaus/woodstox"/>
            <param name="artifact-version" value="3.2.9"/>
            <param name="artifact-name" value="wstx-asl"/>
            <param name="artifact-type" value="jar"/>
        </antcall>
    </target>
    
    <target name="download-xmlsec">
        <!-- Alfresco dependency, so resolve it from alfresco svn -->
        <mkdir dir="lib"/>
        <antcall target="download-via-maven"><param name="target" value="lib"/>
            <param name="project-path" value="org/apache/santuario"/>
            <param name="artifact-version" value="1.4.0"/>
            <param name="artifact-name" value="xmlsec"/>
            <param name="artifact-type" value="jar"/>
        </antcall>
    </target>
    
    <target name="download-xml-apis">
        <mkdir dir="lib"/>
        <antcall target="download-via-maven">
            <param name="target" value="lib"/>
            <param name="project-path" value="xml-apis"/>
            <param name="artifact-version" value="1.4.01"/>
            <param name="artifact-name" value="xml-apis"/>
            <param name="artifact-type" value="jar"/>
        </antcall>
    </target>
    
    <target name="download-jstl">
        <mkdir dir="lib"/>
        <property name="jstl-package" value="jstl"/>
        <property name="jstl-version" value="1.2"/>
        <antcall target="download-via-maven">
            <param name="target" value="lib"/>
            <param name="project-path" value="${jstl-package}"/>
            <param name="artifact-version" value="${jstl-version}"/>
            <param name="artifact-name" value="jstl"/>
            <param name="artifact-type" value="jar"/>
        </antcall>
    </target>
    
    <target name="download-elasticsearch-plugin">
        <mkdir dir="lib/elasticsearch"/>
        <!-- Download and unpack binary artifact -->
        <mkdir dir="build/download"/>
        <get src="http://archive.apache.org/dist/manifoldcf/apache-manifoldcf-elasticsearch-plugin-2.0-bin.zip" dest="build/download/apache-manifoldcf-elasticsearch-plugin-bin.zip"/>
        <unzip src="build/download/apache-manifoldcf-elasticsearch-plugin-bin.zip" dest="build/download/apache-manifoldcf-elasticsearch-plugin-bin"/>
        <copy todir="lib/elasticsearch">
            <fileset dir="build/download/apache-manifoldcf-elasticsearch-plugin-bin/elasticsearch-plugin-mcf-2.0"/>
        </copy>
    </target>

   <target name="download-dropbox-client">
        <mkdir dir="lib"/>
        <antcall target="download-via-maven">
            <param name="target" value="lib"/>
            <param name="project-path" value="org/syncloud"/>
            <param name="artifact-version" value="1.5.3"/>
            <param name="artifact-name" value="dropbox-client"/>
            <param name="artifact-type" value="jar"/>
        </antcall>
        <antcall target="download-via-maven">
            <param name="target" value="lib"/>
            <param name="project-path" value="com/googlecode/json-simple"/>
            <param name="artifact-version" value="1.1"/>
            <param name="artifact-name" value="json-simple"/>
            <param name="artifact-type" value="jar"/>
        </antcall>
    </target>
	
    <target name="download-jira-client">
        <mkdir dir="lib"/>
        <antcall target="download-via-maven">
            <param name="target" value="lib"/>
            <param name="project-path" value="com/googlecode/json-simple"/>
            <param name="artifact-version" value="1.1"/>
            <param name="artifact-name" value="json-simple"/>
            <param name="artifact-type" value="jar"/>
        </antcall>
        <antcall target="download-via-maven">
            <param name="target" value="lib"/>
            <param name="project-path" value="commons-codec"/>
            <param name="artifact-version" value="1.8"/>
            <param name="artifact-name" value="commons-codec"/>
            <param name="artifact-type" value="jar"/>
        </antcall>
    </target>

   <target name="download-google-api-client">
        <mkdir dir="lib"/>
        <antcall target="download-via-maven">
            <param name="target" value="lib"/>
            <param name="project-path" value="com/google/apis"/>
            <param name="artifact-version" value="v2-rev64-1.14.1-beta"/>
            <param name="artifact-name" value="google-api-services-drive"/>
            <param name="artifact-type" value="jar"/>
        </antcall>
        <antcall target="download-via-maven">
            <param name="target" value="lib"/>
            <param name="project-path" value="com/google/http-client"/>
            <param name="artifact-version" value="1.14.1-beta"/>
            <param name="artifact-name" value="google-http-client"/>
            <param name="artifact-type" value="jar"/>
        </antcall>
        <antcall target="download-via-maven">
            <param name="target" value="lib"/>
            <param name="project-path" value="com/google/http-client"/>
            <param name="artifact-version" value="1.14.1-beta"/>
            <param name="artifact-name" value="google-http-client-jackson2"/>
            <param name="artifact-type" value="jar"/>
        </antcall>
        <antcall target="download-via-maven">
            <param name="target" value="lib"/>
            <param name="project-path" value="com/google/oauth-client"/>
            <param name="artifact-version" value="1.14.1-beta"/>
            <param name="artifact-name" value="google-oauth-client"/>
            <param name="artifact-type" value="jar"/>
        </antcall>
        <antcall target="download-via-maven">
            <param name="target" value="lib"/>
            <param name="project-path" value="com/fasterxml/jackson/core/"/>
            <param name="artifact-version" value="2.1.3"/>
            <param name="artifact-name" value="jackson-core"/>
            <param name="artifact-type" value="jar"/>
        </antcall> 
        <antcall target="download-via-maven">
            <param name="target" value="lib"/>
            <param name="project-path" value="com/google/api-client"/>
            <param name="artifact-version" value="1.14.1-beta"/>
            <param name="artifact-name" value="google-api-client"/>
            <param name="artifact-type" value="jar"/>
        </antcall>

    </target>

    <target name="download-sharepoint-plugins">
        <mkdir dir="lib/sharepoint-2007"/>
        <!-- Download and unpack binary artifact -->
        <mkdir dir="build/download"/>
        <get src="http://archive.apache.org/dist/manifoldcf/apache-manifoldcf-sharepoint-2007-plugin-0.5-bin.zip" dest="build/download/apache-manifoldcf-sharepoint-2007-plugin-bin.zip"/>
        <unzip src="build/download/apache-manifoldcf-sharepoint-2007-plugin-bin.zip" dest="build/download/apache-manifoldcf-sharepoint-2007-plugin-bin"/>
        <copy todir="lib/sharepoint-2007">
            <fileset dir="build/download/apache-manifoldcf-sharepoint-2007-plugin-bin/apache-manifoldcf-sharepoint-2007-plugin-0.5"/>
        </copy>
        <mkdir dir="lib/sharepoint-2010"/>
        <!-- Download and unpack binary artifact -->
        <mkdir dir="build/download"/>
        <get src="http://archive.apache.org/dist/manifoldcf/apache-manifoldcf-sharepoint-2010-plugin-0.4-bin.zip" dest="build/download/apache-manifoldcf-sharepoint-2010-plugin-bin.zip"/>
        <unzip src="build/download/apache-manifoldcf-sharepoint-2010-plugin-bin.zip" dest="build/download/apache-manifoldcf-sharepoint-2010-plugin-bin"/>
        <copy todir="lib/sharepoint-2010">
            <fileset dir="build/download/apache-manifoldcf-sharepoint-2010-plugin-bin/apache-manifoldcf-sharepoint-2010-plugin-0.4"/>
        </copy>
    </target>

    <target name="download-solr-plugins">
        <mkdir dir="lib/solr-3.x"/>
        <mkdir dir="build/download"/>
        <get src="http://archive.apache.org/dist/manifoldcf/apache-manifoldcf-solr-3.x-plugin-2.0-bin.zip" dest="build/download/apache-manifoldcf-solr-3.x-plugin-bin.zip"/>
        <unzip src="build/download/apache-manifoldcf-solr-3.x-plugin-bin.zip" dest="build/download/apache-manifoldcf-solr-3.x-plugin-bin"/>
        <copy todir="lib/solr-3.x">
            <fileset dir="build/download/apache-manifoldcf-solr-3.x-plugin-bin/apache-manifoldcf-solr-3.x-plugin-2.0"/>
        </copy>
        <mkdir dir="lib/solr-4.x"/>
        <get src="http://archive.apache.org/dist/manifoldcf/apache-manifoldcf-solr-4.x-plugin-2.0-bin.zip" dest="build/download/apache-manifoldcf-solr-4.x-plugin-bin.zip"/>
        <unzip src="build/download/apache-manifoldcf-solr-4.x-plugin-bin.zip" dest="build/download/apache-manifoldcf-solr-4.x-plugin-bin"/>
        <copy todir="lib/solr-4.x">
            <fileset dir="build/download/apache-manifoldcf-solr-4.x-plugin-bin/apache-manifoldcf-solr-4.x-plugin-2.0"/>
        </copy>
    </target>

    <target name="download-hadoop" depends="download-guava">
        <mkdir dir="lib"/>
        <antcall target="download-via-maven">
            <param name="target" value="lib"/>
            <param name="project-path" value="org/apache/hadoop"/>
            <param name="artifact-version" value="2.2.0"/>
            <param name="artifact-name" value="hadoop-common"/>
            <param name="artifact-type" value="jar"/>
        </antcall>
        <antcall target="download-via-maven">
            <param name="target" value="lib"/>
            <param name="project-path" value="org/apache/hadoop"/>
            <param name="artifact-version" value="2.2.0"/>
            <param name="artifact-name" value="hadoop-annotations"/>
            <param name="artifact-type" value="jar"/>
        </antcall>
        <antcall target="download-via-maven">
            <param name="target" value="lib"/>
            <param name="project-path" value="org/apache/hadoop"/>
            <param name="artifact-version" value="2.2.0"/>
            <param name="artifact-name" value="hadoop-auth"/>
            <param name="artifact-type" value="jar"/>
        </antcall>
        <antcall target="download-via-maven">
            <param name="target" value="lib"/>
            <param name="project-path" value="org/apache/hadoop"/>
            <param name="artifact-version" value="2.2.0"/>
            <param name="artifact-name" value="hadoop-hdfs"/>
            <param name="artifact-type" value="jar"/>
        </antcall>
    </target>
    
    <target name="download-protobuf">
        <mkdir dir="lib"/>
        <antcall target="download-via-maven">
            <param name="target" value="lib"/>
            <param name="project-path" value="com/google/protobuf"/>
            <param name="artifact-version" value="2.5.0"/>
            <param name="artifact-name" value="protobuf-java"/>
            <param name="artifact-type" value="jar"/>
        </antcall>
    </target>

    <target name="download-guava">
        <antcall target="download-via-maven">
            <param name="target" value="lib"/>
            <param name="project-path" value="com/google/guava"/>
            <param name="artifact-version" value="11.0.2"/>
            <param name="artifact-name" value="guava"/>
            <param name="artifact-type" value="jar"/>
        </antcall>
    </target>

    <target name="download-solrj">
        <mkdir dir="lib"/>
        <antcall target="download-via-maven">
            <param name="target" value="lib"/>
            <param name="project-path" value="org/apache/solr"/>
            <param name="artifact-version" value="4.7.0"/>
            <param name="artifact-name" value="solr-solrj"/>
            <param name="artifact-type" value="jar"/>
        </antcall>
        <antcall target="download-via-maven">
            <param name="target" value="lib"/>
            <param name="project-path" value="org/noggit"/>
            <param name="artifact-version" value="0.5"/>
            <param name="artifact-name" value="noggit"/>
            <param name="artifact-type" value="jar"/>
        </antcall>
    </target>

    <target name="download-zookeeper">
        <mkdir dir="lib"/>
        <antcall target="download-via-maven">
            <param name="target" value="lib"/>
            <param name="project-path" value="org/apache/zookeeper"/>
            <param name="artifact-version" value="3.4.5"/>
            <param name="artifact-name" value="zookeeper"/>
            <param name="artifact-type" value="jar"/>
        </antcall>
    </target>
    
    <target name="download-tika">
        <mkdir dir="lib"/>
        <antcall target="download-via-maven"><param name="target" value="lib"/>
            <param name="project-path" value="org/apache/tika"/>
            <param name="artifact-version" value="1.5"/>
            <param name="artifact-name" value="tika-core"/>
            <param name="artifact-type" value="jar"/>
        </antcall>
        <antcall target="download-via-maven"><param name="target" value="lib"/>
            <param name="project-path" value="org/apache/tika"/>
            <param name="artifact-version" value="1.5"/>
            <param name="artifact-name" value="tika-parsers"/>
            <param name="artifact-type" value="jar"/>
        </antcall>
        <antcall target="download-via-maven"><param name="target" value="lib"/>
            <param name="project-path" value="org/ccil/cowan/tagsoup"/>
            <param name="artifact-version" value="1.2.1"/>
            <param name="artifact-name" value="tagsoup"/>
            <param name="artifact-type" value="jar"/>
        </antcall>
    </target>
	
    <target name="download-jackson">
        <mkdir dir="lib"/>
        <antcall target="download-via-maven"><param name="target" value="lib"/>
            <param name="project-path" value="com/fasterxml/jackson/core"/>
            <param name="artifact-version" value="2.1.3"/>
            <param name="artifact-name" value="jackson-databind"/>
            <param name="artifact-type" value="jar"/>
        </antcall>
        <antcall target="download-via-maven"><param name="target" value="lib"/>
            <param name="project-path" value="com/fasterxml/jackson/core"/>
            <param name="artifact-version" value="2.1.2"/>
            <param name="artifact-name" value="jackson-annotations"/>
            <param name="artifact-type" value="jar"/>
        </antcall>
    </target>
	
    <target name="make-core-deps" depends="download-jira-client,download-google-api-client,download-dropbox-client,download-solrj,download-zookeeper,download-httpcomponents,download-json,download-hsqldb,download-xerces,download-commons,download-elasticsearch-plugin,download-solr-plugins,download-sharepoint-plugins,download-jstl,download-xmlgraphics-commons,download-wstx-asl,download-xmlsec,download-xml-apis,download-wss4j,download-velocity,download-streambuffer,download-stax,download-servlet-api,download-xml-resolver,download-osgi,download-opensaml,download-mimepull,download-mail,download-log4j,download-junit,download-jaxws,download-glassfish,download-jaxb,download-tomcat,download-h2,download-h2-support,download-geronimo-specs,download-fop,download-derby,download-postgresql,download-axis,download-saaj,download-wsdl4j,download-castor,download-jetty,download-slf4j,download-xalan,download-activation,download-avalon-framework,download-poi,download-chemistry,download-ecj,download-hadoop,download-protobuf,download-tika,download-jackson">
        <copy todir="lib">
            <fileset dir="lib-license" includes="*.txt"/>
        </copy>
    </target>
    
    <target name="download-mysql">
        <antcall target="download-via-maven">
            <param name="target" value="lib-proprietary"/>
            <param name="project-path" value="mysql"/>
            <param name="artifact-version" value="5.1.18"/>
            <param name="artifact-name" value="mysql-connector-java"/>
            <param name="artifact-type" value="jar"/>
        </antcall>
    </target>

    <target name="download-jtds">
        <antcall target="download-via-maven">
            <param name="target" value="lib-proprietary"/>
            <param name="project-path" value="net/sourceforge/jtds"/>
            <param name="artifact-version" value="1.2.4"/>
            <param name="artifact-name" value="jtds"/>
            <param name="artifact-type" value="jar"/>
        </antcall>
    </target>

    <target name="download-proprietary-dependencies" depends="download-mysql,download-jtds"/>
    
    <target name="make-deps" depends="download-proprietary-dependencies,download-connectors-dependencies">
        <ant dir="site" target="download-dependencies"/>
    </target>

    <target name="download-proprietary-cleanup">
        <delete>
            <fileset dir="lib-proprietary" excludes="README.txt"/>
        </delete>
    </target>

    <target name="clean-core-deps">
        <delete dir="lib"/>
    </target>

    <target name="clean-deps" depends="download-proprietary-cleanup,cleanup-connectors-dependencies">
        <ant dir="site" target="download-cleanup"/>
    </target>
    
</project><|MERGE_RESOLUTION|>--- conflicted
+++ resolved
@@ -100,967 +100,6 @@
         <ant dir="framework" target="run-tests-HSQLDBext"/>
     </target>
 
-<<<<<<< HEAD
-=======
-    <target name="setup-activedirectory-connector" depends="build-framework" if="downloaded"/>
-
-    <target name="setup-activedirectory-connector-tests" depends="build-tests-framework" if="downloaded"/>
-
-    <target name="build-activedirectory-connector" depends="setup-activedirectory-connector" if="downloaded">
-        <ant dir="connectors/activedirectory" target="build"/>
-    </target>
-
-    <target name="doc-activedirectory-connector" depends="setup-activedirectory-connector" if="downloaded">
-      <ant dir="connectors/activedirectory" target="doc"/>
-    </target>
-    
-    <target name="build-tests-activedirectory-connector" depends="setup-activedirectory-connector,setup-activedirectory-connector-tests" if="downloaded">
-        <ant dir="connectors/activedirectory" target="build-tests"/>
-    </target>
-
-    <target name="run-tests-activedirectory-connector" depends="setup-activedirectory-connector,setup-activedirectory-connector-tests" if="downloaded">
-        <ant dir="connectors/activedirectory" target="run-tests"/>
-    </target>
-
-    <target name="run-tests-derby-activedirectory-connector" depends="setup-activedirectory-connector,setup-activedirectory-connector-tests" if="downloaded">
-        <ant dir="connectors/activedirectory" target="run-tests-derby"/>
-    </target>
-
-    <target name="run-tests-postgresql-activedirectory-connector" depends="setup-activedirectory-connector,setup-activedirectory-connector-tests" if="downloaded">
-        <ant dir="connectors/activedirectory" target="run-tests-postgresql"/>
-    </target>
-
-    <target name="run-tests-mysql-activedirectory-connector" depends="setup-activedirectory-connector,setup-activedirectory-connector-tests" if="downloaded">
-        <ant dir="connectors/activedirectory" target="run-tests-mysql"/>
-    </target>
-
-    <target name="run-tests-HSQLDB-activedirectory-connector" depends="setup-activedirectory-connector,setup-activedirectory-connector-tests" if="downloaded">
-        <ant dir="connectors/activedirectory" target="run-tests-HSQLDB"/>
-    </target>
-
-    <target name="setup-ldap-connector" depends="build-framework" if="downloaded"/>
-
-    <target name="setup-ldap-connector-tests" depends="build-tests-framework" if="downloaded"/>
-
-    <target name="build-ldap-connector" depends="setup-ldap-connector" if="downloaded">
-        <ant dir="connectors/ldap" target="build"/>
-    </target>
-
-    <target name="doc-ldap-connector" depends="setup-ldap-connector" if="downloaded">
-      <ant dir="connectors/ldap" target="doc"/>
-    </target>
-    
-    <target name="build-tests-ldap-connector" depends="setup-ldap-connector,setup-ldap-connector-tests" if="downloaded">
-        <ant dir="connectors/ldap" target="build-tests"/>
-    </target>
-
-    <target name="run-tests-ldap-connector" depends="setup-ldap-connector,setup-ldap-connector-tests" if="downloaded">
-        <ant dir="connectors/ldap" target="run-tests"/>
-    </target>
-
-    <target name="run-tests-derby-ldap-connector" depends="setup-ldap-connector,setup-ldap-connector-tests" if="downloaded">
-        <ant dir="connectors/ldap" target="run-tests-derby"/>
-    </target>
-
-    <target name="run-tests-postgresql-ldap-connector" depends="setup-ldap-connector,setup-ldap-connector-tests" if="downloaded">
-        <ant dir="connectors/ldap" target="run-tests-postgresql"/>
-    </target>
-
-    <target name="run-tests-mysql-ldap-connector" depends="setup-ldap-connector,setup-ldap-connector-tests" if="downloaded">
-        <ant dir="connectors/ldap" target="run-tests-mysql"/>
-    </target>
-
-    <target name="run-tests-HSQLDB-ldap-connector" depends="setup-ldap-connector,setup-ldap-connector-tests" if="downloaded">
-        <ant dir="connectors/ldap" target="run-tests-HSQLDB"/>
-    </target>
-
-    <target name="setup-alfresco-connector" depends="build-framework" if="downloaded"/>
-
-    <target name="setup-cmis-connector" depends="build-framework" if="downloaded"/>
-    
-    <target name="setup-dropbox-connector" depends="build-framework" if="downloaded"/>
-
-    <target name="setup-generic-connector" depends="build-framework" if="downloaded"/>
-
-    <target name="setup-googledrive-connector" depends="build-framework" if="downloaded"/>
-    
-    <target name="setup-jira-connector" depends="build-framework" if="downloaded"/>
-    
-    <target name="setup-alfresco-connector-tests" depends="build-tests-framework" if="downloaded"/>
-
-    <target name="setup-cmis-connector-tests" depends="build-tests-framework" if="downloaded"/>
-
-    <target name="build-alfresco-connector" depends="setup-alfresco-connector" if="downloaded">
-        <ant dir="connectors/alfresco" target="build"/>
-    </target>
-
-    <target name="build-alfresco-connector-testmaterials" depends="setup-alfresco-connector" if="downloaded">
-        <ant dir="connectors/alfresco" target="build-test-materials"/>
-    </target>
-
-    <target name="build-cmis-connector" depends="setup-cmis-connector" if="downloaded">
-        <ant dir="connectors/cmis" target="build"/>
-    </target>
-    
-    <target name="build-dropbox-connector" depends="setup-dropbox-connector" if="downloaded">
-        <ant dir="connectors/dropbox" target="build"/>
-    </target>
-
-    <target name="build-generic-connector" depends="setup-generic-connector" if="downloaded">
-        <ant dir="connectors/generic" target="build"/>
-    </target>
-
-    <target name="build-googledrive-connector" depends="setup-googledrive-connector" if="downloaded">
-        <ant dir="connectors/googledrive" target="build"/>
-    </target>
-
-    <target name="build-jira-connector" depends="setup-jira-connector" if="downloaded">
-        <ant dir="connectors/jira" target="build"/>
-    </target>
-	
-
-    <target name="doc-dropbox-connector" depends="setup-dropbox-connector" if="downloaded">
-        <ant dir="connectors/dropbox" target="doc"/>
-    </target>
-
-    <target name="doc-generic-connector" depends="setup-generic-connector" if="downloaded">
-        <ant dir="connectors/generic" target="doc"/>
-    </target>
-
-    <target name="doc-googledrive-connector" depends="setup-googledrive-connector" if="downloaded">
-        <ant dir="connectors/googledrive" target="doc"/>
-    </target>
-
-    <target name="doc-jira-connector" depends="setup-jira-connector" if="downloaded">
-        <ant dir="connectors/googledrive" target="doc"/>
-    </target>
-	
-    <target name="doc-alfresco-connector" depends="setup-alfresco-connector" if="downloaded">
-        <ant dir="connectors/alfresco" target="doc"/>
-    </target>
-    
-    <target name="doc-cmis-connector" depends="setup-cmis-connector" if="downloaded">
-        <ant dir="connectors/cmis" target="doc"/>
-    </target>
-    
-    <target name="build-tests-alfresco-connector" depends="setup-alfresco-connector,setup-alfresco-connector-tests" if="downloaded">
-        <ant dir="connectors/alfresco" target="build-tests"/>
-    </target>
-
-    <target name="build-tests-cmis-connector" depends="setup-cmis-connector,setup-cmis-connector-tests" if="downloaded">
-        <ant dir="connectors/cmis" target="build-tests"/>
-    </target>
-    
-     <target name="run-tests-alfresco-connector" depends="setup-alfresco-connector,setup-alfresco-connector-tests" if="downloaded">
-        <ant dir="connectors/alfresco" target="run-tests"/>
-    </target>
-
-    <target name="run-tests-cmis-connector" depends="setup-cmis-connector,setup-cmis-connector-tests" if="downloaded">
-        <ant dir="connectors/cmis" target="run-tests"/>
-    </target>
-
-    <target name="run-tests-derby-alfresco-connector" depends="setup-alfresco-connector,setup-alfresco-connector-tests" if="downloaded">
-        <ant dir="connectors/alfresco" target="run-tests-derby"/>
-    </target>
-
-    <target name="run-tests-derby-cmis-connector" depends="setup-cmis-connector,setup-cmis-connector-tests" if="downloaded">
-        <ant dir="connectors/cmis" target="run-tests-derby"/>
-    </target>
-    
-    <target name="run-tests-postgresql-alfresco-connector" depends="setup-alfresco-connector,setup-alfresco-connector-tests" if="downloaded">
-        <ant dir="connectors/alfresco" target="run-tests-postgresql"/>
-    </target>
-
-    <target name="run-tests-mysql-alfresco-connector" depends="setup-alfresco-connector,setup-alfresco-connector-tests" if="downloaded">
-        <ant dir="connectors/alfresco" target="run-tests-mysql"/>
-    </target>
-
-    <target name="run-tests-HSQLDB-alfresco-connector" depends="setup-alfresco-connector,setup-alfresco-connector-tests" if="downloaded">
-        <ant dir="connectors/alfresco" target="run-tests-HSQLDB"/>
-    </target>
-
-    <target name="run-tests-postgresql-cmis-connector" depends="setup-cmis-connector,setup-cmis-connector-tests" if="downloaded">
-        <ant dir="connectors/cmis" target="run-tests-postgresql"/>
-    </target>
-
-    <target name="run-tests-mysql-cmis-connector" depends="setup-cmis-connector,setup-cmis-connector-tests" if="downloaded">
-        <ant dir="connectors/cmis" target="run-tests-mysql"/>
-    </target>
-
-    <target name="run-tests-HSQLDB-cmis-connector" depends="setup-cmis-connector,setup-cmis-connector-tests" if="downloaded">
-        <ant dir="connectors/cmis" target="run-tests-HSQLDB"/>
-    </target>
-
-    <target name="setup-documentum-connector" depends="build-framework" if="downloaded"/>
-
-    <target name="setup-documentum-connector-tests" depends="build-tests-framework" if="downloaded"/>
-
-    <target name="build-documentum-connector" depends="setup-documentum-connector" if="downloaded">
-        <ant dir="connectors/documentum" target="build"/>
-    </target>
-
-    <target name="doc-documentum-connector" depends="setup-documentum-connector" if="downloaded">
-      <ant dir="connectors/documentum" target="doc"/>
-    </target>
-
-    <target name="build-tests-documentum-connector" depends="setup-documentum-connector,setup-documentum-connector-tests" if="downloaded">
-        <ant dir="connectors/documentum" target="build-tests"/>
-    </target>
-
-    <target name="run-tests-documentum-connector" depends="setup-documentum-connector,setup-documentum-connector-tests" if="downloaded">
-        <ant dir="connectors/documentum" target="run-tests"/>
-    </target>
-
-    <target name="run-tests-derby-documentum-connector" depends="setup-documentum-connector,setup-documentum-connector-tests" if="downloaded">
-        <ant dir="connectors/documentum" target="run-tests-derby"/>
-    </target>
-
-    <target name="run-tests-postgresql-documentum-connector" depends="setup-documentum-connector,setup-documentum-connector-tests" if="downloaded">
-        <ant dir="connectors/documentum" target="run-tests-postgresql"/>
-    </target>
-
-    <target name="run-tests-mysql-documentum-connector" depends="setup-documentum-connector,setup-documentum-connector-tests" if="downloaded">
-        <ant dir="connectors/documentum" target="run-tests-mysql"/>
-    </target>
-
-    <target name="run-tests-HSQLDB-documentum-connector" depends="setup-documentum-connector,setup-documentum-connector-tests" if="downloaded">
-        <ant dir="connectors/documentum" target="run-tests-HSQLDB"/>
-    </target>
-
-    <target name="setup-filenet-connector" depends="build-framework" if="downloaded"/>
-  
-    <target name="setup-filenet-connector-tests" depends="build-tests-framework" if="downloaded"/>
-    
-    <target name="build-filenet-connector" depends="setup-filenet-connector" if="downloaded">
-        <ant dir="connectors/filenet" target="build"/>
-    </target>
-
-    <target name="doc-filenet-connector" depends="setup-filenet-connector" if="downloaded">
-      <ant dir="connectors/filenet" target="doc"/>
-    </target>
-
-    <target name="build-tests-filenet-connector" depends="setup-filenet-connector,setup-filenet-connector-tests" if="downloaded">
-        <ant dir="connectors/filenet" target="build-tests"/>
-    </target>
-
-    <target name="run-tests-filenet-connector" depends="setup-filenet-connector,setup-filenet-connector-tests" if="downloaded">
-        <ant dir="connectors/filenet" target="run-tests"/>
-    </target>
-
-    <target name="run-tests-derby-filenet-connector" depends="setup-filenet-connector,setup-filenet-connector-tests" if="downloaded">
-        <ant dir="connectors/filenet" target="run-tests-derby"/>
-    </target>
-
-    <target name="run-tests-postgresql-filenet-connector" depends="setup-filenet-connector,setup-filenet-connector-tests" if="downloaded">
-        <ant dir="connectors/filenet" target="run-tests-postgresql"/>
-    </target>
-
-    <target name="run-tests-mysql-filenet-connector" depends="setup-filenet-connector,setup-filenet-connector-tests" if="downloaded">
-        <ant dir="connectors/filenet" target="run-tests-mysql"/>
-    </target>
-
-    <target name="run-tests-HSQLDB-filenet-connector" depends="setup-filenet-connector,setup-filenet-connector-tests" if="downloaded">
-        <ant dir="connectors/filenet" target="run-tests-HSQLDB"/>
-    </target>
-
-    <target name="setup-filesystem-connector" depends="build-framework" if="downloaded"/>
-    
-    <target name="setup-filesystem-connector-tests" depends="build-tests-framework" if="downloaded"/>
-
-    <target name="build-filesystem-connector" depends="setup-filesystem-connector" if="downloaded">
-        <ant dir="connectors/filesystem" target="build"/>
-    </target>
-
-    <target name="doc-filesystem-connector" depends="setup-filesystem-connector" if="downloaded">
-      <ant dir="connectors/filesystem" target="doc"/>
-    </target>
-
-    <target name="build-tests-filesystem-connector" depends="setup-filesystem-connector,setup-filesystem-connector-tests" if="downloaded">
-        <ant dir="connectors/filesystem" target="build-tests"/>
-    </target>
-
-    <target name="run-tests-filesystem-connector" depends="setup-filesystem-connector,setup-filesystem-connector-tests" if="downloaded">
-        <ant dir="connectors/filesystem" target="run-tests"/>
-    </target>
-
-    <target name="run-tests-derby-filesystem-connector" depends="setup-filesystem-connector,setup-filesystem-connector-tests" if="downloaded">
-        <ant dir="connectors/filesystem" target="run-tests-derby"/>
-    </target>
-
-    <target name="run-tests-postgresql-filesystem-connector" depends="setup-filesystem-connector,setup-filesystem-connector-tests" if="downloaded">
-        <ant dir="connectors/filesystem" target="run-tests-postgresql"/>
-    </target>
-
-    <target name="run-tests-mysql-filesystem-connector" depends="setup-filesystem-connector,setup-filesystem-connector-tests" if="downloaded">
-        <ant dir="connectors/filesystem" target="run-tests-mysql"/>
-    </target>
-
-    <target name="run-tests-HSQLDB-filesystem-connector" depends="setup-filesystem-connector,setup-filesystem-connector-tests" if="downloaded">
-        <ant dir="connectors/filesystem" target="run-tests-HSQLDB"/>
-    </target>
-
-    <target name="setup-gts-connector" depends="build-framework" if="downloaded"/>
-
-    <target name="setup-gts-connector-tests" depends="build-tests-framework" if="downloaded"/>
-
-    <target name="build-gts-connector" depends="setup-gts-connector" if="downloaded">
-        <ant dir="connectors/gts" target="build"/>
-    </target>
-
-    <target name="doc-gts-connector" depends="setup-gts-connector" if="downloaded">
-        <ant dir="connectors/gts" target="doc"/>
-    </target>
-
-    <target name="build-tests-gts-connector" depends="setup-gts-connector,setup-gts-connector-tests" if="downloaded">
-        <ant dir="connectors/gts" target="build-tests"/>
-    </target>
-
-    <target name="run-tests-gts-connector" depends="setup-gts-connector,setup-gts-connector-tests" if="downloaded">
-        <ant dir="connectors/gts" target="run-tests"/>
-    </target>
-
-    <target name="run-tests-derby-gts-connector" depends="setup-gts-connector,setup-gts-connector-tests" if="downloaded">
-        <ant dir="connectors/gts" target="run-tests-derby"/>
-    </target>
-
-    <target name="run-tests-postgresql-gts-connector" depends="setup-gts-connector,setup-gts-connector-tests" if="downloaded">
-        <ant dir="connectors/gts" target="run-tests-postgresql"/>
-    </target>
-
-    <target name="run-tests-mysql-gts-connector" depends="setup-gts-connector,setup-gts-connector-tests" if="downloaded">
-        <ant dir="connectors/gts" target="run-tests-mysql"/>
-    </target>
-
-    <target name="run-tests-HSQLDB-gts-connector" depends="setup-gts-connector,setup-gts-connector-tests" if="downloaded">
-        <ant dir="connectors/gts" target="run-tests-HSQLDB"/>
-    </target>
-
-    <target name="setup-hdfs-connector" depends="build-framework" if="downloaded"/>
-
-    <target name="setup-hdfs-connector-tests" depends="build-tests-framework" if="downloaded"/>
-
-    <target name="build-hdfs-connector" depends="setup-hdfs-connector" if="downloaded">
-        <ant dir="connectors/hdfs" target="build"/>
-    </target>
-
-    <target name="doc-hdfs-connector" depends="setup-hdfs-connector" if="downloaded">
-      <ant dir="connectors/hdfs" target="doc"/>
-    </target>
-
-    <target name="build-tests-hdfs-connector" depends="setup-hdfs-connector,setup-hdfs-connector-tests" if="downloaded">
-        <ant dir="connectors/hdfs" target="build-tests"/>
-    </target>
-
-    <target name="run-tests-hdfs-connector" depends="setup-hdfs-connector,setup-hdfs-connector-tests" if="downloaded">
-        <ant dir="connectors/hdfs" target="run-tests"/>
-    </target>
-
-    <target name="run-tests-derby-hdfs-connector" depends="setup-hdfs-connector,setup-hdfs-connector-tests" if="downloaded">
-        <ant dir="connectors/hdfs" target="run-tests-derby"/>
-    </target>
-
-    <target name="run-tests-postgresql-hdfs-connector" depends="setup-hdfs-connector,setup-hdfs-connector-tests" if="downloaded">
-        <ant dir="connectors/hdfs" target="run-tests-postgresql"/>
-    </target>
-
-    <target name="run-tests-mysql-hdfs-connector" depends="setup-hdfs-connector,setup-hdfs-connector-tests" if="downloaded">
-        <ant dir="connectors/hdfs" target="run-tests-mysql"/>
-    </target>
-
-    <target name="run-tests-HSQLDB-hdfs-connector" depends="setup-hdfs-connector,setup-hdfs-connector-tests" if="downloaded">
-        <ant dir="connectors/hdfs" target="run-tests-HSQLDB"/>
-    </target>
-
-    <target name="setup-jcifs-connector" depends="build-framework" if="downloaded"/>
-
-    <target name="setup-jcifs-connector-tests" depends="build-tests-framework" if="downloaded"/>
-
-    <target name="build-jcifs-connector" depends="setup-jcifs-connector" if="downloaded">
-        <ant dir="connectors/jcifs" target="build"/>
-    </target>
-
-    <target name="doc-jcifs-connector" depends="setup-jcifs-connector" if="downloaded">
-        <ant dir="connectors/jcifs" target="doc"/>
-    </target>
-
-    <target name="build-tests-jcifs-connector" depends="setup-jcifs-connector,setup-jcifs-connector-tests" if="downloaded">
-        <ant dir="connectors/jcifs" target="build-tests"/>
-    </target>
-
-    <target name="run-tests-jcifs-connector" depends="setup-jcifs-connector,setup-jcifs-connector-tests" if="downloaded">
-        <ant dir="connectors/jcifs" target="run-tests"/>
-    </target>
-
-    <target name="run-tests-derby-jcifs-connector" depends="setup-jcifs-connector,setup-jcifs-connector-tests" if="downloaded">
-        <ant dir="connectors/jcifs" target="run-tests-derby"/>
-    </target>
-
-    <target name="run-tests-postgresql-jcifs-connector" depends="setup-jcifs-connector,setup-jcifs-connector-tests" if="downloaded">
-        <ant dir="connectors/jcifs" target="run-tests-postgresql"/>
-    </target>
-
-    <target name="run-tests-mysql-jcifs-connector" depends="setup-jcifs-connector,setup-jcifs-connector-tests" if="downloaded">
-        <ant dir="connectors/jcifs" target="run-tests-mysql"/>
-    </target>
-
-    <target name="run-tests-HSQLDB-jcifs-connector" depends="setup-jcifs-connector,setup-jcifs-connector-tests" if="downloaded">
-        <ant dir="connectors/jcifs" target="run-tests-HSQLDB"/>
-    </target>
-
-    <target name="setup-jdbc-connector" depends="build-framework" if="downloaded"/>
-
-    <target name="setup-jdbc-connector-tests" depends="build-tests-framework" if="downloaded"/>
-
-    <target name="build-jdbc-connector" depends="setup-jdbc-connector" if="downloaded">
-        <ant dir="connectors/jdbc" target="build"/>
-    </target>
-
-    <target name="doc-jdbc-connector" depends="setup-jdbc-connector" if="downloaded">
-        <ant dir="connectors/jdbc" target="doc"/>
-    </target>
-
-    <target name="build-tests-jdbc-connector" depends="setup-jdbc-connector,setup-jdbc-connector-tests" if="downloaded">
-        <ant dir="connectors/jdbc" target="build-tests"/>
-    </target>
-
-    <target name="run-tests-jdbc-connector" depends="setup-jdbc-connector,setup-jdbc-connector-tests" if="downloaded">
-        <ant dir="connectors/jdbc" target="run-tests"/>
-    </target>
-
-    <target name="run-tests-derby-jdbc-connector" depends="setup-jdbc-connector,setup-jdbc-connector-tests" if="downloaded">
-        <ant dir="connectors/jdbc" target="run-tests-derby"/>
-    </target>
-
-    <target name="run-tests-postgresql-jdbc-connector" depends="setup-jdbc-connector,setup-jdbc-connector-tests" if="downloaded">
-        <ant dir="connectors/jdbc" target="run-tests-postgresql"/>
-    </target>
-
-    <target name="run-tests-mysql-jdbc-connector" depends="setup-jdbc-connector,setup-jdbc-connector-tests" if="downloaded">
-        <ant dir="connectors/jdbc" target="run-tests-mysql"/>
-    </target>
-
-    <target name="run-tests-HSQLDB-jdbc-connector" depends="setup-jdbc-connector,setup-jdbc-connector-tests" if="downloaded">
-        <ant dir="connectors/jdbc" target="run-tests-HSQLDB"/>
-    </target>
-
-    <target name="setup-livelink-connector" depends="build-framework" if="downloaded"/>
-    
-    <target name="setup-livelink-connector-tests" depends="build-tests-framework" if="downloaded"/>
-
-    <target name="build-livelink-connector" depends="setup-livelink-connector" if="downloaded">
-        <ant dir="connectors/livelink" target="build"/>
-    </target>
-
-    <target name="doc-livelink-connector" depends="setup-livelink-connector" if="downloaded">
-        <ant dir="connectors/livelink" target="doc"/>
-    </target>
-
-    <target name="build-tests-livelink-connector" depends="setup-livelink-connector,setup-livelink-connector-tests" if="downloaded">
-        <ant dir="connectors/livelink" target="build-tests"/>
-    </target>
-
-    <target name="run-tests-livelink-connector" depends="setup-livelink-connector,setup-livelink-connector-tests" if="downloaded">
-        <ant dir="connectors/livelink" target="run-tests"/>
-    </target>
-
-    <target name="run-tests-derby-livelink-connector" depends="setup-livelink-connector,setup-livelink-connector-tests" if="downloaded">
-        <ant dir="connectors/livelink" target="run-tests-derby"/>
-    </target>
-
-    <target name="run-tests-postgresql-livelink-connector" depends="setup-livelink-connector,setup-livelink-connector-tests" if="downloaded">
-        <ant dir="connectors/livelink" target="run-tests-postgresql"/>
-    </target>
-
-    <target name="run-tests-mysql-livelink-connector" depends="setup-livelink-connector,setup-livelink-connector-tests" if="downloaded">
-        <ant dir="connectors/livelink" target="run-tests-mysql"/>
-    </target>
-
-    <target name="run-tests-HSQLDB-livelink-connector" depends="setup-livelink-connector,setup-livelink-connector-tests" if="downloaded">
-        <ant dir="connectors/livelink" target="run-tests-HSQLDB"/>
-    </target>
-
-    <target name="setup-solr-connector" depends="build-framework" if="downloaded"/>
-
-    <target name="setup-solr-connector-tests" depends="build-tests-framework" if="downloaded"/>
-
-    <target name="build-solr-connector" depends="setup-solr-connector" if="downloaded">
-        <ant dir="connectors/solr" target="build"/>
-    </target>
-
-    <target name="doc-solr-connector" depends="setup-solr-connector" if="downloaded">
-        <ant dir="connectors/solr" target="doc"/>
-    </target>
-
-    <target name="build-tests-solr-connector" depends="setup-solr-connector,setup-solr-connector-tests" if="downloaded">
-        <ant dir="connectors/solr" target="build-tests"/>
-    </target>
-
-    <target name="run-tests-solr-connector" depends="setup-solr-connector,setup-solr-connector-tests" if="downloaded">
-        <ant dir="connectors/solr" target="run-tests"/>
-    </target>
-
-    <target name="run-tests-derby-solr-connector" depends="setup-solr-connector,setup-solr-connector-tests" if="downloaded">
-        <ant dir="connectors/solr" target="run-tests-derby"/>
-    </target>
-
-    <target name="run-tests-postgresql-solr-connector" depends="setup-solr-connector,setup-solr-connector-tests" if="downloaded">
-        <ant dir="connectors/solr" target="run-tests-postgresql"/>
-    </target>
-
-    <target name="run-tests-mysql-solr-connector" depends="setup-solr-connector,setup-solr-connector-tests" if="downloaded">
-        <ant dir="connectors/solr" target="run-tests-mysql"/>
-    </target>
-
-    <target name="run-tests-HSQLDB-solr-connector" depends="setup-solr-connector,setup-solr-connector-tests" if="downloaded">
-        <ant dir="connectors/solr" target="run-tests-HSQLDB"/>
-    </target>
-
-    <target name="setup-memex-connector" depends="build-framework" if="downloaded"/>
-    
-    <target name="setup-memex-connector-tests" depends="build-tests-framework" if="downloaded"/>
-
-    <target name="build-memex-connector" depends="setup-memex-connector" if="downloaded">
-        <ant dir="connectors/memex" target="build"/>
-    </target>
-
-    <target name="doc-memex-connector" depends="setup-memex-connector" if="downloaded">
-        <ant dir="connectors/memex" target="doc"/>
-    </target>
-
-    <target name="build-tests-memex-connector" depends="setup-memex-connector,setup-memex-connector-tests" if="downloaded">
-        <ant dir="connectors/memex" target="build-tests"/>
-    </target>
-
-    <target name="run-tests-memex-connector" depends="setup-memex-connector,setup-memex-connector-tests" if="downloaded">
-        <ant dir="connectors/memex" target="run-tests"/>
-    </target>
-
-    <target name="run-tests-derby-memex-connector" depends="setup-memex-connector,setup-memex-connector-tests" if="downloaded">
-        <ant dir="connectors/memex" target="run-tests-derby"/>
-    </target>
-
-    <target name="run-tests-postgresql-memex-connector" depends="setup-memex-connector,setup-memex-connector-tests" if="downloaded">
-        <ant dir="connectors/memex" target="run-tests-postgresql"/>
-    </target>
-
-    <target name="run-tests-mysql-memex-connector" depends="setup-memex-connector,setup-memex-connector-tests" if="downloaded">
-        <ant dir="connectors/memex" target="run-tests-mysql"/>
-    </target>
-
-    <target name="run-tests-HSQLDB-memex-connector" depends="setup-memex-connector,setup-memex-connector-tests" if="downloaded">
-        <ant dir="connectors/memex" target="run-tests-HSQLDB"/>
-    </target>
-
-    <target name="setup-meridio-connector" depends="build-framework" if="downloaded"/>
-
-    <target name="setup-meridio-connector-tests" depends="build-tests-framework" if="downloaded"/>
-
-    <target name="build-meridio-connector" depends="setup-meridio-connector" if="downloaded">
-        <ant dir="connectors/meridio" target="build"/>
-    </target>
-
-    <target name="doc-meridio-connector" depends="setup-meridio-connector" if="downloaded">
-        <ant dir="connectors/meridio" target="doc"/>
-    </target>
-
-    <target name="build-tests-meridio-connector" depends="setup-meridio-connector,setup-meridio-connector-tests" if="downloaded">
-        <ant dir="connectors/meridio" target="build-tests"/>
-    </target>
-
-    <target name="run-tests-meridio-connector" depends="setup-meridio-connector,setup-meridio-connector-tests" if="downloaded">
-        <ant dir="connectors/meridio" target="run-tests"/>
-    </target>
-
-    <target name="run-tests-derby-meridio-connector" depends="setup-meridio-connector,setup-meridio-connector-tests" if="downloaded">
-        <ant dir="connectors/meridio" target="run-tests-derby"/>
-    </target>
-
-    <target name="run-tests-postgresql-meridio-connector" depends="setup-meridio-connector,setup-meridio-connector-tests" if="downloaded">
-        <ant dir="connectors/meridio" target="run-tests-postgresql"/>
-    </target>
-
-    <target name="run-tests-mysql-meridio-connector" depends="setup-meridio-connector,setup-meridio-connector-tests" if="downloaded">
-        <ant dir="connectors/meridio" target="run-tests-mysql"/>
-    </target>
-
-    <target name="run-tests-HSQLDB-meridio-connector" depends="setup-meridio-connector,setup-meridio-connector-tests" if="downloaded">
-        <ant dir="connectors/meridio" target="run-tests-HSQLDB"/>
-    </target>
-
-    <target name="setup-opensearchserver-connector" depends="build-framework" if="downloaded"/>
-
-    <target name="setup-opensearchserver-connector-tests" depends="build-tests-framework" if="downloaded"/>
-
-    <target name="build-opensearchserver-connector" depends="setup-opensearchserver-connector" if="downloaded">
-      <ant dir="connectors/opensearchserver" target="build"/>
-    </target>
-
-    <target name="doc-opensearchserver-connector" depends="setup-opensearchserver-connector" if="downloaded">
-        <ant dir="connectors/opensearchserver" target="doc"/>
-    </target>
-
-    <target name="build-tests-opensearchserver-connector" depends="setup-opensearchserver-connector,setup-opensearchserver-connector-tests" if="downloaded">
-        <ant dir="connectors/opensearchserver" target="build-tests"/>
-    </target>
-
-    <target name="run-tests-opensearchserver-connector" depends="setup-opensearchserver-connector,setup-opensearchserver-connector-tests" if="downloaded">
-        <ant dir="connectors/opensearchserver" target="run-tests"/>
-    </target>
-
-    <target name="run-tests-derby-opensearchserver-connector" depends="setup-opensearchserver-connector,setup-opensearchserver-connector-tests" if="downloaded">
-        <ant dir="connectors/opensearchserver" target="run-tests-derby"/>
-    </target>
-
-    <target name="run-tests-postgresql-opensearchserver-connector" depends="setup-opensearchserver-connector,setup-opensearchserver-connector-tests" if="downloaded">
-        <ant dir="connectors/opensearchserver" target="run-tests-postgresql"/>
-    </target>
-
-    <target name="run-tests-mysql-opensearchserver-connector" depends="setup-opensearchserver-connector,setup-opensearchserver-connector-tests" if="downloaded">
-        <ant dir="connectors/opensearchserver" target="run-tests-mysql"/>
-    </target>
-
-    <target name="run-tests-HSQLDB-opensearchserver-connector" depends="setup-opensearchserver-connector,setup-opensearchserver-connector-tests" if="downloaded">
-        <ant dir="connectors/opensearchserver" target="run-tests-HSQLDB"/>
-    </target>
-	
-    <target name="setup-amazoncloudsearch-connector" depends="build-framework" if="downloaded"/>
-<!--
-    <target name="setup-amazoncloudsearch-connector-tests" depends="build-tests-framework" if="downloaded"/>
--->
-    <target name="build-amazoncloudsearch-connector" depends="setup-amazoncloudsearch-connector" if="downloaded">
-      <ant dir="connectors/amazoncloudsearch" target="build"/>
-    </target>
-<!--
-    <target name="doc-amazoncloudsearch-connector" depends="setup-amazoncloudsearch-connector" if="downloaded">
-        <ant dir="connectors/amazoncloudsearch" target="doc"/>
-    </target>
--->
-
-    <target name="setup-elasticsearch-connector" depends="build-framework" if="downloaded"/>
-
-    <target name="setup-elasticsearch-connector-tests" depends="build-tests-framework" if="downloaded"/>
-
-    <target name="build-elasticsearch-connector" depends="setup-elasticsearch-connector" if="downloaded">
-      <ant dir="connectors/elasticsearch" target="build"/>
-    </target>
-
-    <target name="doc-elasticsearch-connector" depends="setup-elasticsearch-connector" if="downloaded">
-        <ant dir="connectors/elasticsearch" target="doc"/>
-    </target>
-
-    <target name="build-tests-elasticsearch-connector" depends="setup-elasticsearch-connector,setup-elasticsearch-connector-tests" if="downloaded">
-        <ant dir="connectors/elasticsearch" target="build-tests"/>
-    </target>
-
-    <target name="run-tests-elasticsearch-connector" depends="setup-elasticsearch-connector,setup-elasticsearch-connector-tests" if="downloaded">
-        <ant dir="connectors/elasticsearch" target="run-tests"/>
-    </target>
-
-    <target name="run-tests-derby-elasticsearch-connector" depends="setup-elasticsearch-connector,setup-elasticsearch-connector-tests" if="downloaded">
-        <ant dir="connectors/elasticsearch" target="run-tests-derby"/>
-    </target>
-
-    <target name="run-tests-postgresql-elasticsearch-connector" depends="setup-elasticsearch-connector,setup-elasticsearch-connector-tests" if="downloaded">
-        <ant dir="connectors/elasticsearch" target="run-tests-postgresql"/>
-    </target>
-
-    <target name="run-tests-mysql-elasticsearch-connector" depends="setup-elasticsearch-connector,setup-elasticsearch-connector-tests" if="downloaded">
-        <ant dir="connectors/elasticsearch" target="run-tests-mysql"/>
-    </target>
-
-    <target name="run-tests-HSQLDB-elasticsearch-connector" depends="setup-elasticsearch-connector,setup-elasticsearch-connector-tests" if="downloaded">
-        <ant dir="connectors/elasticsearch" target="run-tests-HSQLDB"/>
-    </target>
-
-    <target name="setup-nullauthority-connector" depends="build-framework" if="downloaded"/>
-    
-    <target name="setup-nullauthority-connector-tests" depends="build-tests-framework" if="downloaded"/>
-
-    <target name="build-nullauthority-connector" depends="setup-nullauthority-connector" if="downloaded">
-        <ant dir="connectors/nullauthority" target="build"/>
-    </target>
-
-    <target name="doc-nullauthority-connector" depends="setup-nullauthority-connector" if="downloaded">
-        <ant dir="connectors/nullauthority" target="doc"/>
-    </target>
-
-    <target name="build-tests-nullauthority-connector" depends="setup-nullauthority-connector,setup-nullauthority-connector-tests" if="downloaded">
-        <ant dir="connectors/nullauthority" target="build-tests"/>
-    </target>
-
-    <target name="run-tests-nullauthority-connector" depends="setup-nullauthority-connector,setup-nullauthority-connector-tests" if="downloaded">
-        <ant dir="connectors/nullauthority" target="run-tests"/>
-    </target>
-
-    <target name="run-tests-derby-nullauthority-connector" depends="setup-nullauthority-connector,setup-nullauthority-connector-tests" if="downloaded">
-        <ant dir="connectors/nullauthority" target="run-tests-derby"/>
-    </target>
-
-    <target name="run-tests-postgresql-nullauthority-connector" depends="setup-nullauthority-connector,setup-nullauthority-connector-tests" if="downloaded">
-        <ant dir="connectors/nullauthority" target="run-tests-postgresql"/>
-    </target>
-
-    <target name="run-tests-mysql-nullauthority-connector" depends="setup-nullauthority-connector,setup-nullauthority-connector-tests" if="downloaded">
-        <ant dir="connectors/nullauthority" target="run-tests-mysql"/>
-    </target>
-
-    <target name="run-tests-HSQLDB-nullauthority-connector" depends="setup-nullauthority-connector,setup-nullauthority-connector-tests" if="downloaded">
-        <ant dir="connectors/nullauthority" target="run-tests-HSQLDB"/>
-    </target>
-
-    <target name="setup-nulloutput-connector" depends="build-framework" if="downloaded"/>
-    
-    <target name="setup-nulloutput-connector-tests" depends="build-tests-framework" if="downloaded"/>
-
-    <target name="build-nulloutput-connector" depends="setup-nulloutput-connector" if="downloaded">
-        <ant dir="connectors/nulloutput" target="build"/>
-    </target>
-
-    <target name="doc-nulloutput-connector" depends="setup-nulloutput-connector" if="downloaded">
-        <ant dir="connectors/nulloutput" target="doc"/>
-    </target>
-
-    <target name="build-tests-nulloutput-connector" depends="setup-nulloutput-connector,setup-nulloutput-connector-tests" if="downloaded">
-        <ant dir="connectors/nulloutput" target="build-tests"/>
-    </target>
-
-    <target name="run-tests-nulloutput-connector" depends="setup-nulloutput-connector,setup-nulloutput-connector-tests" if="downloaded">
-        <ant dir="connectors/nulloutput" target="run-tests"/>
-    </target>
-
-    <target name="run-tests-derby-nulloutput-connector" depends="setup-nulloutput-connector,setup-nulloutput-connector-tests" if="downloaded">
-        <ant dir="connectors/nulloutput" target="run-tests-derby"/>
-    </target>
-
-    <target name="run-tests-postgresql-nulloutput-connector" depends="setup-nulloutput-connector,setup-nulloutput-connector-tests" if="downloaded">
-        <ant dir="connectors/nulloutput" target="run-tests-postgresql"/>
-    </target>
-
-    <target name="run-tests-mysql-nulloutput-connector" depends="setup-nulloutput-connector,setup-nulloutput-connector-tests" if="downloaded">
-        <ant dir="connectors/nulloutput" target="run-tests-mysql"/>
-    </target>
-
-    <target name="run-tests-HSQLDB-nulloutput-connector" depends="setup-nulloutput-connector,setup-nulloutput-connector-tests" if="downloaded">
-        <ant dir="connectors/nulloutput" target="run-tests-HSQLDB"/>
-    </target>
-
-    <target name="setup-rss-connector" depends="build-framework" if="downloaded"/>
-
-    <target name="setup-rss-connector-tests" depends="build-tests-framework" if="downloaded"/>
-
-    <target name="build-rss-connector" depends="setup-rss-connector" if="downloaded">
-        <ant dir="connectors/rss" target="build"/>
-    </target>
-
-    <target name="doc-rss-connector" depends="setup-rss-connector" if="downloaded">
-        <ant dir="connectors/rss" target="doc"/>
-    </target>
-
-    <target name="build-tests-rss-connector" depends="setup-rss-connector,setup-rss-connector-tests" if="downloaded">
-        <ant dir="connectors/rss" target="build-tests"/>
-    </target>
-
-    <target name="run-tests-rss-connector" depends="setup-rss-connector,setup-rss-connector-tests" if="downloaded">
-        <ant dir="connectors/rss" target="run-tests"/>
-    </target>
-
-    <target name="run-tests-derby-rss-connector" depends="setup-rss-connector,setup-rss-connector-tests" if="downloaded">
-        <ant dir="connectors/rss" target="run-tests-derby"/>
-    </target>
-
-    <target name="run-tests-postgresql-rss-connector" depends="setup-rss-connector,setup-rss-connector-tests" if="downloaded">
-        <ant dir="connectors/rss" target="run-tests-postgresql"/>
-    </target>
-
-    <target name="run-tests-mysql-rss-connector" depends="setup-rss-connector,setup-rss-connector-tests" if="downloaded">
-        <ant dir="connectors/rss" target="run-tests-mysql"/>
-    </target>
-
-    <target name="run-tests-HSQLDB-rss-connector" depends="setup-rss-connector,setup-rss-connector-tests" if="downloaded">
-        <ant dir="connectors/rss" target="run-tests-HSQLDB"/>
-    </target>
-
-    <target name="setup-regexp-mapper" depends="build-framework" if="downloaded"/>
-
-    <target name="setup-regexp-mapper-tests" depends="build-tests-framework" if="downloaded"/>
-
-    <target name="build-regexp-mapper" depends="setup-regexp-mapper" if="downloaded">
-        <ant dir="connectors/regexpmapper" target="build"/>
-    </target>
-
-    <target name="doc-regexp-mapper" depends="setup-regexp-mapper" if="downloaded">
-        <ant dir="connectors/regexpmapper" target="doc"/>
-    </target>
-
-    <target name="build-tests-regexp-mapper" depends="setup-regexp-mapper,setup-regexp-mapper-tests" if="downloaded">
-        <ant dir="connectors/regexpmapper" target="build-tests"/>
-    </target>
-
-    <target name="run-tests-regexp-mapper" depends="setup-regexp-mapper,setup-regexp-mapper-tests" if="downloaded">
-        <ant dir="connectors/regexpmapper" target="run-tests"/>
-    </target>
-
-    <target name="run-tests-derby-regexp-mapper" depends="setup-regexp-mapper,setup-regexp-mapper-tests" if="downloaded">
-        <ant dir="connectors/regexpmapper" target="run-tests-derby"/>
-    </target>
-
-    <target name="run-tests-postgresql-regexp-mapper" depends="setup-regexp-mapper,setup-regexp-mapper-tests" if="downloaded">
-        <ant dir="connectors/regexpmapper" target="run-tests-postgresql"/>
-    </target>
-
-    <target name="run-tests-mysql-regexp-mapper" depends="setup-regexp-mapper,setup-regexp-mapper-tests" if="downloaded">
-        <ant dir="connectors/regexpmapper" target="run-tests-mysql"/>
-    </target>
-
-    <target name="run-tests-HSQLDB-regexp-mapper" depends="setup-regexp-mapper,setup-regexp-mapper-tests" if="downloaded">
-        <ant dir="connectors/regexpmapper" target="run-tests-HSQLDB"/>
-    </target>
-
-    <target name="setup-sharepoint-connector" depends="build-framework" if="downloaded"/>
-    
-    <target name="setup-sharepoint-connector-tests" depends="build-tests-framework" if="downloaded"/>
-
-    <target name="build-sharepoint-connector" depends="setup-sharepoint-connector" if="downloaded">
-        <ant dir="connectors/sharepoint" target="build"/>
-    </target>
-
-    <target name="doc-sharepoint-connector" depends="setup-sharepoint-connector" if="downloaded">
-        <ant dir="connectors/sharepoint" target="doc"/>
-    </target>
-
-    <target name="build-tests-sharepoint-connector" depends="setup-sharepoint-connector,setup-sharepoint-connector-tests" if="downloaded">
-        <ant dir="connectors/sharepoint" target="build-tests"/>
-    </target>
-
-    <target name="run-tests-sharepoint-connector" depends="setup-sharepoint-connector,setup-sharepoint-connector-tests" if="downloaded">
-        <ant dir="connectors/sharepoint" target="run-tests"/>
-    </target>
-
-    <target name="run-tests-derby-sharepoint-connector" depends="setup-sharepoint-connector,setup-sharepoint-connector-tests" if="downloaded">
-        <ant dir="connectors/sharepoint" target="run-tests-derby"/>
-    </target>
-
-    <target name="run-tests-postgresql-sharepoint-connector" depends="setup-sharepoint-connector,setup-sharepoint-connector-tests" if="downloaded">
-        <ant dir="connectors/sharepoint" target="run-tests-postgresql"/>
-    </target>
-
-    <target name="run-tests-mysql-sharepoint-connector" depends="setup-sharepoint-connector,setup-sharepoint-connector-tests" if="downloaded">
-        <ant dir="connectors/sharepoint" target="run-tests-mysql"/>
-    </target>
-
-    <target name="run-tests-HSQLDB-sharepoint-connector" depends="setup-sharepoint-connector,setup-sharepoint-connector-tests" if="downloaded">
-        <ant dir="connectors/sharepoint" target="run-tests-HSQLDB"/>
-    </target>
-
-    <target name="setup-webcrawler-connector" depends="build-framework" if="downloaded"/>
-    
-    <target name="setup-webcrawler-connector-tests" depends="build-tests-framework" if="downloaded"/>
-
-    <target name="build-webcrawler-connector" depends="setup-webcrawler-connector" if="downloaded">
-        <ant dir="connectors/webcrawler" target="build"/>
-    </target>
-
-    <target name="doc-webcrawler-connector" depends="setup-webcrawler-connector" if="downloaded">
-        <ant dir="connectors/webcrawler" target="doc"/>
-    </target>
-
-    <target name="build-tests-webcrawler-connector" depends="setup-webcrawler-connector,setup-webcrawler-connector-tests" if="downloaded">
-        <ant dir="connectors/webcrawler" target="build-tests"/>
-    </target>
-
-    <target name="run-tests-webcrawler-connector" depends="setup-webcrawler-connector,setup-webcrawler-connector-tests" if="downloaded">
-        <ant dir="connectors/webcrawler" target="run-tests"/>
-    </target>
-
-    <target name="run-tests-derby-webcrawler-connector" depends="setup-webcrawler-connector,setup-webcrawler-connector-tests" if="downloaded">
-        <ant dir="connectors/webcrawler" target="run-tests-derby"/>
-    </target>
-
-    <target name="run-tests-postgresql-webcrawler-connector" depends="setup-webcrawler-connector,setup-webcrawler-connector-tests" if="downloaded">
-        <ant dir="connectors/webcrawler" target="run-tests-postgresql"/>
-    </target>
-
-    <target name="run-tests-mysql-webcrawler-connector" depends="setup-webcrawler-connector,setup-webcrawler-connector-tests" if="downloaded">
-        <ant dir="connectors/webcrawler" target="run-tests-mysql"/>
-    </target>
-
-    <target name="run-tests-HSQLDB-webcrawler-connector" depends="setup-webcrawler-connector,setup-webcrawler-connector-tests" if="downloaded">
-        <ant dir="connectors/webcrawler" target="run-tests-HSQLDB"/>
-    </target>
-
-    <target name="setup-wiki-connector" depends="build-framework" if="downloaded"/>
-    
-    <target name="setup-wiki-connector-tests" depends="build-tests-framework" if="downloaded"/>
-
-    <target name="build-wiki-connector" depends="setup-wiki-connector" if="downloaded">
-        <ant dir="connectors/wiki" target="build"/>
-    </target>
-
-    <target name="doc-wiki-connector" depends="setup-wiki-connector" if="downloaded">
-        <ant dir="connectors/wiki" target="doc"/>
-    </target>
-
-    <target name="build-tests-wiki-connector" depends="setup-wiki-connector,setup-wiki-connector-tests" if="downloaded">
-        <ant dir="connectors/wiki" target="build-tests"/>
-    </target>
-
-    <target name="run-tests-wiki-connector" depends="setup-wiki-connector,setup-wiki-connector-tests" if="downloaded">
-        <ant dir="connectors/wiki" target="run-tests"/>
-    </target>
-
-    <target name="run-tests-derby-wiki-connector" depends="setup-wiki-connector,setup-wiki-connector-tests" if="downloaded">
-        <ant dir="connectors/wiki" target="run-tests-derby"/>
-    </target>
-
-    <target name="run-tests-postgresql-wiki-connector" depends="setup-wiki-connector,setup-wiki-connector-tests" if="downloaded">
-        <ant dir="connectors/wiki" target="run-tests-postgresql"/>
-    </target>
-
-    <target name="run-tests-mysql-wiki-connector" depends="setup-wiki-connector,setup-wiki-connector-tests" if="downloaded">
-        <ant dir="connectors/wiki" target="run-tests-mysql"/>
-    </target>
-
-    <target name="run-tests-HSQLDB-wiki-connector" depends="setup-wiki-connector,setup-wiki-connector-tests" if="downloaded">
-        <ant dir="connectors/wiki" target="run-tests-HSQLDB"/>
-    </target>
-
-    <target name="setup-email-connector" depends="build-framework" if="downloaded"/>
-    
-    <target name="setup-email-connector-tests" depends="build-tests-framework" if="downloaded"/>
-
-    <target name="build-email-connector" depends="setup-email-connector" if="downloaded">
-        <ant dir="connectors/email" target="build"/>
-    </target>
-
-    <target name="doc-email-connector" depends="setup-email-connector" if="downloaded">
-        <ant dir="connectors/email" target="doc"/>
-    </target>
-
-    <target name="build-tests-email-connector" depends="setup-email-connector,setup-email-connector-tests" if="downloaded">
-        <ant dir="connectors/email" target="build-tests"/>
-    </target>
-
-    <target name="run-tests-email-connector" depends="setup-email-connector,setup-email-connector-tests" if="downloaded">
-        <ant dir="connectors/email" target="run-tests"/>
-    </target>
-
-    <target name="run-tests-derby-email-connector" depends="setup-email-connector,setup-email-connector-tests" if="downloaded">
-        <ant dir="connectors/email" target="run-tests-derby"/>
-    </target>
-
-    <target name="run-tests-postgresql-email-connector" depends="setup-email-connector,setup-email-connector-tests" if="downloaded">
-        <ant dir="connectors/email" target="run-tests-postgresql"/>
-    </target>
-
-    <target name="run-tests-mysql-email-connector" depends="setup-email-connector,setup-email-connector-tests" if="downloaded">
-        <ant dir="connectors/email" target="run-tests-mysql"/>
-    </target>
-
-    <target name="run-tests-HSQLDB-email-connector" depends="setup-email-connector,setup-email-connector-tests" if="downloaded">
-        <ant dir="connectors/email" target="run-tests-HSQLDB"/>
-    </target>
-
->>>>>>> ccaa16a3
     <target name="deliver-site-doc" depends="presite-check" if="site-exists">
           <mkdir dir="dist/doc"/>
           <copy todir="dist/doc">

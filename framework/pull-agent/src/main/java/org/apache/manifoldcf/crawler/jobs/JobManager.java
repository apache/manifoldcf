/* $Id: JobManager.java 998576 2010-09-19 01:11:02Z kwright $ */

/**
* Licensed to the Apache Software Foundation (ASF) under one or more
* contributor license agreements. See the NOTICE file distributed with
* this work for additional information regarding copyright ownership.
* The ASF licenses this file to You under the Apache License, Version 2.0
* (the "License"); you may not use this file except in compliance with
* the License. You may obtain a copy of the License at
*
* http://www.apache.org/licenses/LICENSE-2.0
*
* Unless required by applicable law or agreed to in writing, software
* distributed under the License is distributed on an "AS IS" BASIS,
* WITHOUT WARRANTIES OR CONDITIONS OF ANY KIND, either express or implied.
* See the License for the specific language governing permissions and
* limitations under the License.
*/
package org.apache.manifoldcf.crawler.jobs;

import org.apache.manifoldcf.core.interfaces.*;
import org.apache.manifoldcf.agents.interfaces.*;
import org.apache.manifoldcf.crawler.interfaces.*;
import java.util.*;
import java.util.regex.*;
import org.apache.manifoldcf.crawler.system.Logging;
import org.apache.manifoldcf.crawler.system.ManifoldCF;

/** This is the main job manager.  It provides methods that support both job definition, and the threads that execute the jobs.
*/
public class JobManager implements IJobManager
{
  public static final String _rcsid = "@(#)$Id: JobManager.java 998576 2010-09-19 01:11:02Z kwright $";

  protected static final String hopLock = "_HOPLOCK_";

  // Member variables
  protected IDBInterface database;
  protected IOutputConnectionManager outputMgr;
  protected IRepositoryConnectionManager connectionMgr;
  protected ILockManager lockManager;
  protected IThreadContext threadContext;
  protected JobQueue jobQueue;
  protected Jobs jobs;
  protected HopCount hopCount;
  protected Carrydown carryDown;
  protected EventManager eventManager;


  protected static Random random = new Random();

  /** Constructor.
  *@param threadContext is the thread context.
  *@param database is the database.
  */
  public JobManager(IThreadContext threadContext, IDBInterface database)
    throws ManifoldCFException
  {
    this.database = database;
    this.threadContext = threadContext;
    jobs = new Jobs(threadContext,database);
    jobQueue = new JobQueue(threadContext,database);
    hopCount = new HopCount(threadContext,database);
    carryDown = new Carrydown(database);
    eventManager = new EventManager(database);
    outputMgr = OutputConnectionManagerFactory.make(threadContext);
    connectionMgr = RepositoryConnectionManagerFactory.make(threadContext);
    lockManager = LockManagerFactory.make(threadContext);

  }

  /** Install.
  */
  public void install()
    throws ManifoldCFException
  {
    jobs.install(outputMgr.getTableName(),outputMgr.getConnectionNameColumn(),connectionMgr.getTableName(),connectionMgr.getConnectionNameColumn());
    jobQueue.install(jobs.getTableName(),jobs.idField);
    hopCount.install(jobs.getTableName(),jobs.idField);
    carryDown.install(jobs.getTableName(),jobs.idField);
    eventManager.install();
  }

  /** Uninstall.
  */
  public void deinstall()
    throws ManifoldCFException
  {
    eventManager.deinstall();
    carryDown.deinstall();
    hopCount.deinstall();
    jobQueue.deinstall();
    jobs.deinstall();
  }

  /** Export configuration */
  public void exportConfiguration(java.io.OutputStream os)
    throws java.io.IOException, ManifoldCFException
  {
    // Write a version indicator
    ManifoldCF.writeDword(os,3);
    // Get the job list
    IJobDescription[] list = getAllJobs();
    // Write the number of authorities
    ManifoldCF.writeDword(os,list.length);
    // Loop through the list and write the individual repository connection info
    int i = 0;
    while (i < list.length)
    {
      IJobDescription job = list[i++];
      ManifoldCF.writeString(os,job.getConnectionName());
      ManifoldCF.writeString(os,job.getOutputConnectionName());
      ManifoldCF.writeString(os,job.getDescription());
      ManifoldCF.writeDword(os,job.getType());
      ManifoldCF.writeDword(os,job.getStartMethod());
      ManifoldCF.writeLong(os,job.getInterval());
      ManifoldCF.writeLong(os,job.getExpiration());
      ManifoldCF.writeLong(os,job.getReseedInterval());
      ManifoldCF.writeDword(os,job.getPriority());
      ManifoldCF.writeDword(os,job.getHopcountMode());
      ManifoldCF.writeString(os,job.getSpecification().toXML());
      ManifoldCF.writeString(os,job.getOutputSpecification().toXML());

      // Write schedule
      int recCount = job.getScheduleRecordCount();
      ManifoldCF.writeDword(os,recCount);
      int j = 0;
      while (j < recCount)
      {
        ScheduleRecord sr = job.getScheduleRecord(j++);
        writeEnumeratedValues(os,sr.getDayOfWeek());
        writeEnumeratedValues(os,sr.getMonthOfYear());
        writeEnumeratedValues(os,sr.getDayOfMonth());
        writeEnumeratedValues(os,sr.getYear());
        writeEnumeratedValues(os,sr.getHourOfDay());
        writeEnumeratedValues(os,sr.getMinutesOfHour());
        ManifoldCF.writeString(os,sr.getTimezone());
        ManifoldCF.writeLong(os,sr.getDuration());
        ManifoldCF.writeByte(os,sr.getRequestMinimum()?1:0);
      }

      // Write hop count filters
      Map filters = job.getHopCountFilters();
      ManifoldCF.writeDword(os,filters.size());
      Iterator iter = filters.keySet().iterator();
      while (iter.hasNext())
      {
        String linkType = (String)iter.next();
        Long hopcount = (Long)filters.get(linkType);
        ManifoldCF.writeString(os,linkType);
        ManifoldCF.writeLong(os,hopcount);
      }
    }
  }

  protected static void writeEnumeratedValues(java.io.OutputStream os, EnumeratedValues ev)
    throws java.io.IOException
  {
    if (ev == null)
    {
      ManifoldCF.writeSdword(os,-1);
      return;
    }
    int size = ev.size();
    ManifoldCF.writeSdword(os,size);
    Iterator iter = ev.getValues();
    while (iter.hasNext())
    {
      ManifoldCF.writeDword(os,((Integer)iter.next()).intValue());
    }
  }

  /** Import configuration */
  public void importConfiguration(java.io.InputStream is)
    throws java.io.IOException, ManifoldCFException
  {
    int version = ManifoldCF.readDword(is);
    if (version != 2 && version != 3)
      throw new java.io.IOException("Unknown job configuration version: "+Integer.toString(version));
    int count = ManifoldCF.readDword(is);
    int i = 0;
    while (i < count)
    {
      IJobDescription job = createJob();

      job.setConnectionName(ManifoldCF.readString(is));
      job.setOutputConnectionName(ManifoldCF.readString(is));
      job.setDescription(ManifoldCF.readString(is));
      job.setType(ManifoldCF.readDword(is));
      job.setStartMethod(ManifoldCF.readDword(is));
      job.setInterval(ManifoldCF.readLong(is));
      job.setExpiration(ManifoldCF.readLong(is));
      job.setReseedInterval(ManifoldCF.readLong(is));
      job.setPriority(ManifoldCF.readDword(is));
      job.setHopcountMode(ManifoldCF.readDword(is));
      job.getSpecification().fromXML(ManifoldCF.readString(is));
      job.getOutputSpecification().fromXML(ManifoldCF.readString(is));

      // Read schedule
      int recCount = ManifoldCF.readDword(is);
      int j = 0;
      while (j < recCount)
      {
        EnumeratedValues dayOfWeek = readEnumeratedValues(is);
        EnumeratedValues monthOfYear = readEnumeratedValues(is);
        EnumeratedValues dayOfMonth = readEnumeratedValues(is);
        EnumeratedValues year = readEnumeratedValues(is);
        EnumeratedValues hourOfDay = readEnumeratedValues(is);
        EnumeratedValues minutesOfHour = readEnumeratedValues(is);
        String timezone = ManifoldCF.readString(is);
        Long duration = ManifoldCF.readLong(is);
        boolean requestMinimum;
        if (version >= 3)
          requestMinimum = (ManifoldCF.readByte(is) != 0);
        else
          requestMinimum = false;

        ScheduleRecord sr = new ScheduleRecord(dayOfWeek, monthOfYear, dayOfMonth, year,
          hourOfDay, minutesOfHour, timezone, duration, requestMinimum);
        job.addScheduleRecord(sr);
        j++;
      }

      // Read hop count filters
      int hopFilterCount = ManifoldCF.readDword(is);
      j = 0;
      while (j < hopFilterCount)
      {
        String linkType = ManifoldCF.readString(is);
        Long hopcount = ManifoldCF.readLong(is);
        job.addHopCountFilter(linkType,hopcount);
        j++;
      }

      // Attempt to save this job
      save(job);
      i++;
    }
  }

  protected EnumeratedValues readEnumeratedValues(java.io.InputStream is)
    throws java.io.IOException
  {
    int size = ManifoldCF.readSdword(is);
    if (size == -1)
      return null;
    int[] values = new int[size];
    int i = 0;
    while (i < size)
    {
      values[i++] = ManifoldCF.readDword(is);
    }
    return new EnumeratedValues(values);
  }

  /**  Note the deregistration of a connector used by the specified connections.
  * This method will be called when the connector is deregistered.  Jobs that use these connections
  *  must therefore enter appropriate states.
  *@param connectionNames is the set of connection names.
  */
  public void noteConnectorDeregistration(String[] connectionNames)
    throws ManifoldCFException
  {
    // For each connection, find the corresponding list of jobs.  From these jobs, we want the job id and the status.
    ArrayList list = new ArrayList();
    int maxCount = database.findConjunctionClauseMax(new ClauseDescription[]{});
    int currentCount = 0;
    int i = 0;
    while (i < connectionNames.length)
    {
      if (currentCount == maxCount)
      {
        noteConnectionDeregistration(list);
        list.clear();
        currentCount = 0;
      }

      list.add(connectionNames[i++]);
      currentCount++;
    }
    if (currentCount > 0)
      noteConnectionDeregistration(list);
  }

  /** Note deregistration for a batch of connection names.
  */
  protected void noteConnectionDeregistration(ArrayList list)
    throws ManifoldCFException
  {
    ArrayList newList = new ArrayList();
    String query = database.buildConjunctionClause(newList,new ClauseDescription[]{
      new MultiClause(jobs.connectionNameField,list)});
    // Query for the matching jobs, and then for each job potentially adjust the state
    IResultSet set = database.performQuery("SELECT "+jobs.idField+","+jobs.statusField+" FROM "+
      jobs.getTableName()+" WHERE "+query+" FOR UPDATE",
      newList,null,null);
    int i = 0;
    while (i < set.getRowCount())
    {
      IResultRow row = set.getRow(i++);
      Long jobID = (Long)row.getValue(jobs.idField);
      int statusValue = jobs.stringToStatus((String)row.getValue(jobs.statusField));
      jobs.noteConnectorDeregistration(jobID,statusValue);
    }
  }

  /** Note the registration of a connector used by the specified connections.
  * This method will be called when a connector is registered, on which the specified
  * connections depend.
  *@param connectionNames is the set of connection names.
  */
  public void noteConnectorRegistration(String[] connectionNames)
    throws ManifoldCFException
  {
    // For each connection, find the corresponding list of jobs.  From these jobs, we want the job id and the status.
    ArrayList list = new ArrayList();
    int maxCount = database.findConjunctionClauseMax(new ClauseDescription[]{});
    int currentCount = 0;
    int i = 0;
    while (i < connectionNames.length)
    {
      if (currentCount == maxCount)
      {
        noteConnectionRegistration(list);
        list.clear();
        currentCount = 0;
      }

      list.add(connectionNames[i++]);
      currentCount++;
    }
    if (currentCount > 0)
      noteConnectionRegistration(list);
  }

  /** Note registration for a batch of connection names.
  */
  protected void noteConnectionRegistration(ArrayList list)
    throws ManifoldCFException
  {
    // Query for the matching jobs, and then for each job potentially adjust the state
    ArrayList newList = new ArrayList();
    String query = database.buildConjunctionClause(newList,new ClauseDescription[]{
      new MultiClause(jobs.connectionNameField,list)});
    IResultSet set = database.performQuery("SELECT "+jobs.idField+","+jobs.statusField+" FROM "+
      jobs.getTableName()+" WHERE "+query+" FOR UPDATE",
      newList,null,null);
    int i = 0;
    while (i < set.getRowCount())
    {
      IResultRow row = set.getRow(i++);
      Long jobID = (Long)row.getValue(jobs.idField);
      int statusValue = jobs.stringToStatus((String)row.getValue(jobs.statusField));
      jobs.noteConnectorRegistration(jobID,statusValue);
    }
  }

  /** Note a change in connection configuration.
  * This method will be called whenever a connection's configuration is modified, or when an external repository change
  * is signalled.
  */
  public void noteConnectionChange(String connectionName)
    throws ManifoldCFException
  {
    jobs.noteConnectionChange(connectionName);
  }

  /**  Note the deregistration of an output connector used by the specified connections.
  * This method will be called when the connector is deregistered.  Jobs that use these connections
  *  must therefore enter appropriate states.
  *@param connectionNames is the set of connection names.
  */
  public void noteOutputConnectorDeregistration(String[] connectionNames)
    throws ManifoldCFException
  {
    // For each connection, find the corresponding list of jobs.  From these jobs, we want the job id and the status.
    ArrayList list = new ArrayList();
    int maxCount = database.findConjunctionClauseMax(new ClauseDescription[]{});
    int currentCount = 0;
    int i = 0;
    while (i < connectionNames.length)
    {
      if (currentCount == maxCount)
      {
        noteOutputConnectionDeregistration(list);
        list.clear();
        currentCount = 0;
      }

      list.add(connectionNames[i++]);
      currentCount++;
    }
    if (currentCount > 0)
      noteOutputConnectionDeregistration(list);
  }

  /** Note deregistration for a batch of output connection names.
  */
  protected void noteOutputConnectionDeregistration(ArrayList list)
    throws ManifoldCFException
  {
    ArrayList newList = new ArrayList();
    String query = database.buildConjunctionClause(newList,new ClauseDescription[]{
      new MultiClause(jobs.outputNameField,list)});
    // Query for the matching jobs, and then for each job potentially adjust the state
    IResultSet set = database.performQuery("SELECT "+jobs.idField+","+jobs.statusField+" FROM "+
      jobs.getTableName()+" WHERE "+query+" FOR UPDATE",
      newList,null,null);
    int i = 0;
    while (i < set.getRowCount())
    {
      IResultRow row = set.getRow(i++);
      Long jobID = (Long)row.getValue(jobs.idField);
      int statusValue = jobs.stringToStatus((String)row.getValue(jobs.statusField));
      jobs.noteOutputConnectorDeregistration(jobID,statusValue);
    }
  }

  /** Note the registration of an output connector used by the specified connections.
  * This method will be called when a connector is registered, on which the specified
  * connections depend.
  *@param connectionNames is the set of connection names.
  */
  public void noteOutputConnectorRegistration(String[] connectionNames)
    throws ManifoldCFException
  {
    // For each connection, find the corresponding list of jobs.  From these jobs, we want the job id and the status.
    ArrayList list = new ArrayList();
    int maxCount = database.findConjunctionClauseMax(new ClauseDescription[]{});
    int currentCount = 0;
    int i = 0;
    while (i < connectionNames.length)
    {
      if (currentCount == maxCount)
      {
        noteOutputConnectionRegistration(list);
        list.clear();
        currentCount = 0;
      }

      list.add(connectionNames[i++]);
      currentCount++;
    }
    if (currentCount > 0)
      noteOutputConnectionRegistration(list);
  }

  /** Note registration for a batch of output connection names.
  */
  protected void noteOutputConnectionRegistration(ArrayList list)
    throws ManifoldCFException
  {
    ArrayList newList = new ArrayList();
    String query = database.buildConjunctionClause(newList,new ClauseDescription[]{
      new MultiClause(jobs.outputNameField,list)});
    // Query for the matching jobs, and then for each job potentially adjust the state
    IResultSet set = database.performQuery("SELECT "+jobs.idField+","+jobs.statusField+" FROM "+
      jobs.getTableName()+" WHERE "+query+" FOR UPDATE",
      newList,null,null);
    int i = 0;
    while (i < set.getRowCount())
    {
      IResultRow row = set.getRow(i++);
      Long jobID = (Long)row.getValue(jobs.idField);
      int statusValue = jobs.stringToStatus((String)row.getValue(jobs.statusField));
      jobs.noteOutputConnectorRegistration(jobID,statusValue);
    }
  }

  /** Note a change in output connection configuration.
  * This method will be called whenever a connection's configuration is modified, or when an external target config change
  * is signalled.
  */
  public void noteOutputConnectionChange(String connectionName)
    throws ManifoldCFException
  {
    jobs.noteOutputConnectionChange(connectionName);
  }

  /** Load a sorted list of job descriptions.
  *@return the list, sorted by description.
  */
  public IJobDescription[] getAllJobs()
    throws ManifoldCFException
  {
    return jobs.getAll();
  }

  /** Create a new job.
  *@return the new job.
  */
  public IJobDescription createJob()
    throws ManifoldCFException
  {
    return jobs.create();
  }

  /** Get the hoplock for a given job ID */
  protected String getHopLockName(Long jobID)
  {
    return hopLock + jobID;
  }



  /** Delete a job.
  *@param id is the job's identifier.  This method will purge all the records belonging to the job from the database, as
  * well as remove all documents indexed by the job from the index.
  */
  public void deleteJob(Long id)
    throws ManifoldCFException
  {
    database.beginTransaction();
    try
    {
      // If the job is running, throw an error
      ArrayList list = new ArrayList();
      String query = database.buildConjunctionClause(list,new ClauseDescription[]{
        new UnitaryClause(jobs.idField,id)});
      IResultSet set = database.performQuery("SELECT "+jobs.statusField+" FROM "+
        jobs.getTableName()+" WHERE "+query+" FOR UPDATE",list,null,null);
      if (set.getRowCount() == 0)
        throw new ManifoldCFException("Attempting to delete a job that doesn't exist: "+id);
      IResultRow row = set.getRow(0);
      int status = jobs.stringToStatus(row.getValue(jobs.statusField).toString());
      if (status == jobs.STATUS_ACTIVE || status == jobs.STATUS_ACTIVESEEDING ||
        status == jobs.STATUS_ACTIVE_UNINSTALLED || status == jobs.STATUS_ACTIVESEEDING_UNINSTALLED ||
        status == jobs.STATUS_ACTIVE_NOOUTPUT || status == jobs.STATUS_ACTIVESEEDING_NOOUTPUT ||
        status == jobs.STATUS_ACTIVE_NEITHER || status == jobs.STATUS_ACTIVESEEDING_NEITHER)
      throw new ManifoldCFException("Job "+id+" is active; you must shut it down before deleting it");
      if (status != jobs.STATUS_INACTIVE)
        throw new ManifoldCFException("Job "+id+" is busy; you must wait and/or shut it down before deleting it");
      jobs.writeStatus(id,jobs.STATUS_READYFORDELETE);
      if (Logging.jobs.isDebugEnabled())
        Logging.jobs.debug("Job "+id+" marked for deletion");
    }
    catch (ManifoldCFException e)
    {
      database.signalRollback();
      throw e;
    }
    catch (Error e)
    {
      database.signalRollback();
      throw e;
    }
    finally
    {
      database.endTransaction();
    }

  }

  /** Load a job for editing.
  *@param id is the job's identifier.
  *@return null if the job doesn't exist.
  */
  public IJobDescription load(Long id)
    throws ManifoldCFException
  {
    return jobs.load(id,false);
  }

  /** Load a job.
  *@param id is the job's identifier.
  *@param readOnly is true if a read-only object is desired.
  *@return null if the job doesn't exist.
  */
  public IJobDescription load(Long id, boolean readOnly)
    throws ManifoldCFException
  {
    return jobs.load(id,readOnly);
  }

  /** Save a job.
  *@param jobDescription is the job description.
  */
  public void save(IJobDescription jobDescription)
    throws ManifoldCFException
  {
    ManifoldCF.noteConfigurationChange();
    jobs.save(jobDescription);
  }

  /** See if there's a reference to a connection name.
  *@param connectionName is the name of the connection.
  *@return true if there is a reference, false otherwise.
  */
  public boolean checkIfReference(String connectionName)
    throws ManifoldCFException
  {
    return jobs.checkIfReference(connectionName);
  }

  /** See if there's a reference to an output connection name.
  *@param connectionName is the name of the connection.
  *@return true if there is a reference, false otherwise.
  */
  public boolean checkIfOutputReference(String connectionName)
    throws ManifoldCFException
  {
    return jobs.checkIfOutputReference(connectionName);
  }

  /** Get the job IDs associated with a given connection name.
  *@param connectionName is the name of the connection.
  *@return the set of job id's associated with that connection.
  */
  public IJobDescription[] findJobsForConnection(String connectionName)
    throws ManifoldCFException
  {
    return jobs.findJobsForConnection(connectionName);
  }

  // These methods cover activities that require interaction with the job queue.
  // The job queue is maintained underneath this interface, and all threads that perform
  // job activities need to go through this layer.

  /** Reset the job queue immediately after starting up.
  * If the system was shut down in the middle of a job, sufficient information should
  * be around in the database to allow it to restart.  However, BEFORE all the job threads
  * are spun up, there needs to be a pass over the queue to bring things back to a "normal"
  * state.
  * Also, if a job's status is in a state that indicates it was being processed by a thread
  * (which is now dead), then we have to set that status back to previous value.
  */
  public void prepareForStart()
    throws ManifoldCFException
  {
    Logging.jobs.debug("Resetting due to restart");
    while (true)
    {
      long sleepAmt = 0L;
      database.beginTransaction();
      try
      {
        // Clean up events
        eventManager.restart();
        // Clean up job queue
        jobQueue.restart();
        // Clean up jobs
        jobs.restart();
        // Clean up hopcount stuff
        hopCount.reset();
        // Clean up carrydown stuff
        carryDown.reset();
        database.performCommit();
        TrackerClass.noteCommit();
        Logging.jobs.debug("Reset complete");
        break;
      }
      catch (ManifoldCFException e)
      {
        database.signalRollback();
        TrackerClass.noteRollback();
        if (e.getErrorCode() == e.DATABASE_TRANSACTION_ABORT)
        {
          if (Logging.perf.isDebugEnabled())
            Logging.perf.debug("Aborted transaction resetting for restart: "+e.getMessage());
          sleepAmt = getRandomAmount();
          continue;
        }
        throw e;
      }
      catch (Error e)
      {
        database.signalRollback();
        TrackerClass.noteRollback();
        throw e;
      }
      finally
      {
        database.endTransaction();
        sleepFor(sleepAmt);
      }
    }
  }

  /** Reset as part of restoring document worker threads.
  */
  public void resetDocumentWorkerStatus()
    throws ManifoldCFException
  {
    Logging.jobs.debug("Resetting document active status");
    while (true)
    {
      long sleepAmt = 0L;
      database.beginTransaction();
      try
      {
        jobQueue.resetDocumentWorkerStatus();
        database.performCommit();
        TrackerClass.noteCommit();
        break;
      }
      catch (ManifoldCFException e)
      {
        database.signalRollback();
        TrackerClass.noteRollback();
        if (e.getErrorCode() == e.DATABASE_TRANSACTION_ABORT)
        {
          if (Logging.perf.isDebugEnabled())
            Logging.perf.debug("Aborted transaction resetting document active status: "+e.getMessage());
          sleepAmt = getRandomAmount();
          continue;
        }
        throw e;
      }
      catch (Error e)
      {
        database.signalRollback();
        TrackerClass.noteRollback();
        throw e;
      }
      finally
      {
        database.endTransaction();
        sleepFor(sleepAmt);
      }
    }
    Logging.jobs.debug("Reset complete");
  }

  /** Reset as part of restoring seeding threads.
  */
  public void resetSeedingWorkerStatus()
    throws ManifoldCFException
  {
    Logging.jobs.debug("Resetting seeding status");
    jobs.resetSeedingWorkerStatus();
    Logging.jobs.debug("Reset complete");
  }

  /** Reset as part of restoring doc delete threads.
  */
  public void resetDocDeleteWorkerStatus()
    throws ManifoldCFException
  {
    Logging.jobs.debug("Resetting doc deleting status");
    jobQueue.resetDocDeleteWorkerStatus();
    TrackerClass.noteCommit();
    Logging.jobs.debug("Reset complete");
  }

  /** Reset as part of restoring doc cleanup threads.
  */
  public void resetDocCleanupWorkerStatus()
    throws ManifoldCFException
  {
    Logging.jobs.debug("Resetting doc cleaning status");
    jobQueue.resetDocCleanupWorkerStatus();
    TrackerClass.noteCommit();
    Logging.jobs.debug("Reset complete");
  }

  /** Reset as part of restoring delete startup threads.
  */
  public void resetDeleteStartupWorkerStatus()
    throws ManifoldCFException
  {
    Logging.jobs.debug("Resetting job delete starting up status");
    jobs.resetDeleteStartupWorkerStatus();
    Logging.jobs.debug("Reset complete");
  }

  /** Reset as part of restoring notification threads.
  */
  public void resetNotificationWorkerStatus()
    throws ManifoldCFException
  {
    Logging.jobs.debug("Resetting notification up status");
    jobs.resetNotificationWorkerStatus();
    Logging.jobs.debug("Reset complete");
  }

  /** Reset as part of restoring startup threads.
  */
  public void resetStartupWorkerStatus()
    throws ManifoldCFException
  {
    Logging.jobs.debug("Resetting job starting up status");
    jobs.resetStartupWorkerStatus();
    Logging.jobs.debug("Reset complete");
  }

  // These methods support job delete threads

  /** Delete ingested document identifiers (as part of deleting the owning job).
  * The number of identifiers specified is guaranteed to be less than the maxInClauseCount
  * for the database.
  *@param identifiers is the set of document identifiers.
  */
  public void deleteIngestedDocumentIdentifiers(DocumentDescription[] identifiers)
    throws ManifoldCFException
  {
    jobQueue.deleteIngestedDocumentIdentifiers(identifiers);
    // Hopcount rows get removed when the job itself is removed.
    // carrydown records get removed when the job itself is removed.
  }

  /** Get list of cleanable document descriptions.  This list will take into account
  * multiple jobs that may own the same document.  All documents for which a description
  * is returned will be transitioned to the "beingcleaned" state.  Documents which are
  * not in transition and are eligible, but are owned by other jobs, will have their
  * jobqueue entries deleted by this method.
  *@param maxCount is the maximum number of documents to return.
  *@param currentTime is the current time; some fetches do not occur until a specific time.
  *@return the document descriptions for these documents.
  */
  public DocumentSetAndFlags getNextCleanableDocuments(int maxCount, long currentTime)
    throws ManifoldCFException
  {
    // The query will be built here, because it joins the jobs table against the jobqueue
    // table.
    //
    // This query must only pick up documents that are not active in any job and
    // which belong to a job that's in a "shutting down" state and are in
    // a "purgatory" state.
    //
    // We are in fact more conservative in this query than we need to be; the documents
    // excluded will include some that simply match our criteria, which is designed to
    // be fast rather than perfect.  The match we make is: hashvalue against hashvalue, and
    // different job id's.
    //
    // SELECT id,jobid,docid FROM jobqueue t0 WHERE t0.status='P' AND EXISTS(SELECT 'x' FROM
    //              jobs t3 WHERE t0.jobid=t3.id AND t3.status='X')
    //      AND NOT EXISTS(SELECT 'x' FROM jobqueue t2 WHERE t0.hashval=t2.hashval AND t0.jobid!=t2.jobid
    //              AND t2.status IN ('A','F','B'))
    //

    // Do a simple preliminary query, since the big query is currently slow, so that we don't waste time during stasis or
    // ingestion.
    // Moved outside of transaction, so we have no chance of locking up job status cache key for an extended period of time.
    if (!jobs.cleaningJobsPresent())
      return new DocumentSetAndFlags(new DocumentDescription[0],new boolean[0]);

    long startTime = 0L;
    if (Logging.perf.isDebugEnabled())
    {
      startTime = System.currentTimeMillis();
      Logging.perf.debug("Waiting to find documents to put on the cleaning queue");
    }

    while (true)
    {
      long sleepAmt = 0L;
      database.beginTransaction();
      try
      {
        if (Logging.perf.isDebugEnabled())
          Logging.perf.debug("After "+new Long(System.currentTimeMillis()-startTime).toString()+" ms, beginning query to look for documents to put on cleaning queue");

        // Note: This query does not do "FOR UPDATE", because it is running under the only thread that can possibly change the document's state to "being cleaned".
        ArrayList list = new ArrayList();
        
        StringBuilder sb = new StringBuilder("SELECT ");
        sb.append(jobQueue.idField).append(",")
          .append(jobQueue.jobIDField).append(",")
          .append(jobQueue.docHashField).append(",")
          .append(jobQueue.docIDField).append(",")
          .append(jobQueue.failTimeField).append(",")
          .append(jobQueue.failCountField)
          .append(" FROM ").append(jobQueue.getTableName()).append(" t0 WHERE ")
          .append(database.buildConjunctionClause(list,new ClauseDescription[]{
            new UnitaryClause("t0."+jobQueue.statusField,jobQueue.statusToString(jobQueue.STATUS_PURGATORY))})).append(" AND ")
          .append("(t0.").append(jobQueue.checkTimeField).append(" IS NULL OR t0.").append(jobQueue.checkTimeField).append("<=?) AND ");
          
        list.add(new Long(currentTime));

        sb.append("EXISTS(SELECT 'x' FROM ").append(jobs.getTableName()).append(" t1 WHERE ")
          .append(database.buildConjunctionClause(list,new ClauseDescription[]{
            new UnitaryClause("t1."+jobs.statusField,jobs.statusToString(jobs.STATUS_SHUTTINGDOWN)),
            new JoinClause("t1."+jobs.idField,"t0."+jobQueue.jobIDField)}))
          .append(") AND ");
        
        sb.append("NOT EXISTS(SELECT 'x' FROM ").append(jobQueue.getTableName()).append(" t2 WHERE ")
          .append(database.buildConjunctionClause(list,new ClauseDescription[]{
            new JoinClause("t2."+jobQueue.docHashField,"t0."+jobQueue.docHashField)})).append(" AND ")
          .append("t2.").append(jobQueue.statusField).append(" IN (?,?,?,?,?,?) AND ")
          .append("t2.").append(jobQueue.jobIDField).append("!=t0.").append(jobQueue.jobIDField)
          .append(") ");
          
        list.add(jobQueue.statusToString(jobQueue.STATUS_ACTIVE));
        list.add(jobQueue.statusToString(jobQueue.STATUS_ACTIVEPURGATORY));
        list.add(jobQueue.statusToString(jobQueue.STATUS_ACTIVENEEDRESCAN));
        list.add(jobQueue.statusToString(jobQueue.STATUS_ACTIVENEEDRESCANPURGATORY));
        list.add(jobQueue.statusToString(jobQueue.STATUS_BEINGDELETED));
        list.add(jobQueue.statusToString(jobQueue.STATUS_BEINGCLEANED));

        sb.append(database.constructOffsetLimitClause(0,maxCount));
        
        // The checktime is null field check is for backwards compatibility
        IResultSet set = database.performQuery(sb.toString(),list,null,null,maxCount,null);

        if (Logging.perf.isDebugEnabled())
          Logging.perf.debug("Done getting docs to cleaning queue after "+new Long(System.currentTimeMillis()-startTime).toString()+" ms.");

        // We need to organize the returned set by connection name and output connection name, so that we can efficiently
        // use  getUnindexableDocumentIdentifiers.
        // This is a table keyed by connection name and containing an ArrayList, which in turn contains DocumentDescription
        // objects.
        HashMap connectionNameMap = new HashMap();
        HashMap documentIDMap = new HashMap();
        int i = 0;
        while (i < set.getRowCount())
        {
          IResultRow row = set.getRow(i);
          Long jobID = (Long)row.getValue(jobQueue.jobIDField);
          String documentIDHash = (String)row.getValue(jobQueue.docHashField);
          String documentID = (String)row.getValue(jobQueue.docIDField);
          Long failTimeValue = (Long)row.getValue(jobQueue.failTimeField);
          Long failCountValue = (Long)row.getValue(jobQueue.failCountField);
          // Failtime is probably not useful in this context, but we'll bring it along for completeness
          long failTime;
          if (failTimeValue == null)
            failTime = -1L;
          else
            failTime = failTimeValue.longValue();
          int failCount;
          if (failCountValue == null)
            failCount = 0;
          else
            failCount = (int)failCountValue.longValue();
          IJobDescription jobDesc = load(jobID);
          String connectionName = jobDesc.getConnectionName();
          String outputConnectionName = jobDesc.getOutputConnectionName();
          DocumentDescription dd = new DocumentDescription((Long)row.getValue(jobQueue.idField),
            jobID,documentIDHash,documentID,failTime,failCount);
          String compositeDocumentID = makeCompositeID(documentIDHash,connectionName);
          documentIDMap.put(compositeDocumentID,dd);
          Map y = (Map)connectionNameMap.get(connectionName);
          if (y == null)
          {
            y = new HashMap();
            connectionNameMap.put(connectionName,y);
          }
          ArrayList x = (ArrayList)y.get(outputConnectionName);
          if (x == null)
          {
            // New entry needed
            x = new ArrayList();
            y.put(outputConnectionName,x);
          }
          x.add(dd);
          i++;
        }

        // For each bin, obtain a filtered answer, and enter all answers into a hash table.
        // We'll then scan the result again to look up the right descriptions for return,
        // and delete the ones that are owned multiply.
        HashMap allowedDocIds = new HashMap();
        Iterator iter = connectionNameMap.keySet().iterator();
        while (iter.hasNext())
        {
          String connectionName = (String)iter.next();
          Map y = (Map)connectionNameMap.get(connectionName);
          Iterator outputIter = y.keySet().iterator();
          while (outputIter.hasNext())
          {
            String outputConnectionName = (String)outputIter.next();
            ArrayList x = (ArrayList)y.get(outputConnectionName);
            // Do the filter query
            DocumentDescription[] descriptions = new DocumentDescription[x.size()];
            int j = 0;
            while (j < descriptions.length)
            {
              descriptions[j] = (DocumentDescription)x.get(j);
              j++;
            }
            String[] docIDHashes = getUnindexableDocumentIdentifiers(descriptions,connectionName,outputConnectionName);
            j = 0;
            while (j < docIDHashes.length)
            {
              String docIDHash = docIDHashes[j++];
              String key = makeCompositeID(docIDHash,connectionName);
              allowedDocIds.put(key,docIDHash);
            }
          }
        }

        // Now, assemble a result, and change the state of the records accordingly
        // First thing to do is order by document hash, so we reduce the risk of deadlock.
        String[] compositeIDArray = new String[documentIDMap.size()];
        i = 0;
        iter = documentIDMap.keySet().iterator();
        while (iter.hasNext())
        {
          compositeIDArray[i++] = (String)iter.next();
        }
        
        java.util.Arrays.sort(compositeIDArray);
        
        DocumentDescription[] rval = new DocumentDescription[documentIDMap.size()];
        boolean[] rvalBoolean = new boolean[documentIDMap.size()];
        i = 0;
        while (i < compositeIDArray.length)
        {
          String compositeDocID = compositeIDArray[i];
          DocumentDescription dd = (DocumentDescription)documentIDMap.get(compositeDocID);
          // Determine whether we can delete it from the index or not
          rvalBoolean[i] = (allowedDocIds.get(compositeDocID) != null);
          // Set the record status to "being cleaned" and return it
          rval[i++] = dd;
          jobQueue.setCleaningStatus(dd.getID());
        }
        
        database.performCommit();
        TrackerClass.noteCommit();
        
        if (Logging.perf.isDebugEnabled())
          Logging.perf.debug("Done pruning unindexable docs after "+new Long(System.currentTimeMillis()-startTime).toString()+" ms.");

        return new DocumentSetAndFlags(rval,rvalBoolean);

      }
      catch (Error e)
      {
        database.signalRollback();
        TrackerClass.noteRollback();
        throw e;
      }
      catch (ManifoldCFException e)
      {
        database.signalRollback();
        TrackerClass.noteRollback();
        if (e.getErrorCode() == e.DATABASE_TRANSACTION_ABORT)
        {
          if (Logging.perf.isDebugEnabled())
            Logging.perf.debug("Aborted transaction finding deleteable docs: "+e.getMessage());
          sleepAmt = getRandomAmount();
          continue;
        }
        throw e;
      }
      finally
      {
        database.endTransaction();
        sleepFor(sleepAmt);
      }
    }
  }

  /** Create a composite document hash key.  This consists of the document id hash plus the
  * connection name.
  */
  protected static String makeCompositeID(String docIDHash, String connectionName)
  {
    return docIDHash + ":" + connectionName;
  }
  
  /** Get list of deletable document descriptions.  This list will take into account
  * multiple jobs that may own the same document.  All documents for which a description
  * is returned will be transitioned to the "beingdeleted" state.  Documents which are
  * not in transition and are eligible, but are owned by other jobs, will have their
  * jobqueue entries deleted by this method.
  *@param maxCount is the maximum number of documents to return.
  *@param currentTime is the current time; some fetches do not occur until a specific time.
  *@return the document descriptions for these documents.
  */
  public DocumentDescription[] getNextDeletableDocuments(int maxCount, long currentTime)
    throws ManifoldCFException
  {
    // The query will be built here, because it joins the jobs table against the jobqueue
    // table.
    //
    // This query must only pick up documents that are not active in any job and
    // which either belong to a job that's in a "delete pending" state and are in
    // a "complete", "purgatory", or "pendingpurgatory" state, OR belong to a job
    // that's in a "shutting down" state and are in the "purgatory" state.
    //
    // We are in fact more conservative in this query than we need to be; the documents
    // excluded will include some that simply match our criteria, which is designed to
    // be fast rather than perfect.  The match we make is: hashvalue against hashvalue, and
    // different job id's.
    //
    // SELECT id,jobid,docid FROM jobqueue t0 WHERE (t0.status IN ('C','P','G') AND EXISTS(SELECT 'x' FROM
    //      jobs t1 WHERE t0.jobid=t1.id AND t1.status='D')
    //      AND NOT EXISTS(SELECT 'x' FROM jobqueue t2 WHERE t0.hashval=t2.hashval AND t0.jobid!=t2.jobid
    //              AND t2.status IN ('A','F','B'))
    //

    // Do a simple preliminary query, since the big query is currently slow, so that we don't waste time during stasis or
    // ingestion.
    // Moved outside of transaction, so we have no chance of locking up job status cache key for an extended period of time.
    if (!jobs.deletingJobsPresent())
      return new DocumentDescription[0];

    long startTime = 0L;
    if (Logging.perf.isDebugEnabled())
    {
      startTime = System.currentTimeMillis();
      Logging.perf.debug("Waiting to find documents to put on the delete queue");
    }

    while (true)
    {
      long sleepAmt = 0L;
      database.beginTransaction();
      try
      {
        if (Logging.perf.isDebugEnabled())
          Logging.perf.debug("After "+new Long(System.currentTimeMillis()-startTime).toString()+" ms, beginning query to look for documents to put on delete queue");

        // Note: This query does not do "FOR UPDATE", because it is running under the only thread that can possibly change the document's state to "being deleted".
        // If FOR UPDATE was included, deadlock happened a lot.
        ArrayList list = new ArrayList();
        StringBuilder sb = new StringBuilder("SELECT ");
        sb.append(jobQueue.idField).append(",")
          .append(jobQueue.jobIDField).append(",")
          .append(jobQueue.docHashField).append(",")
          .append(jobQueue.docIDField).append(",")
          .append(jobQueue.failTimeField).append(",")
          .append(jobQueue.failCountField).append(" FROM ").append(jobQueue.getTableName()).append(" t0 WHERE ")
          .append(database.buildConjunctionClause(list,new ClauseDescription[]{
            new UnitaryClause("t0."+jobQueue.statusField,jobQueue.statusToString(jobQueue.STATUS_ELIGIBLEFORDELETE))})).append(" AND ")
          .append("t0.").append(jobQueue.checkTimeField).append("<=? AND ");
        
        list.add(new Long(currentTime));
        
        sb.append("EXISTS(SELECT 'x' FROM ").append(jobs.getTableName()).append(" t1 WHERE ")
          .append(database.buildConjunctionClause(list,new ClauseDescription[]{
            new UnitaryClause("t1."+jobs.statusField,jobs.statusToString(jobs.STATUS_DELETING)),
            new JoinClause("t1."+jobs.idField,"t0."+jobQueue.jobIDField)})).append(") AND ");
          
        sb.append("NOT EXISTS(SELECT 'x' FROM ").append(jobQueue.getTableName()).append(" t2 WHERE ")
          .append(database.buildConjunctionClause(list,new ClauseDescription[]{
            new JoinClause("t2."+jobQueue.docHashField,"t0."+jobQueue.docHashField)})).append(" AND ")
          .append("t2.").append(jobQueue.statusField).append(" IN (?,?,?,?,?,?) AND ")
          .append("t2.").append(jobQueue.jobIDField).append("!=t0.").append(jobQueue.jobIDField)
          .append(") ");
          
        list.add(jobQueue.statusToString(jobQueue.STATUS_ACTIVE));
        list.add(jobQueue.statusToString(jobQueue.STATUS_ACTIVEPURGATORY));
        list.add(jobQueue.statusToString(jobQueue.STATUS_ACTIVENEEDRESCAN));
        list.add(jobQueue.statusToString(jobQueue.STATUS_ACTIVENEEDRESCANPURGATORY));
        list.add(jobQueue.statusToString(jobQueue.STATUS_BEINGDELETED));
        list.add(jobQueue.statusToString(jobQueue.STATUS_BEINGCLEANED));
        
        sb.append(database.constructOffsetLimitClause(0,maxCount));
        
        // The checktime is null field check is for backwards compatibility
        IResultSet set = database.performQuery(sb.toString(),list,null,null,maxCount,null);

        if (Logging.perf.isDebugEnabled())
          Logging.perf.debug("Done getting docs to delete queue after "+new Long(System.currentTimeMillis()-startTime).toString()+" ms.");

        // We need to organize the returned set by connection name, so that we can efficiently
        // use  getUnindexableDocumentIdentifiers.
        // This is a table keyed by connection name and containing an ArrayList, which in turn contains DocumentDescription
        // objects.
        HashMap connectionNameMap = new HashMap();
        HashMap documentIDMap = new HashMap();
        int i = 0;
        while (i < set.getRowCount())
        {
          IResultRow row = set.getRow(i);
          Long jobID = (Long)row.getValue(jobQueue.jobIDField);
          String documentIDHash = (String)row.getValue(jobQueue.docHashField);
          String documentID = (String)row.getValue(jobQueue.docIDField);
          Long failTimeValue = (Long)row.getValue(jobQueue.failTimeField);
          Long failCountValue = (Long)row.getValue(jobQueue.failCountField);
          // Failtime is probably not useful in this context, but we'll bring it along for completeness
          long failTime;
          if (failTimeValue == null)
            failTime = -1L;
          else
            failTime = failTimeValue.longValue();
          int failCount;
          if (failCountValue == null)
            failCount = 0;
          else
            failCount = (int)failCountValue.longValue();
          IJobDescription jobDesc = load(jobID);
          String connectionName = jobDesc.getConnectionName();
          String outputConnectionName = jobDesc.getOutputConnectionName();
          DocumentDescription dd = new DocumentDescription((Long)row.getValue(jobQueue.idField),
            jobID,documentIDHash,documentID,failTime,failCount);
          String compositeDocumentID = makeCompositeID(documentIDHash,connectionName);
          documentIDMap.put(compositeDocumentID,dd);
          Map y = (Map)connectionNameMap.get(connectionName);
          if (y == null)
          {
            y = new HashMap();
            connectionNameMap.put(connectionName,y);
          }
          ArrayList x = (ArrayList)y.get(outputConnectionName);
          if (x == null)
          {
            // New entry needed
            x = new ArrayList();
            y.put(outputConnectionName,x);
          }
          x.add(dd);
          i++;
        }

        // For each bin, obtain a filtered answer, and enter all answers into a hash table.
        // We'll then scan the result again to look up the right descriptions for return,
        // and delete the ones that are owned multiply.
        HashMap allowedDocIds = new HashMap();
        Iterator iter = connectionNameMap.keySet().iterator();
        while (iter.hasNext())
        {
          String connectionName = (String)iter.next();
          Map y = (Map)connectionNameMap.get(connectionName);
          Iterator outputIter = y.keySet().iterator();
          while (outputIter.hasNext())
          {
            String outputConnectionName = (String)outputIter.next();
            ArrayList x = (ArrayList)y.get(outputConnectionName);
            // Do the filter query
            DocumentDescription[] descriptions = new DocumentDescription[x.size()];
            int j = 0;
            while (j < descriptions.length)
            {
              descriptions[j] = (DocumentDescription)x.get(j);
              j++;
            }
            String[] docIDHashes = getUnindexableDocumentIdentifiers(descriptions,connectionName,outputConnectionName);
            j = 0;
            while (j < docIDHashes.length)
            {
              String docIDHash = docIDHashes[j++];
              String key = makeCompositeID(docIDHash,connectionName);
              allowedDocIds.put(key,docIDHash);
            }
          }
        }

        // Now, assemble a result, and change the state of the records accordingly
        // First thing to do is order by document hash to reduce chances of deadlock.
        String[] compositeIDArray = new String[documentIDMap.size()];
        i = 0;
        iter = documentIDMap.keySet().iterator();
        while (iter.hasNext())
        {
          compositeIDArray[i++] = (String)iter.next();
        }
        
        java.util.Arrays.sort(compositeIDArray);
        
        DocumentDescription[] rval = new DocumentDescription[allowedDocIds.size()];
        int j = 0;
        i = 0;
        while (i < compositeIDArray.length)
        {
          String compositeDocumentID = compositeIDArray[i];
          DocumentDescription dd = (DocumentDescription)documentIDMap.get(compositeDocumentID);
          if (allowedDocIds.get(compositeDocumentID) == null)
          {
            // Delete this record and do NOT return it.
            jobQueue.deleteRecord(dd.getID());
            // What should we do about hopcount here?
            // We are deleting a record which belongs to a job that is being
            // cleaned up.  The job itself will go away when this is done,
            // and so will all the hopcount stuff pertaining to it.  So, the
            // treatment I've chosen here is to leave the hopcount alone and
            // let the job cleanup get rid of it at the right time.
            // Note: carrydown records handled in the same manner...
            //carryDown.deleteRecords(dd.getJobID(),new String[]{dd.getDocumentIdentifier()});
          }
          else
          {
            // Set the record status to "being deleted" and return it
            rval[j++] = dd;
            jobQueue.setDeletingStatus(dd.getID());
          }
          i++;
        }

        database.performCommit();
        TrackerClass.noteCommit();
        
        if (Logging.perf.isDebugEnabled())
          Logging.perf.debug("Done pruning unindexable docs after "+new Long(System.currentTimeMillis()-startTime).toString()+" ms.");

        return rval;

      }
      catch (Error e)
      {
        database.signalRollback();
        TrackerClass.noteRollback();
        throw e;
      }
      catch (ManifoldCFException e)
      {
        database.signalRollback();
        TrackerClass.noteRollback();
        if (e.getErrorCode() == e.DATABASE_TRANSACTION_ABORT)
        {
          if (Logging.perf.isDebugEnabled())
            Logging.perf.debug("Aborted transaction finding deleteable docs: "+e.getMessage());
          sleepAmt = getRandomAmount();
          continue;
        }
        throw e;
      }
      finally
      {
        database.endTransaction();
        sleepFor(sleepAmt);
      }
    }
  }

  /** Get a list of document identifiers that should actually be deleted from the index, from a list that
  * might contain identifiers that are shared with other jobs, which are targeted to the same output connection.
  * The input list is guaranteed to be smaller in size than maxInClauseCount for the database.
  *@param documentIdentifiers is the set of document identifiers to consider.
  *@param connectionName is the connection name for ALL the document identifiers.
  *@param outputConnectionName is the output connection name for ALL the document identifiers.
  *@return the set of documents which should be removed from the index.
  */
  protected String[] getUnindexableDocumentIdentifiers(DocumentDescription[] documentIdentifiers, String connectionName, String outputConnectionName)
    throws ManifoldCFException
  {
    // This is where we will count the individual document id's
    HashMap countMap = new HashMap();

    // First thing: Compute the set of document identifier hash values to query against
    HashMap map = new HashMap();
    int i = 0;
    while (i < documentIdentifiers.length)
    {
      String hash = documentIdentifiers[i++].getDocumentIdentifierHash();
      map.put(hash,hash);
      countMap.put(hash,new MutableInteger(0));
    }

    if (map.size() == 0)
      return new String[0];

    // Build a query
    StringBuilder sb = new StringBuilder();
    ArrayList list = new ArrayList();
    
    ArrayList docList = new ArrayList();
    Iterator iter = map.keySet().iterator();
    while (iter.hasNext())
    {
      docList.add(iter.next());
    }

    // Note: There is a potential race condition here.  One job may be running while another is in process of
    // being deleted.  If they share a document, then the delete task could decide to delete the document and do so right
    // after the ingestion takes place in the running job, but right before the document's status is updated
    // in the job queue [which would have prevented the deletion].
    // Unless a transaction is thrown around the time ingestion is taking place (which is a very bad idea)
    // we are stuck with the possibility of this condition, which will essentially lead to a document being
    // missing from the index.
    // One way of dealing with this is to treat "active" documents as already ingested, for the purpose of
    // reference counting.  Then these documents will not be deleted.  The risk then becomes that the "active"
    // document entry will not be completed (say, because of a restart), and thus the corresponding document
    // will never be removed from the index.
    //
    // Instead, the only solution is to not queue a document for any activity that is inconsistent with activities
    // that may already be ongoing for that document.  For this reason, I have introduced a "BEING_DELETED"
    // and "BEING_CLEANED" state
    // for a document.  These states will allow the various queries that queue up activities to avoid documents that
    // are currently being processed elsewhere.

    sb.append("SELECT t0.").append(jobQueue.docHashField).append(" FROM ").append(jobQueue.getTableName()).append(" t0 WHERE ")
      .append(database.buildConjunctionClause(list,new ClauseDescription[]{
        new MultiClause("t0."+jobQueue.docHashField,docList)})).append(" AND ")
      .append("t0.").append(jobQueue.statusField).append(" IN (?,?,?,?,?) AND ");

    list.add(jobQueue.statusToString(jobQueue.STATUS_PURGATORY));
    list.add(jobQueue.statusToString(jobQueue.STATUS_PENDINGPURGATORY));
    list.add(jobQueue.statusToString(jobQueue.STATUS_COMPLETE));
    list.add(jobQueue.statusToString(jobQueue.STATUS_UNCHANGED));
    list.add(jobQueue.statusToString(jobQueue.STATUS_ELIGIBLEFORDELETE));
    
    sb.append("EXISTS(SELECT 'x' FROM ").append(jobs.getTableName()).append(" t1 WHERE ")
      .append(database.buildConjunctionClause(list,new ClauseDescription[]{
        new JoinClause("t1."+jobs.idField,"t0."+jobQueue.jobIDField)})).append(" AND ")
      .append("t1.").append(jobs.connectionNameField).append("=? AND ")
      .append("t1.").append(jobs.outputNameField).append("=?)");

    list.add(connectionName);
    list.add(outputConnectionName);

    // Do the query, and then count the number of times each document identifier occurs.
    IResultSet results = database.performQuery(sb.toString(),list,null,null);
    i = 0;
    while (i < results.getRowCount())
    {
      IResultRow row = results.getRow(i++);
      String docIDHash = (String)row.getValue(jobQueue.docHashField);
      MutableInteger mi = (MutableInteger)countMap.get(docIDHash);
      if (mi != null)
        mi.increment();
    }

    // Go through and count only those that have a count of 1.
    int count = 0;
    iter = countMap.keySet().iterator();
    while (iter.hasNext())
    {
      String docIDHash = (String)iter.next();
      MutableInteger mi = (MutableInteger)countMap.get(docIDHash);
      if (mi.intValue() == 1)
        count++;
    }

    String[] rval = new String[count];
    iter = countMap.keySet().iterator();
    count = 0;
    while (iter.hasNext())
    {
      String docIDHash = (String)iter.next();
      MutableInteger mi = (MutableInteger)countMap.get(docIDHash);
      if (mi.intValue() == 1)
        rval[count++] = docIDHash;
    }

    return rval;
  }

  // These methods support the reprioritization thread.

  /** Get a list of already-processed documents to reprioritize.  Documents in all jobs will be
  * returned by this method.  Up to n document descriptions will be returned.
  *@param currentTime is the current time stamp for this prioritization pass.  Avoid
  *  picking up any documents that are labeled with this timestamp or after.
  *@param n is the maximum number of document descriptions desired.
  *@return the document descriptions.
  */
  public DocumentDescription[] getNextAlreadyProcessedReprioritizationDocuments(long currentTime, int n)
    throws ManifoldCFException
  {
    StringBuilder sb = new StringBuilder();
    ArrayList list = new ArrayList();

    // The desired query is:
    // SELECT docid FROM jobqueue WHERE prioritysettime < (currentTime) LIMIT (n)

    sb.append("SELECT ")
      .append(jobQueue.idField).append(",")
      .append(jobQueue.docHashField).append(",")
      .append(jobQueue.docIDField).append(",")
      .append(jobQueue.jobIDField)
      .append(" FROM ").append(jobQueue.getTableName()).append(" WHERE ");
    
    sb.append(database.buildConjunctionClause(list,new ClauseDescription[]{
      new MultiClause(jobQueue.statusField,new Object[]{
        jobQueue.statusToString(JobQueue.STATUS_COMPLETE),
        jobQueue.statusToString(JobQueue.STATUS_UNCHANGED),
        jobQueue.statusToString(JobQueue.STATUS_PURGATORY)}),
      new UnitaryClause(jobQueue.prioritySetField,"<",new Long(currentTime))})).append(" ");
      
    sb.append(database.constructOffsetLimitClause(0,n));

    IResultSet set = database.performQuery(sb.toString(),list,null,null,n,null);

    DocumentDescription[] rval = new DocumentDescription[set.getRowCount()];

    int i = 0;
    while (i < set.getRowCount())
    {
      IResultRow row = set.getRow(i);
      rval[i] =new DocumentDescription((Long)row.getValue(jobQueue.idField),
        (Long)row.getValue(jobQueue.jobIDField),
        (String)row.getValue(jobQueue.docHashField),
        (String)row.getValue(jobQueue.docIDField));
      i++;
    }

    return rval;
  }

  /** Get a list of not-yet-processed documents to reprioritize.  Documents in all jobs will be
  * returned by this method.  Up to n document descriptions will be returned.
  *@param currentTime is the current time stamp for this prioritization pass.  Avoid
  *  picking up any documents that are labeled with this timestamp or after.
  *@param n is the maximum number of document descriptions desired.
  *@return the document descriptions.
  */
  public DocumentDescription[] getNextNotYetProcessedReprioritizationDocuments(long currentTime, int n)
    throws ManifoldCFException
  {
    StringBuilder sb = new StringBuilder("SELECT ");
    ArrayList list = new ArrayList();

    // This query MUST return only documents that are in a pending state which belong to an active job!!!

    sb.append(jobQueue.idField).append(",")
      .append(jobQueue.docHashField).append(",")
      .append(jobQueue.docIDField).append(",")
      .append(jobQueue.jobIDField)
      .append(" FROM ").append(jobQueue.getTableName()).append(" t0 WHERE ")
      .append(database.buildConjunctionClause(list,new ClauseDescription[]{
        new MultiClause(jobQueue.statusField,new Object[]{
          JobQueue.statusToString(jobQueue.STATUS_HOPCOUNTREMOVED),
          JobQueue.statusToString(jobQueue.STATUS_PENDING),
          JobQueue.statusToString(jobQueue.STATUS_PENDINGPURGATORY)}),
        new UnitaryClause(jobQueue.prioritySetField,"<",new Long(currentTime))})).append(" AND ")
      .append(jobQueue.checkActionField).append("=?").append(" AND ");

    list.add(jobQueue.actionToString(JobQueue.ACTION_RESCAN));

    // Per CONNECTORS-290, we need to be leaving priorities blank for jobs that aren't using them,
    // so this will be changed to not include jobs where the priorities have been bashed to null.
    //
    // I've included ALL states that might have non-null doc priorities.  This includes states
    // corresponding to uninstalled connectors, since there is no transition that cleans out the
    // document priorities in these states.  The time during which a connector is uninstalled is
    // expected to be short, because typically this state is the result of an installation procedure
    // rather than willful action on the part of a user.
        
    sb.append("EXISTS(SELECT 'x' FROM ").append(jobs.getTableName()).append(" t1 WHERE ")
      .append(database.buildConjunctionClause(list,new ClauseDescription[]{
        new MultiClause("t1."+jobs.statusField,new Object[]{
          Jobs.statusToString(Jobs.STATUS_STARTINGUP),
          Jobs.statusToString(Jobs.STATUS_STARTINGUPMINIMAL),
          Jobs.statusToString(Jobs.STATUS_ACTIVE),
          Jobs.statusToString(Jobs.STATUS_ACTIVESEEDING),
          Jobs.statusToString(Jobs.STATUS_ACTIVE_UNINSTALLED),
          Jobs.statusToString(Jobs.STATUS_ACTIVESEEDING_UNINSTALLED),
          Jobs.statusToString(Jobs.STATUS_ACTIVE_NOOUTPUT),
          Jobs.statusToString(Jobs.STATUS_ACTIVESEEDING_NOOUTPUT),
          Jobs.statusToString(Jobs.STATUS_ACTIVE_NEITHER),
          Jobs.statusToString(Jobs.STATUS_ACTIVESEEDING_NEITHER)
          }),
        new JoinClause("t1."+jobs.idField,"t0."+jobQueue.jobIDField)}))
      .append(") ");

    sb.append(database.constructOffsetLimitClause(0,n));

    // Analyze jobqueue tables unconditionally, since it's become much more sensitive in 8.3 than it used to be.
    //jobQueue.unconditionallyAnalyzeTables();

    IResultSet set = database.performQuery(sb.toString(),list,null,null,n,null);

    DocumentDescription[] rval = new DocumentDescription[set.getRowCount()];

    int i = 0;
    while (i < set.getRowCount())
    {
      IResultRow row = set.getRow(i);
      rval[i] =new DocumentDescription((Long)row.getValue(jobQueue.idField),
        (Long)row.getValue(jobQueue.jobIDField),
        (String)row.getValue(jobQueue.docHashField),
        (String)row.getValue(jobQueue.docIDField));
      i++;
    }

    return rval;
  }

  /** Save a set of document priorities.  In the case where a document was eligible to have its
  * priority set, but it no longer is eligible, then the provided priority will not be written.
  *@param currentTime is the time in milliseconds since epoch.
  *@param documentDescriptions are the document descriptions.
  *@param priorities are the desired priorities.
  */
  public void writeDocumentPriorities(long currentTime, DocumentDescription[] documentDescriptions, double[] priorities)
    throws ManifoldCFException
  {

    // Retry loop - in case we get a deadlock despite our best efforts
    while (true)
    {
      // This should be ordered by document identifier hash in order to prevent potential deadlock conditions
      HashMap indexMap = new HashMap();
      String[] docIDHashes = new String[documentDescriptions.length];

      int i = 0;
      while (i < documentDescriptions.length)
      {
        String documentIDHash = documentDescriptions[i].getDocumentIdentifierHash() + ":"+documentDescriptions[i].getJobID();
        docIDHashes[i] = documentIDHash;
        indexMap.put(documentIDHash,new Integer(i));
        i++;
      }

      java.util.Arrays.sort(docIDHashes);

      long sleepAmt = 0L;

      // Start the transaction now
      database.beginTransaction();
      try
      {

        // Need to order the writes by doc id.
        i = 0;
        while (i < docIDHashes.length)
        {
          String docIDHash = docIDHashes[i];
          Integer x = (Integer)indexMap.remove(docIDHash);
          if (x == null)
            throw new ManifoldCFException("Assertion failure: duplicate document identifier jobid/hash detected!");
          int index = x.intValue();
          DocumentDescription dd = documentDescriptions[index];
          double priority = priorities[index];
          jobQueue.writeDocPriority(currentTime,dd.getID(),priorities[index]);
          if (Logging.perf.isDebugEnabled())
            Logging.perf.debug("Setting document priority for '"+dd.getDocumentIdentifier()+"' to "+new Double(priority).toString()+", set time "+new Long(currentTime).toString());
          i++;
        }
        database.performCommit();
        break;
      }
      catch (ManifoldCFException e)
      {
        database.signalRollback();
        if (e.getErrorCode() == e.DATABASE_TRANSACTION_ABORT)
        {
          if (Logging.perf.isDebugEnabled())
            Logging.perf.debug("Aborted transaction writing doc priorities: "+e.getMessage());
          sleepAmt = getRandomAmount();
          continue;
        }
        throw e;
      }
      catch (Error e)
      {
        database.signalRollback();
        throw e;
      }
      finally
      {
        database.endTransaction();
        sleepFor(sleepAmt);
      }
    }
  }

  /** Get up to the next n documents to be expired.
  * This method marks the documents whose descriptions have been returned as "being processed", or active.
  * The same marking is used as is used for documents that have been queued for worker threads.  The model
  * is thus identical.
  *
  *@param n is the maximum number of records desired.
  *@param currentTime is the current time.
  *@return the array of document descriptions to expire.
  */
  public DocumentSetAndFlags getExpiredDocuments(int n, long currentTime)
    throws ManifoldCFException
  {
    // Screening query
    // Moved outside of transaction, so there's less chance of keeping jobstatus cache key tied up
    // for an extended period of time.
    if (!jobs.activeJobsPresent())
      return new DocumentSetAndFlags(new DocumentDescription[0], new boolean[0]);

    long startTime = 0L;
    if (Logging.perf.isDebugEnabled())
    {
      startTime = System.currentTimeMillis();
      Logging.perf.debug("Beginning query to look for documents to expire");
    }

    // Put together a query with a limit of n
    // Note well: This query does not do "FOR UPDATE".  The reason is that only one thread can possibly change the document's state to active.
    // If FOR UPDATE was included, deadlock conditions would be common because of the complexity of this query.

    ArrayList list = new ArrayList();

    StringBuilder sb = new StringBuilder("SELECT ");
    sb.append("t0.").append(jobQueue.idField).append(",")
      .append("t0.").append(jobQueue.jobIDField).append(",")
      .append("t0.").append(jobQueue.docHashField).append(",")
      .append("t0.").append(jobQueue.docIDField).append(",")
      .append("t0.").append(jobQueue.statusField).append(",")
      .append("t0.").append(jobQueue.failTimeField).append(",")
      .append("t0.").append(jobQueue.failCountField)
      .append(" FROM ").append(jobQueue.getTableName()).append(" t0 WHERE ")
      .append(database.buildConjunctionClause(list,new ClauseDescription[]{
        new MultiClause("t0."+jobQueue.statusField,new Object[]{
          jobQueue.statusToString(JobQueue.STATUS_PENDING),
          jobQueue.statusToString(JobQueue.STATUS_PENDINGPURGATORY)}),
        new UnitaryClause("t0."+jobQueue.checkActionField,jobQueue.actionToString(JobQueue.ACTION_REMOVE)),
        new UnitaryClause("t0."+jobQueue.checkTimeField,"<=",new Long(currentTime))})).append(" AND ");

    sb.append("EXISTS(SELECT 'x' FROM ").append(jobs.getTableName()).append(" t1 WHERE ")
      .append(database.buildConjunctionClause(list,new ClauseDescription[]{
        new MultiClause("t1."+jobs.statusField,new Object[]{
          jobs.statusToString(jobs.STATUS_ACTIVE),
          jobs.statusToString(jobs.STATUS_ACTIVESEEDING)}),
        new JoinClause("t1."+jobs.idField,"t0."+jobQueue.jobIDField)})).append(") AND ");
    
    sb.append("NOT EXISTS(SELECT 'x' FROM ").append(jobQueue.getTableName()).append(" t2 WHERE ")
      .append(database.buildConjunctionClause(list,new ClauseDescription[]{
        new JoinClause("t2."+jobQueue.docHashField,"t0."+jobQueue.docHashField)})).append(" AND ")
      .append("t2.").append(jobQueue.statusField).append(" IN (?,?,?,?,?,?)").append(" AND ")
      .append("t2.").append(jobQueue.jobIDField).append("!=t0.").append(jobQueue.jobIDField).append(") ");

    list.add(jobQueue.statusToString(jobQueue.STATUS_ACTIVE));
    list.add(jobQueue.statusToString(jobQueue.STATUS_ACTIVEPURGATORY));
    list.add(jobQueue.statusToString(jobQueue.STATUS_ACTIVENEEDRESCAN));
    list.add(jobQueue.statusToString(jobQueue.STATUS_ACTIVENEEDRESCANPURGATORY));
    list.add(jobQueue.statusToString(jobQueue.STATUS_BEINGDELETED));
    list.add(jobQueue.statusToString(jobQueue.STATUS_BEINGCLEANED));

    sb.append(database.constructOffsetLimitClause(0,n));

    String query = sb.toString();

    // Analyze jobqueue tables unconditionally, since it's become much more sensitive in 8.3 than it used to be.
    //jobQueue.unconditionallyAnalyzeTables();

    ArrayList answers = new ArrayList();

    int repeatCount = 0;
    while (true)
    {
      long sleepAmt = 0L;

      if (Logging.perf.isDebugEnabled())
      {
        repeatCount++;
        Logging.perf.debug(" Attempt "+Integer.toString(repeatCount)+" to expire documents, after "+
          new Long(System.currentTimeMillis() - startTime)+" ms");
      }

      database.beginTransaction();
      try
      {
        IResultSet set = database.performQuery(query,list,null,null,n,null);

        if (Logging.perf.isDebugEnabled())
          Logging.perf.debug(" Expiring "+Integer.toString(set.getRowCount())+" documents");

        // To avoid deadlock, we want to update the document id hashes in order.  This means reading into a structure I can sort by docid hash,
        // before updating any rows in jobqueue.
        HashMap connectionNameMap = new HashMap();
        HashMap documentIDMap = new HashMap();
        Map statusMap = new HashMap();

        int i = 0;
        while (i < set.getRowCount())
        {
          IResultRow row = set.getRow(i);
          Long jobID = (Long)row.getValue(jobQueue.jobIDField);
          String documentIDHash = (String)row.getValue(jobQueue.docHashField);
          String documentID = (String)row.getValue(jobQueue.docIDField);
          int status = jobQueue.stringToStatus(row.getValue(jobQueue.statusField).toString());
          Long failTimeValue = (Long)row.getValue(jobQueue.failTimeField);
          Long failCountValue = (Long)row.getValue(jobQueue.failCountField);
          // Failtime is probably not useful in this context, but we'll bring it along for completeness
          long failTime;
          if (failTimeValue == null)
            failTime = -1L;
          else
            failTime = failTimeValue.longValue();
          int failCount;
          if (failCountValue == null)
            failCount = 0;
          else
            failCount = (int)failCountValue.longValue();
          IJobDescription jobDesc = load(jobID);
          String connectionName = jobDesc.getConnectionName();
          String outputConnectionName = jobDesc.getOutputConnectionName();
          DocumentDescription dd = new DocumentDescription((Long)row.getValue(jobQueue.idField),
            jobID,documentIDHash,documentID,failTime,failCount);
          String compositeDocumentID = makeCompositeID(documentIDHash,connectionName);
          documentIDMap.put(compositeDocumentID,dd);
          statusMap.put(compositeDocumentID,new Integer(status));
          Map y = (Map)connectionNameMap.get(connectionName);
          if (y == null)
          {
            y = new HashMap();
            connectionNameMap.put(connectionName,y);
          }
          ArrayList x = (ArrayList)y.get(outputConnectionName);
          if (x == null)
          {
            // New entry needed
            x = new ArrayList();
            y.put(outputConnectionName,x);
          }
          x.add(dd);
          i++;
        }

        // For each bin, obtain a filtered answer, and enter all answers into a hash table.
        // We'll then scan the result again to look up the right descriptions for return,
        // and delete the ones that are owned multiply.
        HashMap allowedDocIds = new HashMap();
        Iterator iter = connectionNameMap.keySet().iterator();
        while (iter.hasNext())
        {
          String connectionName = (String)iter.next();
          Map y = (Map)connectionNameMap.get(connectionName);
          Iterator outputIter = y.keySet().iterator();
          while (outputIter.hasNext())
          {
            String outputConnectionName = (String)outputIter.next();
            ArrayList x = (ArrayList)y.get(outputConnectionName);
            // Do the filter query
            DocumentDescription[] descriptions = new DocumentDescription[x.size()];
            int j = 0;
            while (j < descriptions.length)
            {
              descriptions[j] = (DocumentDescription)x.get(j);
              j++;
            }
            String[] docIDHashes = getUnindexableDocumentIdentifiers(descriptions,connectionName,outputConnectionName);
            j = 0;
            while (j < docIDHashes.length)
            {
              String docIDHash = docIDHashes[j++];
              String key = makeCompositeID(docIDHash,connectionName);
              allowedDocIds.put(key,docIDHash);
            }
          }
        }

        // Now, assemble a result, and change the state of the records accordingly
        // First thing to do is order by document hash, so we reduce the risk of deadlock.
        String[] compositeIDArray = new String[documentIDMap.size()];
        i = 0;
        iter = documentIDMap.keySet().iterator();
        while (iter.hasNext())
        {
          compositeIDArray[i++] = (String)iter.next();
        }
        
        java.util.Arrays.sort(compositeIDArray);
        
        DocumentDescription[] rval = new DocumentDescription[documentIDMap.size()];
        boolean[] rvalBoolean = new boolean[documentIDMap.size()];
        i = 0;
        while (i < compositeIDArray.length)
        {
          String compositeDocID = compositeIDArray[i];
          DocumentDescription dd = (DocumentDescription)documentIDMap.get(compositeDocID);
          // Determine whether we can delete it from the index or not
          rvalBoolean[i] = (allowedDocIds.get(compositeDocID) != null);
          // Set the record status to "being cleaned" and return it
          rval[i++] = dd;
          jobQueue.updateActiveRecord(dd.getID(),((Integer)statusMap.get(compositeDocID)).intValue());
        }

        database.performCommit();
        TrackerClass.noteCommit();
        
        return new DocumentSetAndFlags(rval, rvalBoolean);

      }
      catch (ManifoldCFException e)
      {
        database.signalRollback();
        TrackerClass.noteRollback();
        if (e.getErrorCode() == e.DATABASE_TRANSACTION_ABORT)
        {
          if (Logging.perf.isDebugEnabled())
            Logging.perf.debug("Aborted transaction finding docs to expire: "+e.getMessage());
          sleepAmt = getRandomAmount();
          continue;
        }
        throw e;
      }
      catch (Error e)
      {
        database.signalRollback();
        TrackerClass.noteRollback();
        throw e;
      }
      finally
      {
        database.endTransaction();
        sleepFor(sleepAmt);
      }

    }
  }

  // This method supports the "queue stuffer" thread

  /**
  /** Get up to the next n document(s) to be fetched and processed.
  * This fetch returns records that contain the document identifier, plus all instructions
  * pertaining to the document's handling (e.g. whether it should be refetched if the version
  * has not changed).
  * This method also marks the documents whose descriptions have be returned as "being processed".
  *@param n is the maximum number of records desired.
  *@param currentTime is the current time; some fetches do not occur until a specific time.
  *@param interval is the number of milliseconds that this set of documents should represent (for throttling).
  *@param blockingDocuments is the place to record documents that were encountered, are eligible for reprioritization,
  *  but could not be queued due to throttling considerations.
  *@param statistics are the current performance statistics per connection, which are used to balance the queue stuffing
  *  so that individual connections are not overwhelmed.
  *@param scanRecord retains the bins from all documents encountered from the query, even those that were skipped due
  * to being overcommitted.
  *@return the array of document descriptions to fetch and process.
  */
  public DocumentDescription[] getNextDocuments(int n, long currentTime, long interval,
    BlockingDocuments blockingDocuments, PerformanceStatistics statistics,
    DepthStatistics scanRecord)
    throws ManifoldCFException
  {
    // NOTE WELL: Jobs that are throttled must control the number of documents that are fetched in
    // a given interval.  Therefore, the returned result has the following constraints on it:
    // 1) There must be no more than n documents returned total;
    // 2) For any given job that is throttled, the total number of documents returned must be
    //    consistent with the time interval provided.
    // In general, this requires the database layer to perform fairly advanced filtering on the
    // the result, far in excess of a simple count.  An implementation of an interface is therefore
    // going to need to be passed into the performQuery() operation, which prunes the resultset
    // as it is being read into memory.  That's a new feature that will need to be added to the
    // database layer.

    // Screening query
    // Moved outside of transaction, so there's less chance of keeping jobstatus cache key tied up
    // for an extended period of time.
    if (!jobs.activeJobsPresent())
      return new DocumentDescription[0];

    long startTime = 0L;
    if (Logging.perf.isDebugEnabled())
    {
      startTime = System.currentTimeMillis();
      Logging.perf.debug("Waiting to find documents to queue");
    }

    // Below there used to be one large transaction, with multiple read seconds and multiple write sections.
    // As part of reducing the chance of postgresql encountering deadlock conditions, I wanted to break this
    // transaction up.  However, the transaction depended for its correctness in throttling on making sure
    // that the throttles that were built were based on the same active jobs that the subsequent queries
    // that did the stuffing relied upon.  This made reorganization impossible until I realized that with
    // Postgresql's way of doing transaction isolation this was going to happen anyway, so I needed a more
    // robust solution.
    //
    // Specifically, I chose to change the way documents were queued so that only documents from properly
    // throttled jobs could be queued.  That meant I needed to add stuff to the ThrottleLimit class to track
    // the very knowledge of an active job.  This had the additional benefit of meaning there was no chance of
    // a query occurring from inside a resultset filter.
    //
    // But, after I did this, it was no longer necessary to have such a large transaction either.


    // Anything older than 10 minutes ago is considered eligible for reprioritization.
    long prioritizationTime = currentTime - 60000L * 10L;

    ThrottleLimit vList = new ThrottleLimit(n,prioritizationTime);

    IResultSet jobconnections = jobs.getActiveJobConnections();
    HashMap connectionSet = new HashMap();
    int i = 0;
    while (i < jobconnections.getRowCount())
    {
      IResultRow row = jobconnections.getRow(i++);
      Long jobid = (Long)row.getValue("jobid");
      String connectionName = (String)row.getValue("connectionname");
      vList.addJob(jobid,connectionName);
      connectionSet.put(connectionName,connectionName);
    }

    // Find the active connection names.  We'll load these, and then get throttling info
    // from each one.
    String[] activeConnectionNames = new String[connectionSet.size()];
    Iterator iter = connectionSet.keySet().iterator();
    i = 0;
    while (iter.hasNext())
    {
      activeConnectionNames[i++] = (String)iter.next();
    }
    IRepositoryConnection[] connections = connectionMgr.loadMultiple(activeConnectionNames);


    // Accumulate a sum of the max_connection_count * avg_connection_rate values, so we can calculate the appropriate adjustment
    // factor and set the connection limits.
    HashMap rawFetchCounts = new HashMap();
    double rawFetchCountTotal = 0.0;
    i = 0;
    while (i < connections.length)
    {
      IRepositoryConnection connection = connections[i++];
      String connectionName = connection.getName();
      int maxConnections = connection.getMaxConnections();
      double avgFetchRate = statistics.calculateConnectionFetchRate(connectionName);
      double weightedRawFetchCount = avgFetchRate * (double)maxConnections;
      // Keep the avg rate for later use, since it may get updated before next time we need it.
      rawFetchCounts.put(connectionName,new Double(weightedRawFetchCount));
      rawFetchCountTotal += weightedRawFetchCount;
    }

    // Calculate an adjustment factor
    double fetchCountAdjustmentFactor = ((double)n) / rawFetchCountTotal;

    // For each job, we must amortize the maximum number of fetches per ms to the actual interval,
    // and also randomly select an extra fetch based on the fractional probability.  (This latter is
    // necessary for the case where the maximum fetch rate is specified to be pretty low.)
    //
    i = 0;
    while (i < connections.length)
    {
      IRepositoryConnection connection = connections[i++];
      String connectionName = connection.getName();
      // Check if throttled...
      String[] throttles = connection.getThrottles();
      int k = 0;
      while (k < throttles.length)
      {
        // The key is the regexp value itself
        String throttle = throttles[k++];
        float throttleValue = connection.getThrottleValue(throttle);
        // For the given connection, set the fetch limit per bin.  This is calculated using the time interval
        // and the desired fetch rate.  The fractional remainder is used to conditionally provide an "extra fetch"
        // on a weighted random basis.
        //
        // In the future, the connection may specify tuples which pair a regexp describing a set of bins against
        // a fetch rate.  In that case, each fetch rate would need to be turned into a precise maximum
        // count.
        double fetchesPerTimeInterval = (double)throttleValue * (double)interval;
        // Actual amount will be the integer value of this, plus an additional 1 if the random number aligns
        int fetches = (int)fetchesPerTimeInterval;
        fetchesPerTimeInterval -= (double)fetches;
        if (random.nextDouble() <= fetchesPerTimeInterval)
          fetches++;
        // Save the limit in the ThrottleLimit structure
        vList.addLimit(connectionName,throttle,fetches);
      }
      // For the overall connection, we also have a limit which is based on the number of connections there are actually available.
      Double weightedRawFetchCount = (Double)rawFetchCounts.get(connectionName);
      double adjustedFetchCount = weightedRawFetchCount.doubleValue() * fetchCountAdjustmentFactor;

      // Note well: Queuing starvation that results from there being very few available documents for high-priority connections is dealt with here by simply allowing
      // the stuffer thread to keep queuing documents until there are enough.  This will be pretty inefficient if there's an active connection that is fast and has lots
      // of available connection handles, but the bulk of the activity is on slow speed/highly handle limited connections, but I honestly can't think of a better way at the moment.
      // One good way to correct a bit for this problem is to set a higher document count floor for each connection - say 5 documents - then we won't loop as much.
      //
      // Be off in the higher direction rather than the lower; this also prohibits zero values and sets a minimum.
      int fetchCount = ((int)adjustedFetchCount) + 5;

      vList.setConnectionLimit(connectionName,fetchCount);
    }


    if (Logging.perf.isDebugEnabled())
      Logging.perf.debug("After "+new Long(System.currentTimeMillis()-startTime).toString()+" ms, beginning query to look for documents to queue");

    // System.out.println("Done building throttle structure");

    // Locate records.
    // Note that we do NOT want to get everything there is to know about the job
    // using this query, since the file specification may be large and expensive
    // to parse.  We will load a (cached) copy of the job description for that purpose.
    //
    // NOTE: This query deliberately excludes documents which may be being processed by another job.
    // (It actually excludes a bit more than that, because the exact query is impossible to write given
    // the fact that document id's cannot be compared.)  These are documents where there is ANOTHER
    // document entry with the same hash value, a different job id, and a status which is either "active",
    // "activepurgatory", or "beingdeleted".  (It does not check whether the jobs have the same connection or
    // whether the document id's are in fact the same, and therefore may temporarily block legitimate document
    // activity under rare circumstances.)
    //
    // The query I want is:
    // SELECT jobid,docid,status FROM jobqueue t0 WHERE status IN ('P','G') AND checktime <=xxx
    //              AND EXISTS(SELECT 'x' FROM
    //                      jobs t1 WHERE t0.jobid=t1.id AND t1.status='A')
    //              AND NOT EXISTS(SELECT 'x' FROM jobqueue t2 WHERE t0.hashval=t2.hashval AND t0.jobid!=t2.jobid
    //                      AND t2.status IN ('A','F','D'))
    //                  ORDER BY docpriority ASC LIMIT xxx
    //

    // NOTE WELL: The above query did just fine until adaptive recrawling was seriously tried.  Then, because every
    // document in a job was still active, it failed miserably, actually causing Postgresql to stop responding at
    // one point.  Why?  Well, the key thing is the sort criteria - there just isn't any way to sort 1M documents
    // without working with a monster resultset.
    //
    // I introduced a new index as a result - based solely on docpriority - and postgresql now correctly uses that index
    // to pull its results in an ordered fashion
    //
    //
    // Another subtlety is that I *must* mark the documents active as I find them, so that they do not
    // have any chance of getting returned twice.

    // Accumulate the answers here
    ArrayList answers = new ArrayList();

    // The current time value
    Long currentTimeValue = new Long(currentTime);

    // Always analyze jobqueue before this query.  Otherwise stuffing may get a bad plan, interfering with performance.
    // This turned out to be needed in postgresql 8.3, even though 8.2 worked fine.
    //jobQueue.unconditionallyAnalyzeTables();

    // Loop through priority values
    int currentPriority = 1;

    boolean isDone = false;

    while (!isDone && currentPriority <= 10)
    {
      if (jobs.hasPriorityJobs(currentPriority))
      {
        Long currentPriorityValue = new Long((long)currentPriority);
        fetchAndProcessDocuments(answers,currentTimeValue,currentPriorityValue,vList,connections);
        isDone = !vList.checkContinue();
      }
      currentPriority++;
    }

    // Assert the blocking documents we discovered
    vList.tallyBlockingDocuments(blockingDocuments);

    // Convert the saved answers to an array
    DocumentDescription[] rval = new DocumentDescription[answers.size()];
    i = 0;
    while (i < rval.length)
    {
      rval[i] = (DocumentDescription)answers.get(i);
      i++;
    }

    // After we're done pulling stuff from the queue, find the eligible row with the best priority on the queue, and save the bins for assessment.
    // This done to decide what the "floor" bincount should be - the idea being that it is wrong to assign priorities for new documents which are
    // higher than the current level that is currently being  dequeued.
    //
    // The complicating factor here is that there are indeed many potential *classes* of documents, each of which might have its own current
    // document priority level.  For example, documents could be classed by job, which might make sense because there is a possibility that two jobs'
    // job priorities may differ.  Also, because of document fetch scheduling, each time frame may represent a class in its own right as well.
    // These classes would have to be associated with independent bin counts, if we were to make any use of them.  Then, it would be also necessary
    // to know what classes a document belonged to in order to be able to calculate its priority.
    //
    // An alternative way to proceed is to just have ONE class, and document priorities then get assigned without regard to job, queuing time, etc.
    // That's the current reality.  The code below works in that model, knowing full well that it is an approximation to an ideal.

    // Find the one row from a live job that has the best document priority, which is available within the current time window.
    // Note that if there is NO such document, it means we were able to queue all eligible documents, and thus prioritization is probably not even
    // germane at the moment.

    StringBuilder sb = new StringBuilder("SELECT ");
    ArrayList list = new ArrayList();
    
    sb.append(jobQueue.docPriorityField).append(",").append(jobQueue.jobIDField).append(",")
      .append(jobQueue.docHashField).append(",").append(jobQueue.docIDField)
      .append(" FROM ").append(jobQueue.getTableName())
      .append(" t0 ").append(jobQueue.getGetNextDocumentsIndexHint()).append(" WHERE ");
      
    sb.append(database.buildConjunctionClause(list,new ClauseDescription[]{
      //new UnitaryClause(jobQueue.docPriorityField,">=",new Long(0L)),
      new MultiClause(jobQueue.statusField,
        new Object[]{jobQueue.statusToString(JobQueue.STATUS_PENDING),
          jobQueue.statusToString(JobQueue.STATUS_PENDINGPURGATORY)}),
      new UnitaryClause(jobQueue.checkActionField,"=",jobQueue.actionToString(JobQueue.ACTION_RESCAN)),
      new UnitaryClause(jobQueue.checkTimeField,"<=",currentTimeValue)})).append(" AND ");

    sb.append("EXISTS(SELECT 'x' FROM ").append(jobs.getTableName()).append(" t1 WHERE ")
      .append(database.buildConjunctionClause(list,new ClauseDescription[]{
        new MultiClause("t1."+jobs.statusField,new Object[]{
          Jobs.statusToString(jobs.STATUS_ACTIVE),
          Jobs.statusToString(jobs.STATUS_ACTIVESEEDING)}),
        new JoinClause("t1."+jobs.idField,"t0."+jobQueue.jobIDField)}))
      .append(") ");
      
    sb.append(" ").append(database.constructIndexOrderByClause(new String[]{
      jobQueue.docPriorityField, jobQueue.statusField, jobQueue.checkActionField, jobQueue.checkTimeField},
      true)).append(" ")
      .append(database.constructOffsetLimitClause(0,1,true));

    IResultSet set = database.performQuery(sb.toString(),list,null,null,1,null);
    if (set.getRowCount() > 0)
    {
      IResultRow row = set.getRow(0);
      Double docPriority = (Double)row.getValue(jobQueue.docPriorityField);
      if (docPriority != null && docPriority.doubleValue() < jobQueue.noDocPriorityValue)
        scanRecord.addBins(docPriority);
    }
    return rval;
  }

  /** Fetch and process documents matching the passed-in criteria */
  protected void fetchAndProcessDocuments(ArrayList answers, Long currentTimeValue, Long currentPriorityValue,
    ThrottleLimit vList, IRepositoryConnection[] connections)
    throws ManifoldCFException
  {

    // Note well: This query does not do "FOR UPDATE".  The reason is that only one thread can possibly change the document's state to active.
    // When FOR UPDATE was included, deadlock conditions were common because of the complexity of this query.

    ArrayList list = new ArrayList();

    StringBuilder sb = new StringBuilder("SELECT t0.");
    sb.append(jobQueue.idField).append(",t0.");
    if (Logging.scheduling.isDebugEnabled())
      sb.append(jobQueue.docPriorityField).append(",t0.");
    sb.append(jobQueue.jobIDField).append(",t0.")
      .append(jobQueue.docHashField).append(",t0.")
      .append(jobQueue.docIDField).append(",t0.")
      .append(jobQueue.statusField).append(",t0.")
      .append(jobQueue.failTimeField).append(",t0.")
      .append(jobQueue.failCountField).append(",t0.")
      .append(jobQueue.prioritySetField).append(" FROM ").append(jobQueue.getTableName())
      .append(" t0 ").append(jobQueue.getGetNextDocumentsIndexHint()).append(" WHERE ");
    
    sb.append(database.buildConjunctionClause(list,new ClauseDescription[]{
      //new UnitaryClause("t0."+jobQueue.docPriorityField,">=",new Long(0L)),
      new MultiClause("t0."+jobQueue.statusField,new Object[]{
        jobQueue.statusToString(JobQueue.STATUS_PENDING),
        jobQueue.statusToString(JobQueue.STATUS_PENDINGPURGATORY)}),
      new UnitaryClause("t0."+jobQueue.checkActionField,"=",jobQueue.actionToString(JobQueue.ACTION_RESCAN)),
      new UnitaryClause("t0."+jobQueue.checkTimeField,"<=",currentTimeValue)})).append(" AND ");
        
    sb.append("EXISTS(SELECT 'x' FROM ").append(jobs.getTableName()).append(" t1 WHERE ")
      .append(database.buildConjunctionClause(list,new ClauseDescription[]{
        new MultiClause("t1."+jobs.statusField,new Object[]{
          Jobs.statusToString(jobs.STATUS_ACTIVE),
          Jobs.statusToString(jobs.STATUS_ACTIVESEEDING)}),
        new JoinClause("t1."+jobs.idField,"t0."+jobQueue.jobIDField),
        new UnitaryClause("t1."+jobs.priorityField,currentPriorityValue)}))
      .append(") AND ");
    
    sb.append("NOT EXISTS(SELECT 'x' FROM ").append(jobQueue.getTableName()).append(" t2 WHERE ")
      .append(database.buildConjunctionClause(list,new ClauseDescription[]{
        new JoinClause("t2."+jobQueue.docHashField,"t0."+jobQueue.docHashField)})).append(" AND ")
      .append("t2.").append(jobQueue.statusField).append(" IN (?,?,?,?,?,?) AND ")
      .append("t2.").append(jobQueue.jobIDField).append("!=t0.").append(jobQueue.jobIDField)
      .append(") AND ");

    list.add(jobQueue.statusToString(jobQueue.STATUS_ACTIVE));
    list.add(jobQueue.statusToString(jobQueue.STATUS_ACTIVEPURGATORY));
    list.add(jobQueue.statusToString(jobQueue.STATUS_ACTIVENEEDRESCAN));
    list.add(jobQueue.statusToString(jobQueue.STATUS_ACTIVENEEDRESCANPURGATORY));
    list.add(jobQueue.statusToString(jobQueue.STATUS_BEINGDELETED));
    list.add(jobQueue.statusToString(jobQueue.STATUS_BEINGCLEANED));
        
    // Prerequisite event clause: AND NOT EXISTS(SELECT 'x' FROM prereqevents t3,events t4 WHERE t3.ownerid=t0.id AND t3.name=t4.name)
    sb.append("NOT EXISTS(SELECT 'x' FROM ").append(jobQueue.prereqEventManager.getTableName()).append(" t3,").append(eventManager.getTableName()).append(" t4 WHERE t0.")
      .append(jobQueue.idField).append("=t3.").append(jobQueue.prereqEventManager.ownerField).append(" AND t3.")
      .append(jobQueue.prereqEventManager.eventNameField).append("=t4.").append(eventManager.eventNameField)
      .append(")");

    sb.append(" ").append(database.constructIndexOrderByClause(new String[]{
      "t0."+jobQueue.docPriorityField, "t0."+jobQueue.statusField, "t0."+jobQueue.checkActionField, "t0."+jobQueue.checkTimeField},
      true)).append(" ");

    // Before entering the transaction, we must provide the throttlelimit object with all the connector
    // instances it could possibly need.  The purpose for doing this is to prevent a deadlock where
    // connector starvation causes database lockup.
    //
    // The preallocation of multiple connector instances is certainly a worry.  If any other part
    // of the code allocates multiple connector instances also, the potential exists for this to cause
    // deadlock all by itself.  I've therefore built a "grab multiple" and a "release multiple"
    // at the connector factory level to make sure these requests are properly ordered.

    String[] orderingKeys = new String[connections.length];
    String[] classNames = new String[connections.length];
    ConfigParams[] configParams = new ConfigParams[connections.length];
    int[] maxConnections = new int[connections.length];
    int k = 0;
    while (k < connections.length)
    {
      IRepositoryConnection connection = connections[k];
      orderingKeys[k] = connection.getName();
      classNames[k] = connection.getClassName();
      configParams[k] = connection.getConfigParams();
      maxConnections[k] = connection.getMaxConnections();
      k++;
    }
    IRepositoryConnector[] connectors = RepositoryConnectorFactory.grabMultiple(threadContext,orderingKeys,classNames,configParams,maxConnections);
    try
    {
      // Hand the connectors off to the ThrottleLimit instance
      k = 0;
      while (k < connections.length)
      {
        vList.addConnectionName(connections[k].getName(),connectors[k]);
        k++;
      }

      // Now we can tack the limit onto the query.  Before this point, remainingDocuments would be crap
      int limitValue = vList.getRemainingDocuments();
      sb.append(database.constructOffsetLimitClause(0,limitValue,true));

      if (Logging.perf.isDebugEnabled())
      {
        Logging.perf.debug("Queuing documents from time "+currentTimeValue.toString()+" job priority "+currentPriorityValue.toString()+
          " (up to "+Integer.toString(vList.getRemainingDocuments())+" documents)");
      }

      while (true)
      {
        long sleepAmt = 0L;
        database.beginTransaction();
        try
        {
          IResultSet set = database.performQuery(sb.toString(),list,null,null,-1,vList);

          if (Logging.perf.isDebugEnabled())
            Logging.perf.debug(" Queuing "+Integer.toString(set.getRowCount())+" documents");

          // To avoid deadlock, we want to update the document id hashes in order.  This means reading into a structure I can sort by docid hash,
          // before updating any rows in jobqueue.
          String[] docIDHashes = new String[set.getRowCount()];
          Map storageMap = new HashMap();
          Map statusMap = new HashMap();

          int i = 0;
          while (i < set.getRowCount())
          {
            IResultRow row = set.getRow(i);
            Long id = (Long)row.getValue(jobQueue.idField);
            Long jobID = (Long)row.getValue(jobQueue.jobIDField);
            String docIDHash = (String)row.getValue(jobQueue.docHashField);
            String docID = (String)row.getValue(jobQueue.docIDField);
            int status = jobQueue.stringToStatus(row.getValue(jobQueue.statusField).toString());
            Long failTimeValue = (Long)row.getValue(jobQueue.failTimeField);
            Long failCountValue = (Long)row.getValue(jobQueue.failCountField);
            long failTime;
            if (failTimeValue == null)
              failTime = -1L;
            else
              failTime = failTimeValue.longValue();
            int failCount;
            if (failCountValue == null)
              failCount = -1;
            else
              failCount = (int)failCountValue.longValue();

            DocumentDescription dd = new DocumentDescription(id,jobID,docIDHash,docID,failTime,failCount);
            docIDHashes[i] = docIDHash + ":" + jobID;
            storageMap.put(docIDHashes[i],dd);
            statusMap.put(docIDHashes[i],new Integer(status));
            if (Logging.scheduling.isDebugEnabled())
            {
              Double docPriority = (Double)row.getValue(jobQueue.docPriorityField);
              Logging.scheduling.debug("Stuffing document '"+docID+"' that has priority "+docPriority.toString()+" onto active list");
            }
            i++;
          }

          // No duplicates are possible here
          java.util.Arrays.sort(docIDHashes);

          i = 0;
          while (i < docIDHashes.length)
          {
            String docIDHash = docIDHashes[i];
            DocumentDescription dd = (DocumentDescription)storageMap.get(docIDHash);
            Long id = dd.getID();
            int status = ((Integer)statusMap.get(docIDHash)).intValue();

            // Set status to "ACTIVE".
            jobQueue.updateActiveRecord(id,status);

            answers.add(dd);

            i++;
          }
          database.performCommit();
          break;
        }
        catch (ManifoldCFException e)
        {
          database.signalRollback();
          if (e.getErrorCode() == e.DATABASE_TRANSACTION_ABORT)
          {
            if (Logging.perf.isDebugEnabled())
              Logging.perf.debug("Aborted transaction finding docs to queue: "+e.getMessage());
            sleepAmt = getRandomAmount();
            continue;
          }
          throw e;
        }
        catch (Error e)
        {
          database.signalRollback();
          throw e;
        }
        finally
        {
          database.endTransaction();
          sleepFor(sleepAmt);
        }
      }
    }
    finally
    {
      RepositoryConnectorFactory.releaseMultiple(connectors);
    }
  }

  // These methods support the individual fetch/process threads.

  /** Verify that a specific job is indeed still active.  This is used to permit abort or pause to be relatively speedy.
  * The query done within MUST be cached in order to not cause undue performance degradation.
  *@param jobID is the job identifier.
  *@return true if the job is in one of the "active" states.
  */
  public boolean checkJobActive(Long jobID)
    throws ManifoldCFException
  {
    return jobs.checkJobActive(jobID);
  }

  /** Verify if a job is still processing documents, or no longer has any outstanding active documents */
  public boolean checkJobBusy(Long jobID)
    throws ManifoldCFException
  {
    return jobQueue.checkJobBusy(jobID);
  }

  /** Note completion of document processing by a job thread of a document.
  * This method causes the state of the document to be marked as "completed".
  *@param documentDescriptions are the description objects for the documents that were processed.
  */
  public void markDocumentCompletedMultiple(DocumentDescription[] documentDescriptions)
    throws ManifoldCFException
  {
    // Before we can change a document status, we need to know the *current* status.  Therefore, a SELECT xxx FOR UPDATE/UPDATE
    // transaction is needed in order to complete these documents correctly.
    //
    // Since we are therefore setting row locks on thejobqueue table, we need to work to avoid unnecessary deadlocking.  To do that, we have to
    // lock rows in document id hash order!!  Luckily, the DocumentDescription objects have a document identifier buried within, which we can use to
    // order the "select for update" operations appropriately.
    //

    HashMap indexMap = new HashMap();
    String[] docIDHashes = new String[documentDescriptions.length];

    int i = 0;
    while (i < documentDescriptions.length)
    {
      String documentIDHash = documentDescriptions[i].getDocumentIdentifierHash() + ":" + documentDescriptions[i].getJobID();
      docIDHashes[i] = documentIDHash;
      indexMap.put(documentIDHash,new Integer(i));
      i++;
    }

    java.util.Arrays.sort(docIDHashes);

    // Retry loop - in case we get a deadlock despite our best efforts
    while (true)
    {
      long sleepAmt = 0L;

      // Start the transaction now
      database.beginTransaction();
      try
      {
        // Do one row at a time, to avoid deadlocking things
        i = 0;
        while (i < docIDHashes.length)
        {
          String docIDHash = docIDHashes[i];

          // Get the DocumentDescription object
          DocumentDescription dd = documentDescriptions[((Integer)indexMap.get(docIDHash)).intValue()];

          // Query for the status
          ArrayList list = new ArrayList();
          String query = database.buildConjunctionClause(list,new ClauseDescription[]{
            new UnitaryClause(jobQueue.idField,dd.getID())});
          IResultSet set = database.performQuery("SELECT "+jobQueue.statusField+" FROM "+jobQueue.getTableName()+" WHERE "+
            query+" FOR UPDATE",list,null,null);
          if (set.getRowCount() > 0)
          {
            IResultRow row = set.getRow(0);
            // Grab the status
            int status = jobQueue.stringToStatus((String)row.getValue(jobQueue.statusField));
            // Update the jobqueue table
            jobQueue.updateCompletedRecord(dd.getID(),status);
          }
          i++;
        }
        database.performCommit();
        TrackerClass.noteCommit();
        break;
      }
      catch (ManifoldCFException e)
      {
        database.signalRollback();
        TrackerClass.noteRollback();
        if (e.getErrorCode() == e.DATABASE_TRANSACTION_ABORT)
        {
          if (Logging.perf.isDebugEnabled())
            Logging.perf.debug("Aborted transaction marking completed "+Integer.toString(docIDHashes.length)+
            " docs: "+e.getMessage());
          sleepAmt = getRandomAmount();
          continue;
        }
        throw e;
      }
      catch (Error e)
      {
        database.signalRollback();
        TrackerClass.noteRollback();
        throw e;
      }
      finally
      {
        database.endTransaction();
        sleepFor(sleepAmt);
      }
    }
  }

  /** Note completion of document processing by a job thread of a document.
  * This method causes the state of the document to be marked as "completed".
  *@param documentDescription is the description object for the document that was processed.
  */
  public void markDocumentCompleted(DocumentDescription documentDescription)
    throws ManifoldCFException
  {
    markDocumentCompletedMultiple(new DocumentDescription[]{documentDescription});
  }

  /** Delete from queue as a result of processing of an active document.
  * The document is expected to be in one of the active states: ACTIVE, ACTIVESEEDING,
  * ACTIVENEEDSRESCAN, ACTIVESEEDINGNEEDSRESCAN.  The RESCAN variants are interpreted
  * as meaning that the document should not be deleted, but should instead be popped back on the queue for
  * a repeat processing attempt.
  *@param documentDescriptions are the set of description objects for the documents that were processed.
  *@param hopcountMethod describes how to handle deletions for hopcount purposes.
  *@return the set of documents for which carrydown data was changed by this operation.  These documents are likely
  *  to be requeued as a result of the change.
  */
  public DocumentDescription[] markDocumentDeletedMultiple(Long jobID, String[] legalLinkTypes, DocumentDescription[] documentDescriptions,
    int hopcountMethod)
    throws ManifoldCFException
  {
    // It's no longer an issue to have to deal with documents being conditionally deleted; that's been
    // taken over by the hopcountremoval method below.  So just use the simple 'delete' functionality.
    return doDeleteMultiple(jobID,legalLinkTypes,documentDescriptions,hopcountMethod);
  }

  /** Delete from queue as a result of processing of an active document.
  * The document is expected to be in one of the active states: ACTIVE, ACTIVESEEDING,
  * ACTIVENEEDSRESCAN, ACTIVESEEDINGNEEDSRESCAN.  The RESCAN variants are interpreted
  * as meaning that the document should not be deleted, but should instead be popped back on the queue for
  * a repeat processing attempt.
  *@param documentDescription is the description object for the document that was processed.
  *@param hopcountMethod describes how to handle deletions for hopcount purposes.
  *@return the set of documents for which carrydown data was changed by this operation.  These documents are likely
  *  to be requeued as a result of the change.
  */
  public DocumentDescription[] markDocumentDeleted(Long jobID, String[] legalLinkTypes, DocumentDescription documentDescription,
    int hopcountMethod)
    throws ManifoldCFException
  {
    return markDocumentDeletedMultiple(jobID,legalLinkTypes,new DocumentDescription[]{documentDescription},hopcountMethod);
  }

  /** Mark hopcount removal from queue as a result of processing of an active document.
  * The document is expected to be in one of the active states: ACTIVE, ACTIVESEEDING,
  * ACTIVENEEDSRESCAN, ACTIVESEEDINGNEEDSRESCAN.  The RESCAN variants are interpreted
  * as meaning that the document should not be marked as removed, but should instead be popped back on the queue for
  * a repeat processing attempt.
  *@param documentDescriptions are the set of description objects for the documents that were processed.
  *@param hopcountMethod describes how to handle deletions for hopcount purposes.
  *@return the set of documents for which carrydown data was changed by this operation.  These documents are likely
  *  to be requeued as a result of the change.
  */
  public DocumentDescription[] markDocumentHopcountRemovalMultiple(Long jobID, String[] legalLinkTypes, DocumentDescription[] documentDescriptions,
    int hopcountMethod)
    throws ManifoldCFException
  {
    // For each record, we're going to have to choose between marking it as "hopcount removed", and marking
    // it for rescan.  So the basic flow will involve changing a document's status,.
    
    // Before we can change a document status, we need to know the *current* status.  Therefore, a SELECT xxx FOR UPDATE/UPDATE
    // transaction is needed in order to complete these documents correctly.
    //
    // Since we are therefore setting row locks on thejobqueue table, we need to work to avoid unnecessary deadlocking.  To do that, we have to
    // lock rows in document id hash order!!  Luckily, the DocumentDescription objects have a document identifier buried within, which we can use to
    // order the "select for update" operations appropriately.
    //

    HashMap indexMap = new HashMap();
    String[] docIDHashes = new String[documentDescriptions.length];

    int i = 0;
    while (i < documentDescriptions.length)
    {
      String documentIDHash = documentDescriptions[i].getDocumentIdentifierHash() + ":" + documentDescriptions[i].getJobID();
      docIDHashes[i] = documentIDHash;
      indexMap.put(documentIDHash,new Integer(i));
      i++;
    }

    java.util.Arrays.sort(docIDHashes);

    // Retry loop - in case we get a deadlock despite our best efforts
    while (true)
    {
      long sleepAmt = 0L;
      database.beginTransaction(database.TRANSACTION_SERIALIZED);
      try
      {
        // Do one row at a time, to avoid deadlocking things
        List<String> deleteList = new ArrayList<String>();
        
        i = 0;
        while (i < docIDHashes.length)
        {
          String docIDHash = docIDHashes[i];

          // Get the DocumentDescription object
          DocumentDescription dd = documentDescriptions[((Integer)indexMap.get(docIDHash)).intValue()];

          // Query for the status
          ArrayList list = new ArrayList();
          String query = database.buildConjunctionClause(list,new ClauseDescription[]{
            new UnitaryClause(jobQueue.idField,dd.getID())});
          IResultSet set = database.performQuery("SELECT "+jobQueue.statusField+" FROM "+jobQueue.getTableName()+" WHERE "+
            query+" FOR UPDATE",list,null,null);
          if (set.getRowCount() > 0)
          {
            IResultRow row = set.getRow(0);
            // Grab the status
            int status = jobQueue.stringToStatus((String)row.getValue(jobQueue.statusField));
            // Update the jobqueue table
            boolean didDelete = jobQueue.updateOrHopcountRemoveRecord(dd.getID(),status);
            if (didDelete)
            {
              deleteList.add(dd.getDocumentIdentifierHash());
            }
          }
          i++;
        }
        
        String[] docIDSimpleHashes = new String[deleteList.size()];
        for (int j = 0; j < docIDSimpleHashes.length; j++)
        {
          docIDSimpleHashes[j] = deleteList.get(j);
        }
        
        // Next, find the documents that are affected by carrydown deletion.
        DocumentDescription[] rval = calculateAffectedDeleteCarrydownChildren(jobID,docIDSimpleHashes);

        // Since hopcount inheritance and prerequisites came from the addDocument() method,
        // we don't delete them here.
        
        database.performCommit();
        TrackerClass.noteCommit();
        return rval;
      }
      catch (ManifoldCFException e)
      {
        database.signalRollback();
        TrackerClass.noteRollback();
        if (e.getErrorCode() == e.DATABASE_TRANSACTION_ABORT)
        {
          if (Logging.perf.isDebugEnabled())
            Logging.perf.debug("Aborted transaction marking completed "+Integer.toString(docIDHashes.length)+
            " docs: "+e.getMessage());
          sleepAmt = getRandomAmount();
          continue;
        }
        throw e;
      }
      catch (Error e)
      {
        database.signalRollback();
        TrackerClass.noteRollback();
        throw e;
      }
      finally
      {
        database.endTransaction();
        sleepFor(sleepAmt);
      }
    }
  }

  /** Mark hopcount removal from queue as a result of processing of an active document.
  * The document is expected to be in one of the active states: ACTIVE, ACTIVESEEDING,
  * ACTIVENEEDSRESCAN, ACTIVESEEDINGNEEDSRESCAN.  The RESCAN variants are interpreted
  * as meaning that the document should not be marked as removed, but should instead be popped back on the queue for
  * a repeat processing attempt.
  *@param documentDescription is the description object for the document that was processed.
  *@param hopcountMethod describes how to handle deletions for hopcount purposes.
  *@return the set of documents for which carrydown data was changed by this operation.  These documents are likely
  *  to be requeued as a result of the change.
  */
  public DocumentDescription[] markDocumentHopcountRemoval(Long jobID, String[] legalLinkTypes, DocumentDescription documentDescription,
    int hopcountMethod)
    throws ManifoldCFException
  {
    return markDocumentHopcountRemovalMultiple(jobID,legalLinkTypes,new DocumentDescription[]{documentDescription},hopcountMethod);
  }

  /** Delete from queue as a result of expiration of an active document.
  * The document is expected to be in one of the active states: ACTIVE, ACTIVESEEDING,
  * ACTIVENEEDSRESCAN, ACTIVESEEDINGNEEDSRESCAN.  Since the document expired,
  * no special activity takes place as a result of the document being in a RESCAN state.
  *@param documentDescriptions are the set of description objects for the documents that were processed.
  *@param hopcountMethod describes how to handle deletions for hopcount purposes.
  *@return the set of documents for which carrydown data was changed by this operation.  These documents are likely
  *  to be requeued as a result of the change.
  */
  public DocumentDescription[] markDocumentExpiredMultiple(Long jobID, String[] legalLinkTypes, DocumentDescription[] documentDescriptions,
    int hopcountMethod)
    throws ManifoldCFException
  {
    return doDeleteMultiple(jobID,legalLinkTypes,documentDescriptions,hopcountMethod);
  }
  
  /** Delete from queue as a result of expiration of an active document.
  * The document is expected to be in one of the active states: ACTIVE, ACTIVESEEDING,
  * ACTIVENEEDSRESCAN, ACTIVESEEDINGNEEDSRESCAN.  Since the document expired,
  * no special activity takes place as a result of the document being in a RESCAN state.
  *@param documentDescription is the description object for the document that was processed.
  *@param hopcountMethod describes how to handle deletions for hopcount purposes.
  *@return the set of documents for which carrydown data was changed by this operation.  These documents are likely
  *  to be requeued as a result of the change.
  */
  public DocumentDescription[] markDocumentExpired(Long jobID, String[] legalLinkTypes, DocumentDescription documentDescription,
    int hopcountMethod)
    throws ManifoldCFException
  {
    return markDocumentExpiredMultiple(jobID,legalLinkTypes,new DocumentDescription[]{documentDescription},hopcountMethod);
  }

  /** Delete from queue as a result of cleaning up an unreachable document.
  * The document is expected to be in the PURGATORY state.  There is never any need to reprocess the
  * document.
  *@param documentDescriptions are the set of description objects for the documents that were processed.
  *@param hopcountMethod describes how to handle deletions for hopcount purposes.
  *@return the set of documents for which carrydown data was changed by this operation.  These documents are likely
  *  to be requeued as a result of the change.
  */
  public DocumentDescription[] markDocumentCleanedUpMultiple(Long jobID, String[] legalLinkTypes, DocumentDescription[] documentDescriptions,
    int hopcountMethod)
    throws ManifoldCFException
  {
    return doDeleteMultiple(jobID,legalLinkTypes,documentDescriptions,hopcountMethod);
  }

  /** Delete from queue as a result of cleaning up an unreachable document.
  * The document is expected to be in the PURGATORY state.  There is never any need to reprocess the
  * document.
  *@param documentDescription is the description object for the document that was processed.
  *@param hopcountMethod describes how to handle deletions for hopcount purposes.
  *@return the set of documents for which carrydown data was changed by this operation.  These documents are likely
  *  to be requeued as a result of the change.
  */
  public DocumentDescription[] markDocumentCleanedUp(Long jobID, String[] legalLinkTypes, DocumentDescription documentDescription,
    int hopcountMethod)
    throws ManifoldCFException
  {
    return markDocumentCleanedUpMultiple(jobID,legalLinkTypes,new DocumentDescription[]{documentDescription},hopcountMethod);
  }

  /** Delete documents with no repercussions.  We don't have to worry about the current state of each document,
  * since the document is definitely going away.
  *@param documentDescriptions are the set of description objects for the documents that were processed.
  *@param hopcountMethod describes how to handle deletions for hopcount purposes.
  *@return the set of documents for which carrydown data was changed by this operation.  These documents are likely
  *  to be requeued as a result of the change.
  */
  protected DocumentDescription[] doDeleteMultiple(Long jobID, String[] legalLinkTypes, DocumentDescription[] documentDescriptions,
    int hopcountMethod)
    throws ManifoldCFException
  {
    if (documentDescriptions.length == 0)
      return new DocumentDescription[0];

    // Order of locking is not normally important here, because documents that wind up being deleted are never being worked on by anything else.
    // In all cases, the state of the document excludes other activity.
    // The only tricky situation is when a thread is processing a document which happens to be getting deleted, while another thread is trying to add
    // a reference for the very same document to the queue.  Then, order of locking matters, so the deletions should happen in a specific order to avoid
    // the possibility of deadlock.  Nevertheless, this is enough of a risk that I've chosen to order the deletions by document id hash order, just like everywhere
    // else.

    long startTime = 0L;
    if (Logging.perf.isDebugEnabled())
    {
      startTime = System.currentTimeMillis();
      Logging.perf.debug("Waiting to delete "+Integer.toString(documentDescriptions.length)+" docs and clean up hopcount for job "+jobID.toString());
    }

    HashMap indexMap = new HashMap();
    String[] docIDHashes = new String[documentDescriptions.length];
    int i = 0;
    while (i < documentDescriptions.length)
    {
      docIDHashes[i] = documentDescriptions[i].getDocumentIdentifierHash() + ":" + documentDescriptions[i].getJobID();
      indexMap.put(docIDHashes[i],new Integer(i));
      i++;
    }

    // Sort by doc hash, to establish non-blocking lock order
    java.util.Arrays.sort(docIDHashes);

    DocumentDescription[] rval;
    while (true)
    {
      long sleepAmt = 0L;
      database.beginTransaction(database.TRANSACTION_SERIALIZED);
      try
      {
        if (Logging.perf.isDebugEnabled())
          Logging.perf.debug("Waited "+new Long(System.currentTimeMillis()-startTime).toString()+" ms to start deleting "+Integer.toString(docIDHashes.length)+
          " docs and clean up hopcount for job "+jobID.toString());

        String[] docIDSimpleHashes = new String[docIDHashes.length];
        // Delete jobqueue rows FIRST.  Even though we do this before assessing the carrydown implications, it is OK because it's the CHILDREN of these
        // rows that might get affected by carrydown data deletion, not the rows themselves!
        i = 0;
        while (i < docIDHashes.length)
        {
          String docIDHash = docIDHashes[i];
          DocumentDescription dd = documentDescriptions[((Integer)indexMap.get(docIDHash)).intValue()];
          // Individual operations are necessary so order can be controlled.
          jobQueue.deleteRecord(dd.getID());
          docIDSimpleHashes[i] = dd.getDocumentIdentifierHash();
          i++;
        }

        // Next, find the documents that are affected by carrydown deletion.
        rval = calculateAffectedDeleteCarrydownChildren(jobID,docIDSimpleHashes);

        // Finally, delete the carrydown records in question.
        carryDown.deleteRecords(jobID,docIDSimpleHashes);
        if (legalLinkTypes.length > 0)
          hopCount.deleteDocumentIdentifiers(jobID,legalLinkTypes,docIDSimpleHashes,hopcountMethod);

        database.performCommit();
        
        if (Logging.perf.isDebugEnabled())
          Logging.perf.debug("Took "+new Long(System.currentTimeMillis()-startTime).toString()+" ms to delete "+Integer.toString(docIDHashes.length)+
          " docs and clean up hopcount for job "+jobID.toString());
        break;
      }
      catch (ManifoldCFException e)
      {
        database.signalRollback();
        if (e.getErrorCode() == e.DATABASE_TRANSACTION_ABORT)
        {
          if (Logging.perf.isDebugEnabled())
            Logging.perf.debug("Aborted transaction deleting "+Integer.toString(docIDHashes.length)+
            " docs and clean up hopcount for job "+jobID.toString()+": "+e.getMessage());
          sleepAmt = getRandomAmount();
          continue;
        }
        throw e;
      }
      catch (Error e)
      {
        database.signalRollback();
        throw e;
      }
      finally
      {
        database.endTransaction();
        sleepFor(sleepAmt);
      }
    }
    return rval;
  }

  /** Helper method: Find the document descriptions that will be affected due to carrydown row deletions.
  */
  protected DocumentDescription[] calculateAffectedDeleteCarrydownChildren(Long jobID, String[] docIDHashes)
    throws ManifoldCFException
  {
    // Break the request into pieces, as needed, and throw everything into a hash for uniqueness.
    // We are going to need to break up this query into a number of subqueries, each covering a subset of parent id hashes.
    // The goal is to throw all the children into a hash, to make them unique at the end.
    HashMap resultHash = new HashMap();
    ArrayList list = new ArrayList();
    int maxCount = maxClauseProcessDeleteHashSet();
    int i = 0;
    int z = 0;
    while (i < docIDHashes.length)
    {
      if (z == maxCount)
      {
        processDeleteHashSet(jobID,resultHash,list);
        list.clear();
        z = 0;
      }
      list.add(docIDHashes[i]);
      i++;
      z++;
    }

    if (z > 0)
      processDeleteHashSet(jobID,resultHash,list);

    // Now, put together the result document list from the hash.
    DocumentDescription[] rval = new DocumentDescription[resultHash.size()];
    i = 0;
    Iterator iter = resultHash.keySet().iterator();
    while (iter.hasNext())
    {
      Long id = (Long)iter.next();
      DocumentDescription dd = (DocumentDescription)resultHash.get(id);
      rval[i++] = dd;
    }
    return rval;
  }

  /** Get maximum count.
  */
  protected int maxClauseProcessDeleteHashSet()
  {
    return database.findConjunctionClauseMax(new ClauseDescription[]{
      new JoinClause("t1."+carryDown.jobIDField,"t0."+jobQueue.jobIDField),
      new JoinClause("t1."+carryDown.childIDHashField,"t0."+jobQueue.docHashField)});
  }
  
  /** Helper method: look up rows affected by a deleteRecords operation.
  */
  protected void processDeleteHashSet(Long jobID, HashMap resultHash, ArrayList list)
    throws ManifoldCFException
  {
    // The query here mirrors the carrydown.restoreRecords() delete query!  However, it also fetches enough information to build a DocumentDescription
    // object for return, and so a join is necessary against the jobqueue table.
    StringBuilder sb = new StringBuilder("SELECT ");
    ArrayList newList = new ArrayList();

    sb.append("t0.").append(jobQueue.idField).append(",")
      .append("t0.").append(jobQueue.docHashField).append(",")
      .append("t0.").append(jobQueue.docIDField)
      .append(" FROM ").append(carryDown.getTableName()).append(" t1, ")
        .append(jobQueue.getTableName()).append(" t0 WHERE ");

    sb.append(database.buildConjunctionClause(newList,new ClauseDescription[]{
      new UnitaryClause("t1."+carryDown.jobIDField,jobID),
      new MultiClause("t1."+carryDown.parentIDHashField,list)})).append(" AND ");
        
    sb.append(database.buildConjunctionClause(newList,new ClauseDescription[]{
      new JoinClause("t0."+jobQueue.docHashField,"t1."+carryDown.childIDHashField),
      new JoinClause("t0."+jobQueue.jobIDField,"t1."+carryDown.jobIDField)}));

    /*
    sb.append("t0.").append(jobQueue.idField).append(",")
      .append("t0.").append(jobQueue.docHashField).append(",")
      .append("t0.").append(jobQueue.docIDField)
      .append(" FROM ").append(jobQueue.getTableName()).append(" t0 WHERE ")
      .append(database.buildConjunctionClause(newList,new ClauseDescription[]{
        new UnitaryClause("t0."+jobQueue.jobIDField,jobID)})).append(" AND ");
    
    sb.append("EXISTS(SELECT 'x' FROM ").append(carryDown.getTableName()).append(" t1 WHERE ")
      .append(database.buildConjunctionClause(newList,new ClauseDescription[]{
        new JoinClause("t1."+carryDown.jobIDField,"t0."+jobQueue.jobIDField),
        new MultiClause("t1."+carryDown.parentIDHashField,list),
        new JoinClause("t1."+carryDown.childIDHashField,"t0."+jobQueue.docHashField)}))
      .append(")");
      */
    
    IResultSet set = database.performQuery(sb.toString(),newList,null,null);
    int i = 0;
    while (i < set.getRowCount())
    {
      IResultRow row = set.getRow(i++);
      Long id = (Long)row.getValue(jobQueue.idField);
      String documentIdentifierHash = (String)row.getValue(jobQueue.docHashField);
      String documentIdentifier = (String)row.getValue(jobQueue.docIDField);
      resultHash.put(id,new DocumentDescription(id,jobID,documentIdentifierHash,documentIdentifier));
    }
  }



  /** Requeue a document for further processing in the future.
  * This method is called after a document is processed, when the job is a "continuous" one.
  * It is essentially equivalent to noting that the document processing is complete, except the
  * document remains on the queue.
  *@param documentDescriptions is the set of description objects for the document that was processed.
  *@param executeTimes are the times that the documents should be rescanned.  Null indicates "never".
  *@param actions are what should be done when the time arrives.  Choices are ACTION_RESCAN or ACTION_REMOVE.
  */
  public void requeueDocumentMultiple(DocumentDescription[] documentDescriptions, Long[] executeTimes,
    int[] actions)
    throws ManifoldCFException
  {
    String[] docIDHashes = new String[documentDescriptions.length];
    Long[] ids = new Long[documentDescriptions.length];
    Long[] executeTimesNew = new Long[documentDescriptions.length];
    int[] actionsNew = new int[documentDescriptions.length];

    // First loop maps document identifier back to an index.
    HashMap indexMap = new HashMap();
    int i = 0;
    while (i < documentDescriptions.length)
    {
      docIDHashes[i] =documentDescriptions[i].getDocumentIdentifierHash() + ":" + documentDescriptions[i].getJobID();
      indexMap.put(docIDHashes[i],new Integer(i));
      i++;
    }

    // Sort!
    java.util.Arrays.sort(docIDHashes);

    // Next loop populates the actual arrays we use to feed the operation so that the ordering is correct.
    i = 0;
    while (i < docIDHashes.length)
    {
      String docIDHash = docIDHashes[i];
      Integer x = (Integer)indexMap.remove(docIDHash);
      if (x == null)
        throw new ManifoldCFException("Assertion failure: duplicate document identifier jobid/hash detected!");
      int index = x.intValue();
      ids[i] = documentDescriptions[index].getID();
      executeTimesNew[i] = executeTimes[index];
      actionsNew[i] = actions[index];
      i++;
    }

    while (true)
    {
      long sleepAmt = 0L;
      database.beginTransaction();
      try
      {
        // Going through ids in order should greatly reduce or eliminate chances of deadlock occurring.  We thus need to pay attention to the sorted order.
        i = 0;
        while (i < ids.length)
        {
          jobQueue.setStatus(ids[i],jobQueue.STATUS_PENDINGPURGATORY,executeTimesNew[i],actionsNew[i],-1L,-1);
          i++;
        }

        database.performCommit();
        TrackerClass.noteCommit();
        break;
      }
      catch (Error e)
      {
        database.signalRollback();
        TrackerClass.noteRollback();
        throw e;
      }
      catch (ManifoldCFException e)
      {
        database.signalRollback();
        TrackerClass.noteRollback();
        if (e.getErrorCode() == e.DATABASE_TRANSACTION_ABORT)
        {
          if (Logging.perf.isDebugEnabled())
            Logging.perf.debug("Aborted transaction requeuing documents: "+e.getMessage());
          sleepAmt = getRandomAmount();
          continue;
        }
        throw e;
      }
      finally
      {
        database.endTransaction();
        sleepFor(sleepAmt);
      }
    }
  }

  /** Requeue a document for further processing in the future.
  * This method is called after a document is processed, when the job is a "continuous" one.
  * It is essentially equivalent to noting that the document processing is complete, except the
  * document remains on the queue.
  *@param documentDescription is the description object for the document that was processed.
  *@param executeTime is the time that the document should be rescanned.  Null indicates "never".
  *@param action is what should be done when the time arrives.  Choices include ACTION_RESCAN or ACTION_REMOVE.
  */
  public void requeueDocument(DocumentDescription documentDescription, Long executeTime, int action)
    throws ManifoldCFException
  {
    requeueDocumentMultiple(new DocumentDescription[]{documentDescription},new Long[]{executeTime},new int[]{action});
  }

  /** Reset a set of documents for further processing in the future.
  * This method is called after some unknown number of the documents were processed, but then a service interruption occurred.
  * Note well: The logic here basically presumes that we cannot know whether the documents were indeed processed or not.
  * If we knew for a fact that none of the documents had been handled, it would be possible to look at the document's
  * current status and decide what the new status ought to be, based on a true rollback scenario.  Such cases, however, are rare enough so that
  * special logic is probably not worth it.
  *@param documentDescriptions is the set of description objects for the document that was processed.
  *@param executeTime is the time that the documents should be rescanned.
  *@param failTime is the time beyond which a service interruption will be considered a hard failure.
  *@param failCount is the number of retries beyond which a service interruption will be considered a hard failure.
  */
  public void resetDocumentMultiple(DocumentDescription[] documentDescriptions, long executeTime,
    int action, long failTime, int failCount)
    throws ManifoldCFException
  {
    Long executeTimeLong = new Long(executeTime);
    Long[] ids = new Long[documentDescriptions.length];
    String[] docIDHashes = new String[documentDescriptions.length];
    Long[] executeTimes = new Long[documentDescriptions.length];
    int[] actions = new int[documentDescriptions.length];
    long[] failTimes = new long[documentDescriptions.length];
    int[] failCounts = new int[documentDescriptions.length];

    // First loop maps document identifier back to an index.
    HashMap indexMap = new HashMap();
    int i = 0;
    while (i < documentDescriptions.length)
    {
      docIDHashes[i] =documentDescriptions[i].getDocumentIdentifierHash() + ":" + documentDescriptions[i].getJobID();
      indexMap.put(docIDHashes[i],new Integer(i));
      i++;
    }

    // Sort!
    java.util.Arrays.sort(docIDHashes);

    // Next loop populates the actual arrays we use to feed the operation so that the ordering is correct.
    i = 0;
    while (i < docIDHashes.length)
    {
      String docIDHash = docIDHashes[i];
      Integer x = (Integer)indexMap.remove(docIDHash);
      if (x == null)
        throw new ManifoldCFException("Assertion failure: duplicate document identifier jobid/hash detected!");
      int index = x.intValue();
      ids[i] = documentDescriptions[index].getID();
      executeTimes[i] = executeTimeLong;
      actions[i] = action;
      long oldFailTime = documentDescriptions[index].getFailTime();
      if (oldFailTime == -1L)
        oldFailTime = failTime;
      failTimes[i] = oldFailTime;
      int oldFailCount = documentDescriptions[index].getFailRetryCount();
      if (oldFailCount == -1)
        oldFailCount = failCount;
      else
      {
        oldFailCount--;
        if (failCount != -1 && oldFailCount > failCount)
          oldFailCount = failCount;
      }
      failCounts[i] = oldFailCount;
      i++;
    }

    // Documents get marked PENDINGPURGATORY regardless of their current state; this is because we can't know at this point whether
    // an ingestion attempt occurred or not, so we have to treat the documents as having been processed at least once.
    while (true)
    {
      long sleepAmt = 0L;
      database.beginTransaction();
      try
      {
        // Going through ids in order should greatly reduce or eliminate chances of deadlock occurring.  We thus need to pay attention to the sorted order.
        i = 0;
        while (i < ids.length)
        {
          jobQueue.setStatus(ids[i],jobQueue.STATUS_PENDINGPURGATORY,executeTimes[i],actions[i],(failTimes==null)?-1L:failTimes[i],(failCounts==null)?-1:failCounts[i]);
          i++;
        }

        database.performCommit();
        break;
      }
      catch (Error e)
      {
        database.signalRollback();
        throw e;
      }
      catch (ManifoldCFException e)
      {
        database.signalRollback();
        if (e.getErrorCode() == e.DATABASE_TRANSACTION_ABORT)
        {
          if (Logging.perf.isDebugEnabled())
            Logging.perf.debug("Aborted transaction resetting documents: "+e.getMessage());
          sleepAmt = getRandomAmount();
          continue;
        }
        throw e;
      }
      finally
      {
        database.endTransaction();
        sleepFor(sleepAmt);
      }
    }
  }

  /** Reset a set of cleaning documents for further processing in the future.
  * This method is called after some unknown number of the documents were cleaned, but then an ingestion service interruption occurred.
  * Note well: The logic here basically presumes that we cannot know whether the documents were indeed cleaned or not.
  * If we knew for a fact that none of the documents had been handled, it would be possible to look at the document's
  * current status and decide what the new status ought to be, based on a true rollback scenario.  Such cases, however, are rare enough so that
  * special logic is probably not worth it.
  *@param documentDescriptions is the set of description objects for the document that was cleaned.
  *@param checkTime is the minimum time for the next cleaning attempt.
  */
  public void resetCleaningDocumentMultiple(DocumentDescription[] documentDescriptions, long checkTime)
    throws ManifoldCFException
  {
    Long[] ids = new Long[documentDescriptions.length];
    String[] docIDHashes = new String[documentDescriptions.length];

    // First loop maps document identifier back to an index.
    HashMap indexMap = new HashMap();
    int i = 0;
    while (i < documentDescriptions.length)
    {
      docIDHashes[i] =documentDescriptions[i].getDocumentIdentifierHash() + ":" + documentDescriptions[i].getJobID();
      indexMap.put(docIDHashes[i],new Integer(i));
      i++;
    }

    // Sort!
    java.util.Arrays.sort(docIDHashes);

    // Next loop populates the actual arrays we use to feed the operation so that the ordering is correct.
    i = 0;
    while (i < docIDHashes.length)
    {
      String docIDHash = docIDHashes[i];
      Integer x = (Integer)indexMap.remove(docIDHash);
      if (x == null)
        throw new ManifoldCFException("Assertion failure: duplicate document identifier jobid/hash detected!");
      int index = x.intValue();
      ids[i] = documentDescriptions[index].getID();
      i++;
    }

    // Documents get marked PURGATORY regardless of their current state; this is because we can't know at this point what the actual prior state was.
    while (true)
    {
      long sleepAmt = 0L;
      database.beginTransaction();
      try
      {
        // Going through ids in order should greatly reduce or eliminate chances of deadlock occurring.  We thus need to pay attention to the sorted order.
        i = 0;
        while (i < ids.length)
        {
          jobQueue.setUncleaningStatus(ids[i],checkTime);
          i++;
        }

        database.performCommit();
        TrackerClass.noteCommit();
        break;
      }
      catch (ManifoldCFException e)
      {
        database.signalRollback();
        TrackerClass.noteRollback();
        if (e.getErrorCode() == e.DATABASE_TRANSACTION_ABORT)
        {
          if (Logging.perf.isDebugEnabled())
            Logging.perf.debug("Aborted transaction resetting cleaning documents: "+e.getMessage());
          sleepAmt = getRandomAmount();
          continue;
        }
        throw e;
      }
      catch (Error e)
      {
        database.signalRollback();
        TrackerClass.noteRollback();
        throw e;
      }
      finally
      {
        database.endTransaction();
        sleepFor(sleepAmt);
      }
    }
  }

  /** Reset a cleaning document back to its former state.
  * This gets done when a deleting thread sees a service interruption, etc., from the ingestion system.
  *@param documentDescription is the description of the document that was cleaned.
  *@param checkTime is the minimum time for the next cleaning attempt.
  */
  public void resetCleaningDocument(DocumentDescription documentDescription, long checkTime)
    throws ManifoldCFException
  {
    resetCleaningDocumentMultiple(new DocumentDescription[]{documentDescription},checkTime);
  }

  /** Reset a set of deleting documents for further processing in the future.
  * This method is called after some unknown number of the documents were deleted, but then an ingestion service interruption occurred.
  * Note well: The logic here basically presumes that we cannot know whether the documents were indeed processed or not.
  * If we knew for a fact that none of the documents had been handled, it would be possible to look at the document's
  * current status and decide what the new status ought to be, based on a true rollback scenario.  Such cases, however, are rare enough so that
  * special logic is probably not worth it.
  *@param documentDescriptions is the set of description objects for the document that was processed.
  *@param checkTime is the minimum time for the next cleaning attempt.
  */
  public void resetDeletingDocumentMultiple(DocumentDescription[] documentDescriptions, long checkTime)
    throws ManifoldCFException
  {
    Long[] ids = new Long[documentDescriptions.length];
    String[] docIDHashes = new String[documentDescriptions.length];

    // First loop maps document identifier back to an index.
    HashMap indexMap = new HashMap();
    int i = 0;
    while (i < documentDescriptions.length)
    {
      docIDHashes[i] =documentDescriptions[i].getDocumentIdentifierHash() + ":" + documentDescriptions[i].getJobID();
      indexMap.put(docIDHashes[i],new Integer(i));
      i++;
    }

    // Sort!
    java.util.Arrays.sort(docIDHashes);

    // Next loop populates the actual arrays we use to feed the operation so that the ordering is correct.
    i = 0;
    while (i < docIDHashes.length)
    {
      String docIDHash = docIDHashes[i];
      Integer x = (Integer)indexMap.remove(docIDHash);
      if (x == null)
        throw new ManifoldCFException("Assertion failure: duplicate document identifier jobid/hash detected!");
      int index = x.intValue();
      ids[i] = documentDescriptions[index].getID();
      i++;
    }

    // Documents get marked COMPLETED regardless of their current state; this is because we can't know at this point what the actual prior state was.
    while (true)
    {
      long sleepAmt = 0L;
      database.beginTransaction();
      try
      {
        // Going through ids in order should greatly reduce or eliminate chances of deadlock occurring.  We thus need to pay attention to the sorted order.
        i = 0;
        while (i < ids.length)
        {
          jobQueue.setUndeletingStatus(ids[i],checkTime);
          i++;
        }

        database.performCommit();
        TrackerClass.noteCommit();
        break;
      }
      catch (ManifoldCFException e)
      {
        database.signalRollback();
        TrackerClass.noteRollback();
        if (e.getErrorCode() == e.DATABASE_TRANSACTION_ABORT)
        {
          if (Logging.perf.isDebugEnabled())
            Logging.perf.debug("Aborted transaction resetting documents: "+e.getMessage());
          sleepAmt = getRandomAmount();
          continue;
        }
        throw e;
      }
      catch (Error e)
      {
        database.signalRollback();
        TrackerClass.noteRollback();
        throw e;
      }
      finally
      {
        database.endTransaction();
        sleepFor(sleepAmt);
      }
    }
  }

  /** Reset a deleting document back to its former state.
  * This gets done when a deleting thread sees a service interruption, etc., from the ingestion system.
  *@param documentDescription is the description object for the document that was cleaned.
  *@param checkTime is the minimum time for the next cleaning attempt.
  */
  public void resetDeletingDocument(DocumentDescription documentDescription, long checkTime)
    throws ManifoldCFException
  {
    resetDeletingDocumentMultiple(new DocumentDescription[]{documentDescription},checkTime);
  }


  /** Reset an active document back to its former state.
  * This gets done when there's a service interruption and the document cannot be processed yet.
  * Note well: This method formerly presumed that a perfect rollback was possible, and that there was zero chance of any
  * processing activity occuring before it got called.  That assumption appears incorrect, however, so I've opted to now
  * presume that processing has perhaps occurred.  Perfect rollback is thus no longer possible.
  *@param documentDescription is the description object for the document that was processed.
  *@param executeTime is the time that the document should be rescanned.
  *@param failTime is the time that the document should be considered to have failed, if it has not been
  * successfully read until then.
  */
  public void resetDocument(DocumentDescription documentDescription, long executeTime, int action, long failTime,
    int failCount)
    throws ManifoldCFException
  {
    resetDocumentMultiple(new DocumentDescription[]{documentDescription},executeTime,action,failTime,failCount);
  }

  /** Eliminate duplicates, and sort */
  protected static String[] eliminateDuplicates(String[] docIDHashes)
  {
    HashMap map = new HashMap();
    int i = 0;
    while (i < docIDHashes.length)
    {
      String docIDHash = docIDHashes[i++];
      map.put(docIDHash,docIDHash);
    }
    String[] rval = new String[map.size()];
    i = 0;
    Iterator iter = map.keySet().iterator();
    while (iter.hasNext())
    {
      rval[i++] = (String)iter.next();
    }
    java.util.Arrays.sort(rval);
    return rval;
  }

  /** Build a reorder map, describing how to convert an original index into a reordered index. */
  protected static HashMap buildReorderMap(String[] originalIDHashes, String[] reorderedIDHashes)
  {
    HashMap reorderSet = new HashMap();
    int i = 0;
    while (i < reorderedIDHashes.length)
    {
      String reorderedIDHash = reorderedIDHashes[i];
      Integer position = new Integer(i);
      reorderSet.put(reorderedIDHash,position);
      i++;
    }

    HashMap map = new HashMap();
    int j = 0;
    while (j < originalIDHashes.length)
    {
      String originalIDHash = originalIDHashes[j];
      Integer position = (Integer)reorderSet.get(originalIDHash);
      if (position != null)
      {
        map.put(new Integer(j),position);
        // Remove, so that only one of each duplicate will have a place in the map
        reorderSet.remove(originalIDHash);
      }
      j++;
    }

    return map;
  }

  /** Add an initial set of documents to the queue.
  * This method is called during job startup, when the queue is being loaded.
  * A set of document references is passed to this method, which updates the status of the document
  * in the specified job's queue, according to specific state rules.
  *@param jobID is the job identifier.
  *@param legalLinkTypes is the set of legal link types that this connector generates.
  *@param docIDs are the local document identifiers.
  *@param overrideSchedule is true if any existing document schedule should be overridden.
  *@param hopcountMethod is either accurate, nodelete, or neverdelete.
  *@param currentTime is the current time in milliseconds since epoch.
  *@param documentPriorities are the document priorities corresponding to the document identifiers.
  *@param prereqEventNames are the events that must be completed before each document can be processed.
  *@return true if the priority value(s) were used, false otherwise.
  */
  public boolean[] addDocumentsInitial(Long jobID, String[] legalLinkTypes,
    String[] docIDHashes, String[] docIDs, boolean overrideSchedule,
    int hopcountMethod, long currentTime, double[] documentPriorities,
    String[][] prereqEventNames)
    throws ManifoldCFException
  {
    if (docIDHashes.length == 0)
      return new boolean[0];

    // The document identifiers need to be sorted in a consistent fashion to reduce deadlock, and have duplicates removed, before going ahead.
    // But, the documentPriorities and the return booleans need to correspond to the initial array.  So, after we come up with
    // our internal order, we need to construct a map that takes an original index and maps it to the reduced, reordered index.
    String[] reorderedDocIDHashes = eliminateDuplicates(docIDHashes);
    HashMap reorderMap = buildReorderMap(docIDHashes,reorderedDocIDHashes);
    double[] reorderedDocumentPriorities = new double[reorderedDocIDHashes.length];
    String[][] reorderedDocumentPrerequisites = new String[reorderedDocIDHashes.length][];
    String[] reorderedDocumentIdentifiers = new String[reorderedDocIDHashes.length];
    boolean[] rval = new boolean[docIDHashes.length];
    int i = 0;
    while (i < docIDHashes.length)
    {
      Integer newPosition = (Integer)reorderMap.get(new Integer(i));
      if (newPosition != null)
      {
        reorderedDocumentPriorities[newPosition.intValue()] = documentPriorities[i];
        if (prereqEventNames != null)
          reorderedDocumentPrerequisites[newPosition.intValue()] = prereqEventNames[i];
        else
          reorderedDocumentPrerequisites[newPosition.intValue()] = null;
        reorderedDocumentIdentifiers[newPosition.intValue()] = docIDs[i];
      }
      rval[i] = false;
      i++;
    }

    long startTime = 0L;
    if (Logging.perf.isDebugEnabled())
    {
      startTime = System.currentTimeMillis();
      Logging.perf.debug("Waiting to add "+Integer.toString(reorderedDocIDHashes.length)+" initial docs and hopcounts for job "+jobID.toString());
    }

    // Postgres gets all screwed up if we permit multiple threads into the hopcount code, unless serialized
    // transactions are used.  But serialized transactions may require a retry in order
    // to resolve transaction conflicts.
    while (true)
    {
      long sleepAmt = 0L;
      database.beginTransaction(database.TRANSACTION_SERIALIZED);
      try
      {
        if (Logging.perf.isDebugEnabled())
          Logging.perf.debug("Waited "+new Long(System.currentTimeMillis()-startTime).toString()+" ms to start adding "+Integer.toString(reorderedDocIDHashes.length)+
          " initial docs and hopcounts for job "+jobID.toString());

        // Go through document id's one at a time, in order - mainly to prevent deadlock as much as possible.  Search for any existing row in jobqueue first (for update)
        boolean[] reorderedRval = new boolean[reorderedDocIDHashes.length];
        int z = 0;
        while (z < reorderedDocIDHashes.length)
        {
          String docIDHash = reorderedDocIDHashes[z];
          double docPriority = reorderedDocumentPriorities[z];
          String docID = reorderedDocumentIdentifiers[z];
          String[] docPrereqs = reorderedDocumentPrerequisites[z];

          StringBuilder sb = new StringBuilder("SELECT ");
          ArrayList list = new ArrayList();
          
          sb.append(jobQueue.idField).append(",")
            .append(jobQueue.statusField).append(",")
            .append(jobQueue.checkTimeField)
            .append(" FROM ").append(jobQueue.getTableName()).append(" WHERE ")
            .append(database.buildConjunctionClause(list,new ClauseDescription[]{
              new UnitaryClause(jobQueue.docHashField,docIDHash),
              new UnitaryClause(jobQueue.jobIDField,jobID)}));

          sb.append(" FOR UPDATE");

          IResultSet set = database.performQuery(sb.toString(),list,null,null);

          boolean priorityUsed;
          long executeTime = overrideSchedule?0L:-1L;

          if (set.getRowCount() > 0)
          {
            // Found a row, and it is now locked.
            IResultRow row = set.getRow(0);

            // Decode the row
            Long rowID = (Long)row.getValue(jobQueue.idField);
            int status = jobQueue.stringToStatus((String)row.getValue(jobQueue.statusField));
            Long checkTimeValue = (Long)row.getValue(jobQueue.checkTimeField);

            priorityUsed = jobQueue.updateExistingRecordInitial(rowID,status,checkTimeValue,executeTime,currentTime,docPriority,docPrereqs);
          }
          else
          {
            // Not found.  Attempt an insert instead.  This may fail due to constraints, but if this happens, the whole transaction will be retried.
            jobQueue.insertNewRecordInitial(jobID,docIDHash,docID,docPriority,executeTime,currentTime,docPrereqs);
            priorityUsed = true;
          }

          reorderedRval[z++] = priorityUsed;
        }

        if (Logging.perf.isDebugEnabled())
          Logging.perf.debug("Took "+new Long(System.currentTimeMillis()-startTime).toString()+" ms to add "+Integer.toString(reorderedDocIDHashes.length)+
          " initial docs for job "+jobID.toString());

        if (legalLinkTypes.length > 0)
          hopCount.recordSeedReferences(jobID,legalLinkTypes,reorderedDocIDHashes,hopcountMethod);

        database.performCommit();
        TrackerClass.noteCommit();
        
        if (Logging.perf.isDebugEnabled())
          Logging.perf.debug("Took "+new Long(System.currentTimeMillis()-startTime).toString()+" ms to add "+Integer.toString(reorderedDocIDHashes.length)+
          " initial docs and hopcounts for job "+jobID.toString());

        // Rejigger to correspond with calling order
        i = 0;
        while (i < docIDs.length)
        {
          Integer finalPosition = (Integer)reorderMap.get(new Integer(i));
          if (finalPosition != null)
            rval[i] = reorderedRval[finalPosition.intValue()];
          i++;
        }

        return rval;
      }
      catch (ManifoldCFException e)
      {
        database.signalRollback();
        TrackerClass.noteRollback();
        if (e.getErrorCode() == e.DATABASE_TRANSACTION_ABORT)
        {
          if (Logging.perf.isDebugEnabled())
            Logging.perf.debug("Aborted transaction adding "+Integer.toString(reorderedDocIDHashes.length)+
            " initial docs for job "+jobID.toString()+": "+e.getMessage());
          sleepAmt = getRandomAmount();
          continue;
        }
        throw e;
      }
      catch (Error e)
      {
        database.signalRollback();
        TrackerClass.noteRollback();
        throw e;
      }
      finally
      {
        database.endTransaction();
        sleepFor(sleepAmt);
      }
    }
  }

  /** Add an initial set of remaining documents to the queue.
  * This method is called during job startup, when the queue is being loaded, to list documents that
  * were NOT included by calling addDocumentsInitial().  Documents listed here are simply designed to
  * enable the framework to get rid of old, invalid seeds.  They are not queued for processing.
  *@param jobID is the job identifier.
  *@param legalLinkTypes is the set of legal link types that this connector generates.
  *@param docIDHashes are the local document identifier hashes.
  *@param hopcountMethod is either accurate, nodelete, or neverdelete.
  */
  public void addRemainingDocumentsInitial(Long jobID, String[] legalLinkTypes, String[] docIDHashes,
    int hopcountMethod)
    throws ManifoldCFException
  {
    if (docIDHashes.length == 0)
      return;

    String[] reorderedDocIDHashes = eliminateDuplicates(docIDHashes);

    long startTime = 0L;
    if (Logging.perf.isDebugEnabled())
    {
      startTime = System.currentTimeMillis();
      Logging.perf.debug("Waiting to add "+Integer.toString(reorderedDocIDHashes.length)+" remaining docs and hopcounts for job "+jobID.toString());
    }

    // Postgres gets all screwed up if we permit multiple threads into the hopcount code, unless the transactions are serialized,
    // and allows one transaction to see the effects of another transaction before it's been committed.
    while (true)
    {
      long sleepAmt = 0L;
      database.beginTransaction(database.TRANSACTION_SERIALIZED);
      try
      {
        if (Logging.perf.isDebugEnabled())
          Logging.perf.debug("Waited "+new Long(System.currentTimeMillis()-startTime).toString()+" ms to start adding "+Integer.toString(reorderedDocIDHashes.length)+
          " remaining docs and hopcounts for job "+jobID.toString());

        jobQueue.addRemainingDocumentsInitial(jobID,reorderedDocIDHashes);
        if (legalLinkTypes.length > 0)
          hopCount.recordSeedReferences(jobID,legalLinkTypes,reorderedDocIDHashes,hopcountMethod);

        database.performCommit();
        
        if (Logging.perf.isDebugEnabled())
          Logging.perf.debug("Took "+new Long(System.currentTimeMillis()-startTime).toString()+" ms to add "+Integer.toString(reorderedDocIDHashes.length)+
          " remaining docs and hopcounts for job "+jobID.toString());

      }
      catch (ManifoldCFException e)
      {
        database.signalRollback();
        if (e.getErrorCode() == e.DATABASE_TRANSACTION_ABORT)
        {
          if (Logging.perf.isDebugEnabled())
            Logging.perf.debug("Aborted transaction adding "+Integer.toString(reorderedDocIDHashes.length)+
            " remaining docs and hopcounts for job "+jobID.toString()+": "+e.getMessage());
          sleepAmt = getRandomAmount();
          continue;
        }
        throw e;
      }
      catch (Error e)
      {
        database.signalRollback();
        throw e;
      }
      finally
      {
        database.endTransaction();
        sleepFor(sleepAmt);
      }
    }
  }

  /** Signal that a seeding pass has been done.
  * Call this method at the end of a seeding pass.  It is used to perform the bookkeeping necessary to
  * maintain the hopcount table.
  *@param jobID is the job identifier.
  *@param legalLinkTypes is the set of legal link types that this connector generates.
  *@param isPartial is set if the seeds provided are only a partial list.  Some connectors cannot
  *       supply a full list of seeds on every seeding iteration; this acknowledges that limitation.
  *@param hopcountMethod describes how to handle deletions for hopcount purposes.
  */
  public void doneDocumentsInitial(Long jobID, String[] legalLinkTypes, boolean isPartial,
    int hopcountMethod)
    throws ManifoldCFException
  {
    long startTime = 0L;
    if (Logging.perf.isDebugEnabled())
    {
      startTime = System.currentTimeMillis();
      Logging.perf.debug("Waiting to finish initial docs and hopcounts for job "+jobID.toString());
    }

    // Postgres gets all screwed up if we permit multiple threads into the hopcount code, unless serialized transactions are used.
    // and allows one transaction to see the effects of another transaction before it's been committed.
    while (true)
    {
      long sleepAmt = 0L;
      database.beginTransaction(database.TRANSACTION_SERIALIZED);
      try
      {
        if (Logging.perf.isDebugEnabled())
          Logging.perf.debug("Waited "+new Long(System.currentTimeMillis()-startTime).toString()+
          " ms to start finishing initial docs and hopcounts for job "+jobID.toString());

        jobQueue.doneDocumentsInitial(jobID,isPartial);

        if (Logging.perf.isDebugEnabled())
          Logging.perf.debug("Took "+new Long(System.currentTimeMillis()-startTime).toString()+
          " ms to finish initial docs for job "+jobID.toString());

        if (legalLinkTypes.length > 0)
          hopCount.finishSeedReferences(jobID,legalLinkTypes,hopcountMethod);

        database.performCommit();
        
        if (Logging.perf.isDebugEnabled())
          Logging.perf.debug("Took "+new Long(System.currentTimeMillis()-startTime).toString()+
          " ms to finish initial docs and hopcounts for job "+jobID.toString());
        break;
      }
      catch (ManifoldCFException e)
      {
        database.signalRollback();
        if (e.getErrorCode() == e.DATABASE_TRANSACTION_ABORT)
        {
          if (Logging.perf.isDebugEnabled())
            Logging.perf.debug("Aborted transaction finishing initial docs and hopcounts for job "+jobID.toString()+": "+e.getMessage());
          sleepAmt = getRandomAmount();
          continue;
        }
        throw e;
      }
      catch (Error e)
      {
        database.signalRollback();
        throw e;
      }
      finally
      {
        database.endTransaction();
        sleepFor(sleepAmt);
      }
    }
  }

  /** Get the specified hop counts, with the limit as described.
  *@param jobID is the job identifier.
  *@param legalLinkTypes is the set of legal link types that this connector generates.
  *@param docIDHashes are the hashes for the set of documents to find the hopcount for.
  *@param linkType is the kind of link to find the hopcount for.
  *@param limit is the limit, beyond which a negative distance may be returned.
  *@param hopcountMethod is the method for managing hopcounts that is in effect.
  *@return a vector of booleans corresponding to the documents requested.  A true value is returned
  * if the document is within the specified limit, false otherwise.
  */
  public boolean[] findHopCounts(Long jobID, String[] legalLinkTypes, String[] docIDHashes, String linkType, int limit,
    int hopcountMethod)
    throws ManifoldCFException
  {
    if (docIDHashes.length == 0)
      return new boolean[0];

    if (legalLinkTypes.length == 0)
      throw new ManifoldCFException("Nonsensical request; asking for hopcounts where none are kept");

    // The idea is to delay queue processing as much as possible, because that avoids having to wait
    // on locks and having to repeat our evaluations.
    //
    // Luckily, we can glean a lot of information from what's hanging around.  Specifically, whatever value
    // we find in the table is an upper bound on the true hop distance value.  So, only if we have documents
    // that are outside the limit does the queue need to be processed.
    //
    // It is therefore really helpful to write in an estimated value for any newly created record, if possible.  Even if the
    // estimate is possibly greater than the true value, a great deal of locking and queue processing will be
    // avoided.

    // The flow here is to:
    // - grab the right hoplock
    // - process the queue
    // - if the queue is empty, get the hopcounts we wanted, otherwise release the lock and loop around

    long startTime = 0L;
    if (Logging.perf.isDebugEnabled())
    {
      startTime = System.currentTimeMillis();
      Logging.perf.debug("Beginning work to get "+Integer.toString(docIDHashes.length)+" hopcounts for job "+jobID.toString());
    }

    // Make an answer array.
    boolean[] rval = new boolean[docIDHashes.length];

    // Make a hash of what we still need a definitive answer for.
    HashMap badAnswers = new HashMap();
    int i = 0;
    while (i < rval.length)
    {
      String docIDHash = docIDHashes[i];
      rval[i] = false;
      badAnswers.put(docIDHash,new Integer(i));
      i++;
    }

    int iterationCount = 0;
    while (true)
    {
      // Ask for only about documents we don't have a definitive answer for yet.
      String[] askDocIDHashes = new String[badAnswers.size()];
      i = 0;
      Iterator iter = badAnswers.keySet().iterator();
      while (iter.hasNext())
      {
        askDocIDHashes[i++] = (String)iter.next();
      }

      int[] distances = hopCount.findHopCounts(jobID,askDocIDHashes,linkType);
      i = 0;
      while (i < distances.length)
      {
        int distance = distances[i];
        String docIDHash = askDocIDHashes[i];
        if (distance != -1 && distance <= limit)
        {
          // Found a usable value
          rval[((Integer)badAnswers.remove(docIDHash)).intValue()] = true;
        }
        i++;
      }

      if (Logging.perf.isDebugEnabled())
        Logging.perf.debug("Iteration "+Integer.toString(iterationCount++)+": After initial check, "+Integer.toString(badAnswers.size())+
        " hopcounts remain to be found for job "+jobID.toString()+", out of "+Integer.toString(docIDHashes.length)+
        " ("+new Long(System.currentTimeMillis()-startTime).toString()+" ms)");

      if (badAnswers.size() == 0)
        return rval;

      // It appears we need to process the queue.  We need to enter the hoplock section
      // to make sure only one player is updating values at a time.  Then, before we exit, we get the
      // remaining values.

      askDocIDHashes = new String[badAnswers.size()];
      i = 0;
      iter = badAnswers.keySet().iterator();
      while (iter.hasNext())
      {
        askDocIDHashes[i++] = (String)iter.next();
      }

      // Currently, only one thread can possibly process any of the queue at a given time.  This is because the queue marks are not set to something
      // other than than the "in queue" value during processing.  My instinct is that queue processing is likely to interfere with other queue processing,
      // so I've taken the route of prohibiting more than one batch of queue processing at a time, for now.

      String hopLockName = getHopLockName(jobID);
      long sleepAmt = 0L;
      lockManager.enterWriteLock(hopLockName);
      try
      {
        database.beginTransaction(database.TRANSACTION_SERIALIZED);
        try
        {
          if (Logging.perf.isDebugEnabled())
            Logging.perf.debug("Processing queue for job "+jobID.toString()+" ("+new Long(System.currentTimeMillis()-startTime).toString()+" ms)");

          // The internal queue processing only does 200 at a time.  This is a compromise between maximum efficiency (bigger number)
          // and the requirement that database writes are effectively blocked for a while (which argues for a smaller number).
          boolean definitive = hopCount.processQueue(jobID,legalLinkTypes,hopcountMethod);
          // If definitive answers were not found, we leave the lock and go back to check on the status of the questions we were
          // interested in.  If the answers are all OK then we are done; if not, we need to process more queue, and keep doing that
          // until we really ARE done.
          if (!definitive)
          {
            // Sleep a little bit so another thread can have a whack at things
            sleepAmt = 100L;
            database.performCommit();
            continue;
          }

          // Definitive answers found; continue through.
          distances = hopCount.findHopCounts(jobID,askDocIDHashes,linkType);
          database.performCommit();
        }
        catch (ManifoldCFException e)
        {
          database.signalRollback();
          if (e.getErrorCode() == e.DATABASE_TRANSACTION_ABORT)
          {
            if (Logging.perf.isDebugEnabled())
              Logging.perf.debug("Aborted transaction processing queue for job "+jobID.toString()+": "+e.getMessage());
            sleepAmt = getRandomAmount();
            continue;
          }
          throw e;
        }
        catch (Error e)
        {
          database.signalRollback();
          throw e;
        }
        finally
        {
          database.endTransaction();
        }
      }
      finally
      {
        lockManager.leaveWriteLock(hopLockName);
        sleepFor(sleepAmt);
      }

      if (Logging.perf.isDebugEnabled())
        Logging.perf.debug("Definitive answers found for "+Integer.toString(docIDHashes.length)+
        " hopcounts for job "+jobID.toString()+" ("+new Long(System.currentTimeMillis()-startTime).toString()+" ms)");

      // All answers are guaranteed to be accurate now.
      i = 0;
      while (i < distances.length)
      {
        int distance = distances[i];
        String docIDHash = askDocIDHashes[i];
        if (distance != -1 && distance <= limit)
        {
          // Found a usable value
          rval[((Integer)badAnswers.remove(docIDHash)).intValue()] = true;
        }
        i++;
      }
      return rval;
    }
  }

  /** Get all the current seeds.
  * Returns the seed document identifiers for a job.
  *@param jobID is the job identifier.
  *@return the document identifiers that are currently considered to be seeds.
  */
  public String[] getAllSeeds(Long jobID)
    throws ManifoldCFException
  {
    return jobQueue.getAllSeeds(jobID);
  }

  /** Add documents to the queue in bulk.
  * This method is called during document processing, when a set of document references are discovered.
  * The document references are passed to this method, which updates the status of the document(s)
  * in the specified job's queue, according to specific state rules.
  *@param jobID is the job identifier.
  *@param legalLinkTypes is the set of legal link types that this connector generates.
  *@param docIDHashes are the local document identifier hashes.
  *@param parentIdentifierHash is the optional parent identifier hash of this document.  Pass null if none.
  *@param relationshipType is the optional link type between this document and its parent.  Pass null if there
  *       is no relationship with a parent.
  *@param hopcountMethod is the desired method for managing hopcounts.
  *@param dataNames are the names of the data to carry down to the child from this parent.
  *@param dataValues are the values to carry down to the child from this parent, corresponding to dataNames above.  If CharacterInput objects are passed in here,
  *       it is the caller's responsibility to clean these up.
  *@param currentTime is the time in milliseconds since epoch that will be recorded for this operation.
  *@param documentPriorities are the desired document priorities for the documents.
  *@param prereqEventNames are the events that must be completed before a document can be queued.
  *@return an array of boolean values indicating whether or not the passed-in priority value was used or not for each doc id (true if used).
  */
  public boolean[] addDocuments(Long jobID, String[] legalLinkTypes,
    String[] docIDHashes, String[] docIDs,
    String parentIdentifierHash, String relationshipType,
    int hopcountMethod, String[][] dataNames, Object[][][] dataValues,
    long currentTime, double[] documentPriorities,
    String[][] prereqEventNames)
    throws ManifoldCFException
  {
    if (docIDs.length == 0)
      return new boolean[0];

    // Sort the id hashes and eliminate duplicates.  This will help avoid deadlock conditions.
    // However, we also need to keep the carrydown data in synch, so track that around as well, and merge if there are
    // duplicate document identifiers.
    HashMap nameMap = new HashMap();
    int k = 0;
    while (k < docIDHashes.length)
    {
      String docIDHash = docIDHashes[k];
      // If there are duplicates, we need to merge them.
      HashMap names = (HashMap)nameMap.get(docIDHash);
      if (names == null)
      {
        names = new HashMap();
        nameMap.put(docIDHash,names);
      }

      String[] nameList = dataNames[k];
      Object[][] dataList = dataValues[k];

      int z = 0;
      while (z < nameList.length)
      {
        String name = nameList[z];
        Object[] values = dataList[z];
        HashMap valueMap = (HashMap)names.get(name);
        if (valueMap == null)
        {
          valueMap = new HashMap();
          names.put(name,valueMap);
        }
        int y = 0;
        while (y < values.length)
        {
          // Calculate the value hash; that's the true key, and the one that cannot be duplicated.
          String valueHash;
          if (values[y] instanceof CharacterInput)
          {
            // It's a CharacterInput object.
            valueHash = ((CharacterInput)values[y]).getHashValue();
          }
          else
          {
            // It better be a String.
            valueHash = ManifoldCF.hash((String)values[y]);
          }
          valueMap.put(valueHash,values[y]);
          y++;
        }
        z++;
      }
      k++;
    }

    String[] reorderedDocIDHashes = eliminateDuplicates(docIDHashes);
    HashMap reorderMap = buildReorderMap(docIDHashes,reorderedDocIDHashes);
    double[] reorderedDocumentPriorities = new double[reorderedDocIDHashes.length];
    String[][] reorderedDocumentPrerequisites = new String[reorderedDocIDHashes.length][];
    String[] reorderedDocumentIdentifiers = new String[reorderedDocIDHashes.length];
    boolean[] rval = new boolean[docIDHashes.length];
    int i = 0;
    while (i < docIDHashes.length)
    {
      Integer newPosition = (Integer)reorderMap.get(new Integer(i));
      if (newPosition != null)
      {
        reorderedDocumentPriorities[newPosition.intValue()] = documentPriorities[i];
        if (prereqEventNames != null)
          reorderedDocumentPrerequisites[newPosition.intValue()] = prereqEventNames[i];
        else
          reorderedDocumentPrerequisites[newPosition.intValue()] = null;
        reorderedDocumentIdentifiers[newPosition.intValue()] = docIDs[i];
      }
      rval[i] = false;
      i++;
    }

    dataNames = new String[reorderedDocIDHashes.length][];
    String[][][] dataHashValues = new String[reorderedDocIDHashes.length][][];
    dataValues = new Object[reorderedDocIDHashes.length][][];

    k = 0;
    while (k < reorderedDocIDHashes.length)
    {
      String docIDHash = reorderedDocIDHashes[k];
      HashMap names = (HashMap)nameMap.get(docIDHash);
      dataNames[k] = new String[names.size()];
      dataHashValues[k] = new String[names.size()][];
      dataValues[k] = new Object[names.size()][];
      Iterator iter = names.keySet().iterator();
      int z = 0;
      while (iter.hasNext())
      {
        String dataName = (String)iter.next();
        (dataNames[k])[z] = dataName;
        HashMap values = (HashMap)names.get(dataName);
        (dataHashValues[k])[z] = new String[values.size()];
        (dataValues[k])[z] = new Object[values.size()];
        Iterator iter2 = values.keySet().iterator();
        int y = 0;
        while (iter2.hasNext())
        {
          String dataValueHash = (String)iter2.next();
          Object dataValue = values.get(dataValueHash);
          ((dataHashValues[k])[z])[y] = dataValueHash;
          ((dataValues[k])[z])[y] = dataValue;
          y++;
        }
        z++;
      }
      k++;
    }

    long startTime = 0L;
    if (Logging.perf.isDebugEnabled())
    {
      startTime = System.currentTimeMillis();
      Logging.perf.debug("Waiting to add "+Integer.toString(reorderedDocIDHashes.length)+" docs and hopcounts for job "+jobID.toString()+" parent identifier "+parentIdentifierHash);
    }

    // Postgres gets all screwed up if we permit multiple threads into the hopcount code,
    // and allows one transaction to see the effects of another transaction before it's been committed.
    while (true)
    {
      long sleepAmt = 0L;
      database.beginTransaction(database.TRANSACTION_SERIALIZED);
      try
      {
        if (Logging.perf.isDebugEnabled())
          Logging.perf.debug("Waited "+new Long(System.currentTimeMillis()-startTime).toString()+" ms to start adding "+Integer.toString(reorderedDocIDHashes.length)+
          " docs and hopcounts for job "+jobID.toString()+" parent identifier hash "+parentIdentifierHash);

        // Go through document id's one at a time, in order - mainly to prevent deadlock as much as possible.  Search for any existing row in jobqueue first (for update)
        HashMap existingRows = new HashMap();

        for (int z = 0; z < reorderedDocIDHashes.length; z++)
        {
          String docIDHash = reorderedDocIDHashes[z];

          StringBuilder sb = new StringBuilder("SELECT ");
          ArrayList list = new ArrayList();
          
          sb.append(jobQueue.idField).append(",")
            .append(jobQueue.statusField).append(",")
            .append(jobQueue.checkTimeField)
            .append(" FROM ").append(jobQueue.getTableName()).append(" WHERE ")
            .append(database.buildConjunctionClause(list,new ClauseDescription[]{
              new UnitaryClause(jobQueue.docHashField,docIDHash),
              new UnitaryClause(jobQueue.jobIDField,jobID)}));
              
          sb.append(" FOR UPDATE");
              
          IResultSet set = database.performQuery(sb.toString(),list,null,null);

          boolean priorityUsed;

          if (set.getRowCount() > 0)
          {
            // Found a row, and it is now locked.
            IResultRow row = set.getRow(0);

            // Decode the row
            Long rowID = (Long)row.getValue(jobQueue.idField);
            int status = jobQueue.stringToStatus((String)row.getValue(jobQueue.statusField));
            Long checkTimeValue = (Long)row.getValue(jobQueue.checkTimeField);

            existingRows.put(docIDHash,new JobqueueRecord(rowID,status,checkTimeValue));
          }
          else
          {
            // Not found.  Attempt an insert instead.  This may fail due to constraints, but if this happens, the whole transaction will be retried.
            jobQueue.insertNewRecord(jobID,docIDHash,reorderedDocumentIdentifiers[z],reorderedDocumentPriorities[z],0L,currentTime,reorderedDocumentPrerequisites[z]);
          }

        }

        // Update all the carrydown data at once, for greatest efficiency.
        boolean[] carrydownChangesSeen = carryDown.recordCarrydownDataMultiple(jobID,parentIdentifierHash,reorderedDocIDHashes,dataNames,dataHashValues,dataValues);

        // Same with hopcount.
        boolean[] hopcountChangesSeen = null;
        if (parentIdentifierHash != null && relationshipType != null)
          hopcountChangesSeen = hopCount.recordReferences(jobID,legalLinkTypes,parentIdentifierHash,reorderedDocIDHashes,relationshipType,hopcountMethod);

        // Loop through the document id's again, and perform updates where needed
        boolean[] reorderedRval = new boolean[reorderedDocIDHashes.length];

        boolean reactivateRemovedHopcountRecords = false;
        
        for (int z = 0; z < reorderedDocIDHashes.length; z++)
        {
          String docIDHash = reorderedDocIDHashes[z];
          JobqueueRecord jr = (JobqueueRecord)existingRows.get(docIDHash);
          if (jr == null)
            // It was an insert
            reorderedRval[z] = true;
          else
          {
            // It was an existing row; do the update logic
            // The hopcountChangesSeen array describes whether each reference is a new one.  This
            // helps us determine whether we're going to need to "flip" HOPCOUNTREMOVED documents
            // to the PENDING state.  If the new link ended in an existing record, THEN we need to flip them all!
            reorderedRval[z] = jobQueue.updateExistingRecord(jr.getRecordID(),jr.getStatus(),jr.getCheckTimeValue(),
              0L,currentTime,carrydownChangesSeen[z] || (hopcountChangesSeen!=null && hopcountChangesSeen[z]),
              reorderedDocumentPriorities[z],reorderedDocumentPrerequisites[z]);
            // Signal if we need to perform the flip
            if (hopcountChangesSeen != null && hopcountChangesSeen[z])
              reactivateRemovedHopcountRecords = true;
          }
        }

        if (reactivateRemovedHopcountRecords)
          jobQueue.reactivateHopcountRemovedRecords(jobID);

        database.performCommit();
        TrackerClass.noteCommit();
        
        if (Logging.perf.isDebugEnabled())
          Logging.perf.debug("Took "+new Long(System.currentTimeMillis()-startTime).toString()+" ms to add "+Integer.toString(reorderedDocIDHashes.length)+
          " docs and hopcounts for job "+jobID.toString()+" parent identifier hash "+parentIdentifierHash);

        i = 0;
        while (i < docIDHashes.length)
        {
          Integer finalPosition = (Integer)reorderMap.get(new Integer(i));
          if (finalPosition != null)
            rval[i] = reorderedRval[finalPosition.intValue()];
          i++;
        }

        return rval;
      }
      catch (ManifoldCFException e)
      {
        database.signalRollback();
        TrackerClass.noteRollback();
        if (e.getErrorCode() == e.DATABASE_TRANSACTION_ABORT)
        {
          sleepAmt = getRandomAmount();
          if (Logging.perf.isDebugEnabled())
            Logging.perf.debug("Aborted transaction adding "+Integer.toString(reorderedDocIDHashes.length)+
            " docs and hopcounts for job "+jobID.toString()+" parent identifier hash "+parentIdentifierHash+": "+e.getMessage()+"; sleeping for "+new Long(sleepAmt).toString()+" ms",e);
          continue;
        }
        throw e;
      }
      catch (Error e)
      {
        database.signalRollback();
        TrackerClass.noteRollback();
        throw e;
      }
      finally
      {
        database.endTransaction();
        sleepFor(sleepAmt);
      }
    }
  }


  /** Add a document to the queue.
  * This method is called during document processing, when a document reference is discovered.
  * The document reference is passed to this method, which updates the status of the document
  * in the specified job's queue, according to specific state rules.
  *@param jobID is the job identifier.
  *@param legalLinkTypes is the set of legal link types that this connector generates.
  *@param docIDHash is the local document identifier hash value.
  *@param parentIdentifierHash is the optional parent identifier hash of this document.  Pass null if none.
  *@param relationshipType is the optional link type between this document and its parent.  Pass null if there
  *       is no relationship with a parent.
  *@param hopcountMethod is the desired method for managing hopcounts.
  *@param dataNames are the names of the data to carry down to the child from this parent.
  *@param dataValues are the values to carry down to the child from this parent, corresponding to dataNames above.
  *@param currentTime is the time in milliseconds since epoch that will be recorded for this operation.
  *@param priority is the desired document priority for the document.
  *@param prereqEventNames are the events that must be completed before the document can be processed.
  *@return true if the priority value was used, false otherwise.
  */
  public boolean addDocument(Long jobID, String[] legalLinkTypes, String docIDHash, String docID,
    String parentIdentifierHash, String relationshipType,
    int hopcountMethod, String[] dataNames, Object[][] dataValues,
    long currentTime, double priority, String[] prereqEventNames)
    throws ManifoldCFException
  {
    return addDocuments(jobID,legalLinkTypes,
      new String[]{docIDHash},new String[]{docID},
      parentIdentifierHash,relationshipType,hopcountMethod,new String[][]{dataNames},
      new Object[][][]{dataValues},currentTime,new double[]{priority},new String[][]{prereqEventNames})[0];
  }

  /** Complete adding child documents to the queue, for a set of documents.
  * This method is called at the end of document processing, to help the hopcount tracking engine do its bookkeeping.
  *@param jobID is the job identifier.
  *@param legalLinkTypes is the set of legal link types that this connector generates.
  *@param parentIdentifierHashes are the document identifier hashes for whom child link extraction just took place.
  *@param hopcountMethod describes how to handle deletions for hopcount purposes.
  *@return the set of documents for which carrydown data was changed by this operation.  These documents are likely
  *  to be requeued as a result of the change.
  */
  public DocumentDescription[] finishDocuments(Long jobID, String[] legalLinkTypes, String[] parentIdentifierHashes, int hopcountMethod)
    throws ManifoldCFException
  {
    if (parentIdentifierHashes.length == 0)
      return new DocumentDescription[0];

    DocumentDescription[] rval;

    if (legalLinkTypes.length == 0)
    {
      // Must at least end the carrydown transaction.  By itself, this does not need a serialized transaction; however, occasional
      // deadlock is possible when a document shares multiple parents, so do the whole retry drill
      while (true)
      {
        long sleepAmt = 0L;
        database.beginTransaction(database.TRANSACTION_SERIALIZED);
        try
        {
          // A certain set of carrydown records are going to be deleted by the ensuing restoreRecords command.  Calculate that set of records!
          rval = calculateAffectedRestoreCarrydownChildren(jobID,parentIdentifierHashes);
          carryDown.restoreRecords(jobID,parentIdentifierHashes);
          database.performCommit();
          break;
        }
        catch (ManifoldCFException e)
        {
          database.signalRollback();
          if (e.getErrorCode() == e.DATABASE_TRANSACTION_ABORT)
          {
            if (Logging.perf.isDebugEnabled())
              Logging.perf.debug("Aborted transaction finishing "+
              Integer.toString(parentIdentifierHashes.length)+" doc carrydown records for job "+jobID.toString()+": "+e.getMessage());
            sleepAmt = getRandomAmount();
            continue;
          }
          throw e;
        }
        catch (Error e)
        {
          database.signalRollback();
          throw e;
        }
        finally
        {
          database.endTransaction();
          sleepFor(sleepAmt);
        }
      }
    }
    else
    {
      long startTime = 0L;
      if (Logging.perf.isDebugEnabled())
      {
        startTime = System.currentTimeMillis();
        Logging.perf.debug("Waiting to finish "+Integer.toString(parentIdentifierHashes.length)+" doc hopcounts for job "+jobID.toString());
      }

      // Postgres gets all screwed up if we permit multiple threads into the hopcount code,
      // and allows one transaction to see the effects of another transaction before it's been committed.
      while (true)
      {
        long sleepAmt = 0L;
        database.beginTransaction(database.TRANSACTION_SERIALIZED);
        try
        {
          // A certain set of carrydown records are going to be deleted by the ensuing restoreRecords command.  Calculate that set of records!
          rval = calculateAffectedRestoreCarrydownChildren(jobID,parentIdentifierHashes);

          carryDown.restoreRecords(jobID,parentIdentifierHashes);

          if (Logging.perf.isDebugEnabled())
            Logging.perf.debug("Waited "+new Long(System.currentTimeMillis()-startTime).toString()+" ms to start finishing "+
            Integer.toString(parentIdentifierHashes.length)+" doc hopcounts for job "+jobID.toString());

          hopCount.finishParents(jobID,legalLinkTypes,parentIdentifierHashes,hopcountMethod);
          database.performCommit();
          
          if (Logging.perf.isDebugEnabled())
            Logging.perf.debug("Took "+new Long(System.currentTimeMillis()-startTime).toString()+" ms to finish "+
            Integer.toString(parentIdentifierHashes.length)+" doc hopcounts for job "+jobID.toString());
          break;
        }
        catch (ManifoldCFException e)
        {
          database.signalRollback();
          if (e.getErrorCode() == e.DATABASE_TRANSACTION_ABORT)
          {
            if (Logging.perf.isDebugEnabled())
              Logging.perf.debug("Aborted transaction finishing "+
              Integer.toString(parentIdentifierHashes.length)+" doc hopcounts for job "+jobID.toString()+": "+e.getMessage());
            sleepAmt = getRandomAmount();
            continue;
          }
          throw e;
        }
        catch (Error e)
        {
          database.signalRollback();
          throw e;
        }
        finally
        {
          database.endTransaction();
          sleepFor(sleepAmt);
        }
      }
    }
    return rval;
  }

  /** Helper method: Calculate the unique set of affected carrydown children resulting from a "restoreRecords" operation.
  */
  protected DocumentDescription[] calculateAffectedRestoreCarrydownChildren(Long jobID, String[] parentIDHashes)
    throws ManifoldCFException
  {
    // We are going to need to break up this query into a number of subqueries, each covering a subset of parent id hashes.
    // The goal is to throw all the children into a hash, to make them unique at the end.
    HashMap resultHash = new HashMap();
    ArrayList list = new ArrayList();
    int maxCount = database.getMaxOrClause();
    int i = 0;
    int z = 0;
    while (i < parentIDHashes.length)
    {
      if (z == maxCount)
      {
        processParentHashSet(jobID,resultHash,list);
        list.clear();
        z = 0;
      }
      list.add(parentIDHashes[i]);
      i++;
      z++;
    }

    if (z > 0)
      processParentHashSet(jobID,resultHash,list);

    // Now, put together the result document list from the hash.
    DocumentDescription[] rval = new DocumentDescription[resultHash.size()];
    i = 0;
    Iterator iter = resultHash.keySet().iterator();
    while (iter.hasNext())
    {
      Long id = (Long)iter.next();
      DocumentDescription dd = (DocumentDescription)resultHash.get(id);
      rval[i++] = dd;
    }
    return rval;
  }

  /** Helper method: look up rows affected by a restoreRecords operation.
  */
  protected void processParentHashSet(Long jobID, HashMap resultHash, ArrayList list)
    throws ManifoldCFException
  {
    // The query here mirrors the carrydown.restoreRecords() delete query!  However, it also fetches enough information to build a DocumentDescription
    // object for return, and so a join is necessary against the jobqueue table.
    StringBuilder sb = new StringBuilder("SELECT ");
    ArrayList newlist = new ArrayList();
    
    sb.append("t0.").append(jobQueue.idField).append(",")
      .append("t0.").append(jobQueue.docHashField).append(",")
      .append("t0.").append(jobQueue.docIDField)
      .append(" FROM ").append(carryDown.getTableName()).append(" t1, ")
        .append(jobQueue.getTableName()).append(" t0 WHERE ");

    sb.append(database.buildConjunctionClause(newlist,new ClauseDescription[]{
      new UnitaryClause("t1."+carryDown.jobIDField,jobID),
      new MultiClause("t1."+carryDown.parentIDHashField,list)})).append(" AND ");
      
    sb.append(database.buildConjunctionClause(newlist,new ClauseDescription[]{
      new JoinClause("t0."+jobQueue.docHashField,"t1."+carryDown.childIDHashField),
      new JoinClause("t0."+jobQueue.jobIDField,"t1."+carryDown.jobIDField)})).append(" AND ");
      
    sb.append("t1.").append(carryDown.newField).append("=?");
    newlist.add(carryDown.statusToString(carryDown.ISNEW_BASE));

    /*
    sb.append("t0.").append(jobQueue.idField).append(",")
      .append("t0.").append(jobQueue.docHashField).append(",")
      .append("t0.").append(jobQueue.docIDField)
      .append(" FROM ").append(jobQueue.getTableName()).append(" t0 WHERE ")
      .append(database.buildConjunctionClause(newlist,new ClauseDescription[]{
        new UnitaryClause("t0."+jobQueue.jobIDField,jobID)})).append(" AND ");
    
    sb.append("EXISTS(SELECT 'x' FROM ").append(carryDown.getTableName()).append(" t1 WHERE ")
      .append(database.buildConjunctionClause(newlist,new ClauseDescription[]{
        new JoinClause("t1."+carryDown.jobIDField,"t0."+jobQueue.jobIDField),
        new MultiClause("t1."+carryDown.parentIDHashField,list),
        new JoinClause("t1."+carryDown.childIDHashField,"t0."+jobQueue.docHashField)})).append(" AND ")
      .append("t1.").append(carryDown.newField).append("=?")
      .append(")");
        
    newlist.add(carryDown.statusToString(carryDown.ISNEW_BASE));
    */
    
    IResultSet set = database.performQuery(sb.toString(),newlist,null,null);
    int i = 0;
    while (i < set.getRowCount())
    {
      IResultRow row = set.getRow(i++);
      Long id = (Long)row.getValue(jobQueue.idField);
      String documentIdentifierHash = (String)row.getValue(jobQueue.docHashField);
      String documentIdentifier = (String)row.getValue(jobQueue.docIDField);
      resultHash.put(id,new DocumentDescription(id,jobID,documentIdentifierHash,documentIdentifier));
    }
  }

  /** Begin an event sequence.
  *@param eventName is the name of the event.
  *@return true if the event could be created, or false if it's already there.
  */
  public boolean beginEventSequence(String eventName)
    throws ManifoldCFException
  {
    try
    {
      eventManager.createEvent(eventName);
      return true;
    }
    catch (ManifoldCFException e)
    {
      if (e.getErrorCode() == e.DATABASE_TRANSACTION_ABORT)
        return false;
      throw e;
    }
  }

  /** Complete an event sequence.
  *@param eventName is the name of the event.
  */
  public void completeEventSequence(String eventName)
    throws ManifoldCFException
  {
    eventManager.destroyEvent(eventName);
  }


  /** Requeue a document set because of carrydown changes.
  * This method is called when carrydown data is modified for a set of documents.  The documents must be requeued for immediate reprocessing, even to the
  * extent that if one is *already* being processed, it will need to be done over again.
  *@param documentDescriptions is the set of description objects for the documents that have had their parent carrydown information changed.
  *@param docPriorities are the document priorities to assign to the documents, if needed.
  *@return a flag for each document priority, true if it was used, false otherwise.
  */
  public boolean[] carrydownChangeDocumentMultiple(DocumentDescription[] documentDescriptions, long currentTime, double[] docPriorities)
    throws ManifoldCFException
  {
    if (documentDescriptions.length == 0)
      return new boolean[0];

    // Order the updates by document hash, to prevent deadlock as much as possible.

    // This map contains the original index of the document id hash.
    HashMap docHashMap = new HashMap();

    String[] docIDHashes = new String[documentDescriptions.length];
    int i = 0;
    while (i < documentDescriptions.length)
    {
      docIDHashes[i] = documentDescriptions[i].getDocumentIdentifier() + ":" + documentDescriptions[i].getJobID();
      docHashMap.put(docIDHashes[i],new Integer(i));
      i++;
    }

    // Sort the hashes
    java.util.Arrays.sort(docIDHashes);

    boolean[] rval = new boolean[docIDHashes.length];

    // Enter transaction and prepare to look up document states in dochash order
    while (true)
    {
      long sleepAmt = 0L;
      database.beginTransaction(database.TRANSACTION_SERIALIZED);
      try
      {
        // This is the map that will contain the rows we found, keyed by docIDHash.
        HashMap existingRows = new HashMap();

        // Loop through hashes in order
        int j = 0;
        while (j < docIDHashes.length)
        {
          String docIDHash = docIDHashes[j];
          // Get the index
          int originalIndex = ((Integer)docHashMap.get(docIDHash)).intValue();
          // Lookup document description
          DocumentDescription dd = documentDescriptions[originalIndex];
          // Do the query.  We can base this on the id column since we have that.
          StringBuilder sb = new StringBuilder("SELECT ");
          ArrayList list = new ArrayList();

          sb.append(jobQueue.idField).append(",")
            .append(jobQueue.statusField).append(",")
            .append(jobQueue.checkTimeField)
            .append(" FROM ").append(jobQueue.getTableName()).append(" WHERE ")
            .append(database.buildConjunctionClause(list,new ClauseDescription[]{
              new UnitaryClause(jobQueue.idField,dd.getID())})).append(" FOR UPDATE");
              
          IResultSet set = database.performQuery(sb.toString(),list,null,null);
          // If the row is there, we use its current info to requeue it properly.
          if (set.getRowCount() > 0)
          {
            // Found a row, and it is now locked.
            IResultRow row = set.getRow(0);

            // Decode the row
            Long rowID = (Long)row.getValue(jobQueue.idField);
            int status = jobQueue.stringToStatus((String)row.getValue(jobQueue.statusField));
            Long checkTimeValue = (Long)row.getValue(jobQueue.checkTimeField);

            existingRows.put(docIDHash,new JobqueueRecord(rowID,status,checkTimeValue));
          }
          j++;
        }

        // Ok, existingRows contains all the rows we want to try to update.  Go through these and update.
        while (j < docIDHashes.length)
        {
          String docIDHash = docIDHashes[j];
          int originalIndex = ((Integer)docHashMap.get(docIDHash)).intValue();

          JobqueueRecord jr = (JobqueueRecord)existingRows.get(docIDHash);
          if (jr == null)
            // It wasn't found, so the doc priority wasn't used.
            rval[originalIndex] = false;
          else
            // It was an existing row; do the update logic; use the 'carrydown changes' flag = true all the time.
            rval[originalIndex] = jobQueue.updateExistingRecord(jr.getRecordID(),jr.getStatus(),jr.getCheckTimeValue(),
            0L,currentTime,true,docPriorities[originalIndex],null);
          j++;
        }
        database.performCommit();
        break;
      }
      catch (ManifoldCFException e)
      {
        database.signalRollback();
        if (e.getErrorCode() == e.DATABASE_TRANSACTION_ABORT)
        {
          if (Logging.perf.isDebugEnabled())
            Logging.perf.debug("Aborted transaction handling "+Integer.toString(docIDHashes.length)+" carrydown changes: "+e.getMessage());
          sleepAmt = getRandomAmount();
          continue;
        }
        throw e;
      }
      catch (Error e)
      {
        database.signalRollback();
        throw e;
      }
      finally
      {
        database.endTransaction();
        sleepFor(sleepAmt);
      }
    }
    return rval;
  }

  /** Requeue a document because of carrydown changes.
  * This method is called when carrydown data is modified for a document.  The document must be requeued for immediate reprocessing, even to the
  * extent that if it is *already* being processed, it will need to be done over again.
  *@param documentDescription is the description object for the document that has had its parent carrydown information changed.
  *@param docPriority is the document priority to assign to the document, if needed.
  *@return a flag for the document priority, true if it was used, false otherwise.
  */
  public boolean carrydownChangeDocument(DocumentDescription documentDescription, long currentTime, double docPriority)
    throws ManifoldCFException
  {
    return carrydownChangeDocumentMultiple(new DocumentDescription[]{documentDescription},currentTime,new double[]{docPriority})[0];
  }

  /** Sleep a random amount of time after a transaction abort.
  */
  protected long getRandomAmount()
  {
    return database.getSleepAmt();
  }

  protected void sleepFor(long amt)
    throws ManifoldCFException
  {
    database.sleepFor(amt);
  }

  /** Retrieve specific parent data for a given document.
  *@param jobID is the job identifier.
  *@param docIDHash is the document identifier hash value.
  *@param dataName is the kind of data to retrieve.
  *@return the unique data values.
  */
  public String[] retrieveParentData(Long jobID, String docIDHash, String dataName)
    throws ManifoldCFException
  {
    return carryDown.getDataValues(jobID,docIDHash,dataName);
  }

  /** Retrieve specific parent data for a given document.
  *@param jobID is the job identifier.
  *@param docIDHash is the document identifier hash value.
  *@param dataName is the kind of data to retrieve.
  *@return the unique data values.
  */
  public CharacterInput[] retrieveParentDataAsFiles(Long jobID, String docIDHash, String dataName)
    throws ManifoldCFException
  {
    return carryDown.getDataValuesAsFiles(jobID,docIDHash,dataName);
  }

  // These methods support the job threads (which start jobs and end jobs)
  // There is one thread that starts jobs.  It simply looks for jobs which are ready to
  // start, and changes their state accordingly.
  // There is also a pool of threads that end jobs.  These threads wait for a job that
  // looks like it is done, and do completion processing if it is.

  /** Start all jobs in need of starting.
  * This method marks all the appropriate jobs as "in progress", which is all that should be
  * needed to start them.
  * It's also the case that the start event should be logged in the event log.  In order to make it possible for
  * the caller to do this logging, a set of job ID's will be returned containing the jobs that
  * were started.
  *@param currentTime is the current time in milliseconds since epoch.
  *@param unwaitList is filled in with the set of job ID objects that were resumed.
  */
  public void startJobs(long currentTime, ArrayList unwaitList)
    throws ManifoldCFException
  {
    // This method should compare the lasttime field against the current time, for all
    // "not active" jobs, and see if a job should be started.
    //
    // If a job is to be started, then the following occurs:
    // (1) If the job is "full scan", then all COMPLETED jobqueue entries are converted to
    //     PURGATORY.
    // (2) The job is labeled as "ACTIVE".
    // (3) The starttime field is set.
    // (4) The endtime field is nulled out.
    //
    // This method also assesses jobs that are ACTIVE or PAUSED to see if they should be
    // converted to ACTIVEWAIT or PAUSEDWAIT.  This would happen if the current time exceeded
    // the value in the "windowend" field for the job.
    //
    // Finally, jobs in ACTIVEWAIT or PAUSEDWAIT are assessed to see if they should become
    // ACTIVE or PAUSED.  This will occur if we have entered a new window for the job.

    // Note well: We can't combine locks across both our lock manager and the database unless we do it consistently.  The
    // consistent practice throughout CF is to do the external locks first, then the database locks.  This particular method
    // thus cannot use cached job description information, because it must throw database locks first against the jobs table.
    while (true)
    {
      long sleepAmt = 0L;
      database.beginTransaction();
      try
      {
        // First, query the appropriate fields of all jobs.
        StringBuilder sb = new StringBuilder("SELECT ");
        ArrayList list = new ArrayList();
        
        sb.append(jobs.idField).append(",")
          .append(jobs.lastTimeField).append(",")
          .append(jobs.statusField).append(",")
          .append(jobs.startMethodField).append(",")
          .append(jobs.outputNameField).append(",")
          .append(jobs.connectionNameField)
          .append(" FROM ").append(jobs.getTableName()).append(" WHERE ")
          .append(database.buildConjunctionClause(list,new ClauseDescription[]{
            new MultiClause(jobs.statusField,new Object[]{
              jobs.statusToString(jobs.STATUS_INACTIVE),
              jobs.statusToString(jobs.STATUS_ACTIVEWAIT),
              jobs.statusToString(jobs.STATUS_ACTIVEWAITSEEDING),
              jobs.statusToString(jobs.STATUS_PAUSEDWAIT),
              jobs.statusToString(jobs.STATUS_PAUSEDWAITSEEDING)})})).append(" AND ")
          .append(jobs.startMethodField).append("!=? FOR UPDATE");
        
        list.add(jobs.startMethodToString(IJobDescription.START_DISABLE));
        
        IResultSet set = database.performQuery(sb.toString(),list,null,null);

        // Next, we query for the schedule information.  In order to do that, we amass a list of job identifiers that we want schedule info
        // for.
        Long[] jobIDSet = new Long[set.getRowCount()];
        int i = 0;
        while (i < set.getRowCount())
        {
          IResultRow row = set.getRow(i);
          jobIDSet[i++] = (Long)row.getValue(jobs.idField);
        }

        ScheduleRecord[][] srSet = jobs.readScheduleRecords(jobIDSet);

        i = 0;
        while (i < set.getRowCount())
        {
          IResultRow row = set.getRow(i);

          Long jobID = (Long)row.getValue(jobs.idField);
          int startMethod = jobs.stringToStartMethod((String)row.getValue(jobs.startMethodField));
          String outputName = (String)row.getValue(jobs.outputNameField);
          String connectionName = (String)row.getValue(jobs.connectionNameField);
          ScheduleRecord[] thisSchedule = srSet[i++];

          // Run at specific times

          // We need to start with the start time as given, plus one
          long startInterval = ((Long)row.getValue(jobs.lastTimeField)).longValue() + 1;
          if (Logging.jobs.isDebugEnabled())
            Logging.jobs.debug("Checking if job "+jobID.toString()+" needs to be started; it was last checked at "+
            new Long(startInterval).toString()+", and now it is "+new Long(currentTime).toString());

          // Proceed to the current time, and find a match if there is one to be found.
          // If not -> continue

          // We go through *all* the schedule records.  The one that matches that has the latest
          // end time is the one we take.
          Long matchTime = null;
          Long duration = null;
          boolean requestMinimum = false;
          
          for (int l = 0; l < thisSchedule.length; l++)
          {
            long trialStartInterval = startInterval;
            ScheduleRecord sr = thisSchedule[l];
            Long thisDuration = sr.getDuration();
            if (startMethod == IJobDescription.START_WINDOWINSIDE &&
              thisDuration != null)
            {
              // Bump the start interval back before the beginning of the current interval.
              // This will guarantee a start as long as there is time in the window.
              long trialStart = currentTime - thisDuration.longValue();
              if (trialStart < trialStartInterval)
                trialStartInterval = trialStart;
            }

            Long thisMatchTime = checkTimeMatch(trialStartInterval,currentTime,
              sr.getDayOfWeek(),
              sr.getDayOfMonth(),
              sr.getMonthOfYear(),
              sr.getYear(),
              sr.getHourOfDay(),
              sr.getMinutesOfHour(),
              sr.getTimezone(),
              thisDuration);

            if (thisMatchTime == null)
            {
              if (Logging.jobs.isDebugEnabled())
                Logging.jobs.debug(" No time match found within interval "+new Long(trialStartInterval).toString()+
                " to "+new Long(currentTime).toString());
              continue;
            }

            if (Logging.jobs.isDebugEnabled())
              Logging.jobs.debug(" Time match FOUND within interval "+new Long(trialStartInterval).toString()+
              " to "+new Long(currentTime).toString());

            if (matchTime == null || thisDuration == null ||
              (duration != null && thisMatchTime.longValue() + thisDuration.longValue() >
                matchTime.longValue() + duration.longValue()))
            {
              matchTime = thisMatchTime;
              duration = thisDuration;
              requestMinimum = sr.getRequestMinimum();
            }
          }

          if (matchTime == null)
          {
            jobs.updateLastTime(jobID,currentTime);
            continue;
          }

          int status = jobs.stringToStatus(row.getValue(jobs.statusField).toString());


          // Calculate the end of the window
          Long windowEnd = null;
          if (duration != null)
          {
            windowEnd = new Long(matchTime.longValue()+duration.longValue());
          }

          if (Logging.jobs.isDebugEnabled())
          {
            Logging.jobs.debug("Job '"+jobID+"' is within run window at "+new Long(currentTime).toString()+" ms. (which starts at "+
              matchTime.toString()+" ms."+((duration==null)?"":(" and goes for "+duration.toString()+" ms."))+")");
          }

          int newJobState;
          switch (status)
          {
          case Jobs.STATUS_INACTIVE:
            // If job was formerly "inactive", do the full startup.
            // Start this job!  but with no end time.
            // This does not get logged because the startup thread does the logging.
            jobs.startJob(jobID,windowEnd,requestMinimum);
            jobQueue.clearFailTimes(jobID);
            if (Logging.jobs.isDebugEnabled())
            {
              Logging.jobs.debug("Signalled for job start for job "+jobID);
            }
            break;
          case Jobs.STATUS_ACTIVEWAIT:
            unwaitList.add(jobID);
            jobs.unwaitJob(jobID,Jobs.STATUS_RESUMING,windowEnd);
            jobQueue.clearFailTimes(jobID);
            if (Logging.jobs.isDebugEnabled())
            {
              Logging.jobs.debug("Un-waited job "+jobID);
            }
            break;
          case Jobs.STATUS_ACTIVEWAITSEEDING:
            unwaitList.add(jobID);
            jobs.unwaitJob(jobID,Jobs.STATUS_RESUMINGSEEDING,windowEnd);
            jobQueue.clearFailTimes(jobID);
            if (Logging.jobs.isDebugEnabled())
            {
              Logging.jobs.debug("Un-waited job "+jobID);
            }
            break;
          case Jobs.STATUS_PAUSEDWAIT:
            unwaitList.add(jobID);
            jobs.unwaitJob(jobID,jobs.STATUS_PAUSED,windowEnd);
            if (Logging.jobs.isDebugEnabled())
            {
              Logging.jobs.debug("Un-waited (but still paused) job "+jobID);
            }
            break;
          case Jobs.STATUS_PAUSEDWAITSEEDING:
            unwaitList.add(jobID);
            jobs.unwaitJob(jobID,jobs.STATUS_PAUSEDSEEDING,windowEnd);
            if (Logging.jobs.isDebugEnabled())
            {
              Logging.jobs.debug("Un-waited (but still paused) job "+jobID);
            }
            break;
          case Jobs.STATUS_PAUSINGWAITING:
            unwaitList.add(jobID);
            jobs.unwaitJob(jobID,jobs.STATUS_PAUSING,windowEnd);
            if (Logging.jobs.isDebugEnabled())
            {
              Logging.jobs.debug("Un-waited (but still paused) job "+jobID);
            }
            break;
          case Jobs.STATUS_PAUSINGWAITINGSEEDING:
            unwaitList.add(jobID);
            jobs.unwaitJob(jobID,jobs.STATUS_PAUSINGSEEDING,windowEnd);
            if (Logging.jobs.isDebugEnabled())
            {
              Logging.jobs.debug("Un-waited (but still paused) job "+jobID);
            }
            break;
          default:
            break;
          }

        }
        database.performCommit();
        return;
      }
      catch (ManifoldCFException e)
      {
        database.signalRollback();
        if (e.getErrorCode() == e.DATABASE_TRANSACTION_ABORT)
        {
          if (Logging.perf.isDebugEnabled())
            Logging.perf.debug("Aborted transaction resetting for restart: "+e.getMessage());
          sleepAmt = getRandomAmount();
          continue;
        }
        throw e;
      }
      catch (Error e)
      {
        database.signalRollback();
        throw e;
      }
      finally
      {
        database.endTransaction();
        sleepFor(sleepAmt);
      }
    }
  }
  
  /** Put active or paused jobs in wait state, if they've exceeded their window.
  *@param currentTime is the current time in milliseconds since epoch.
  *@param waitList is filled in with the set of job ID's that were put into a wait state.
  */
  public void waitJobs(long currentTime, ArrayList waitList)
    throws ManifoldCFException
  {
    // This method assesses jobs that are ACTIVE or PAUSED to see if they should be
    // converted to ACTIVEWAIT or PAUSEDWAIT.  This would happen if the current time exceeded
    // the value in the "windowend" field for the job.
    //
    database.beginTransaction();
    try
    {
      // First, query the appropriate fields of all jobs.
      StringBuilder sb = new StringBuilder("SELECT ");
      ArrayList list = new ArrayList();
      
      sb.append(jobs.idField).append(",")
        .append(jobs.statusField)
        .append(" FROM ").append(jobs.getTableName()).append(" WHERE ")
        .append(database.buildConjunctionClause(list,new ClauseDescription[]{
          new MultiClause(jobs.statusField,new Object[]{
            jobs.statusToString(jobs.STATUS_ACTIVE),
            jobs.statusToString(jobs.STATUS_ACTIVESEEDING),
            jobs.statusToString(jobs.STATUS_ACTIVE_UNINSTALLED),
            jobs.statusToString(jobs.STATUS_ACTIVESEEDING_UNINSTALLED),
            jobs.statusToString(jobs.STATUS_ACTIVE_NOOUTPUT),
            jobs.statusToString(jobs.STATUS_ACTIVESEEDING_NOOUTPUT),
            jobs.statusToString(jobs.STATUS_ACTIVE_NEITHER),
            jobs.statusToString(jobs.STATUS_ACTIVESEEDING_NEITHER),
            jobs.statusToString(jobs.STATUS_PAUSED),
            jobs.statusToString(jobs.STATUS_PAUSEDSEEDING)})})).append(" AND ")
        .append(jobs.windowEndField).append("<? FOR UPDATE");
        
      list.add(new Long(currentTime));
      
      IResultSet set = database.performQuery(sb.toString(),list,null,null);

      int i = 0;
      while (i < set.getRowCount())
      {
        IResultRow row = set.getRow(i++);

        Long jobID = (Long)row.getValue(jobs.idField);
        waitList.add(jobID);

        int status = jobs.stringToStatus(row.getValue(jobs.statusField).toString());

        // Make the job wait.
        switch (status)
        {
        case Jobs.STATUS_ACTIVE:
        case Jobs.STATUS_ACTIVE_UNINSTALLED:
        case Jobs.STATUS_ACTIVE_NOOUTPUT:
        case Jobs.STATUS_ACTIVE_NEITHER:
          jobs.waitJob(jobID,Jobs.STATUS_ACTIVEWAITING);
          if (Logging.jobs.isDebugEnabled())
          {
            Logging.jobs.debug("Job "+jobID+" now in 'wait' state due to window end");
          }
          break;
        case Jobs.STATUS_ACTIVESEEDING:
        case Jobs.STATUS_ACTIVESEEDING_UNINSTALLED:
        case Jobs.STATUS_ACTIVESEEDING_NOOUTPUT:
        case Jobs.STATUS_ACTIVESEEDING_NEITHER:
          jobs.waitJob(jobID,Jobs.STATUS_ACTIVEWAITINGSEEDING);
          if (Logging.jobs.isDebugEnabled())
          {
            Logging.jobs.debug("Job "+jobID+" now in 'wait' state due to window end");
          }
          break;
        case Jobs.STATUS_PAUSED:
          jobs.waitJob(jobID,Jobs.STATUS_PAUSEDWAIT);
          if (Logging.jobs.isDebugEnabled())
          {
            Logging.jobs.debug("Job "+jobID+" now in 'wait paused' state due to window end");
          }
          break;
        case Jobs.STATUS_PAUSEDSEEDING:
          jobs.waitJob(jobID,Jobs.STATUS_PAUSEDWAITSEEDING);
          if (Logging.jobs.isDebugEnabled())
          {
            Logging.jobs.debug("Job "+jobID+" now in 'wait paused' state due to window end");
          }
          break;
        case Jobs.STATUS_PAUSING:
          jobs.waitJob(jobID,Jobs.STATUS_PAUSINGWAITING);
          if (Logging.jobs.isDebugEnabled())
          {
            Logging.jobs.debug("Job "+jobID+" now in 'wait paused' state due to window end");
          }
          break;
        case Jobs.STATUS_PAUSINGSEEDING:
          jobs.waitJob(jobID,Jobs.STATUS_PAUSINGWAITINGSEEDING);
          if (Logging.jobs.isDebugEnabled())
          {
            Logging.jobs.debug("Job "+jobID+" now in 'wait paused' state due to window end");
          }
          break;
        default:
          break;
        }

      }
    }
    catch (ManifoldCFException e)
    {
      database.signalRollback();
      throw e;
    }
    catch (Error e)
    {
      database.signalRollback();
      throw e;
    }
    finally
    {
      database.endTransaction();
    }
  }

  /** Reset job schedule.  This re-evaluates whether the job should be started now.  This method would typically
  * be called after a job's scheduling window has been changed.
  *@param jobID is the job identifier.
  */
  public void resetJobSchedule(Long jobID)
    throws ManifoldCFException
  {
    // Note:  This is problematic; the expected behavior is for the job to start if "we are within the window",
    // but not to start if the transition to active status was long enough ago.
    // Since there's no "right" way to do this, do nothing for now.

    // This explicitly did NOT work - it caused the job to refire every time it was saved.
    // jobs.updateLastTime(jobID,0L);
  }

  /** Check if the specified job parameters have a 'hit' within the specified interval.
  *@param startTime is the start time.
  *@param currentTimestamp is the end time.
  *@param daysOfWeek is the enumerated days of the week, or null.
  *@param daysOfMonth is the enumerated days of the month, or null.
  *@param months is the enumerated months, or null.
  *@param years is the enumerated years, or null.
  *@param hours is the enumerated hours, or null.
  *@param minutes is the enumerated minutes, or null.
  *@return null if there is NO hit within the interval; otherwise the actual time of the hit in milliseconds
  * from epoch is returned.
  */
  protected static Long checkTimeMatch(long startTime, long currentTimestamp,
    EnumeratedValues daysOfWeek,
    EnumeratedValues daysOfMonth,
    EnumeratedValues months,
    EnumeratedValues years,
    EnumeratedValues hours,
    EnumeratedValues minutes,
    String timezone,
    Long duration)
  {
    // What we do here is start with the previous timestamp, and advance until we
    // either encounter a match, or we exceed the current timestamp.

    Calendar c;
    if (timezone == null)
    {
      c = Calendar.getInstance();
    }
    else
    {
      c = Calendar.getInstance(TimeZone.getTimeZone(timezone));
    }

    // Get the current starting time
    c.setTimeInMillis(startTime);

    // If there's a duration value, we can't match unless we're within the window.
    // That means we find a match, and then we verify that the end time is greater than the currenttimestamp.
    // If not, we move on (by incrementing)

    // The main loop works off of the calendar and these values.
    while (c.getTimeInMillis() < currentTimestamp)
    {
      // Round up to the nearest minute, unless at 0 already
      int x = c.get(Calendar.MILLISECOND);
      if (x != c.getMinimum(Calendar.MILLISECOND))
      {
        int amtToAdd = c.getLeastMaximum(Calendar.MILLISECOND)+1-x;
        if (amtToAdd < 1)
          amtToAdd = 1;
        c.add(Calendar.MILLISECOND,amtToAdd);
        continue;
      }
      x = c.get(Calendar.SECOND);
      if (x != c.getMinimum(Calendar.SECOND))
      {
        int amtToAdd = c.getLeastMaximum(Calendar.SECOND)+1-x;
        if (amtToAdd < 1)
          amtToAdd = 1;
        c.add(Calendar.SECOND,amtToAdd);
        continue;
      }
      boolean startedToCareYet = false;
      x = c.get(Calendar.MINUTE);
      // If we care about minutes, round up, otherwise go to the 0 value
      if (minutes == null)
      {
        if (x != c.getMinimum(Calendar.MINUTE))
        {
          int amtToAdd = c.getLeastMaximum(Calendar.MINUTE)+1-x;
          if (amtToAdd < 1)
            amtToAdd = 1;
          c.add(Calendar.MINUTE,amtToAdd);
          continue;
        }
      }
      else
      {
        // See if it is a legit value.
        if (!minutes.checkValue(x-c.getMinimum(Calendar.MINUTE)))
        {
          // Advance to next legit value
          // We could be clever, but we just advance one
          c.add(Calendar.MINUTE,1);
          continue;
        }
        startedToCareYet = true;
      }
      // Hours
      x = c.get(Calendar.HOUR_OF_DAY);
      if (hours == null)
      {
        if (!startedToCareYet && x != c.getMinimum(Calendar.HOUR_OF_DAY))
        {
          int amtToAdd = c.getLeastMaximum(Calendar.HOUR_OF_DAY)+1-x;
          if (amtToAdd < 1)
            amtToAdd = 1;
          c.add(Calendar.HOUR_OF_DAY,amtToAdd);
          continue;
        }
      }
      else
      {
        if (!hours.checkValue(x-c.getMinimum(Calendar.HOUR_OF_DAY)))
        {
          // next hour
          c.add(Calendar.HOUR_OF_DAY,1);
          continue;
        }
        startedToCareYet = true;
      }
      // Days of month and days of week are at the same level;
      // these advance concurrently.  However, if NEITHER is specified, and nothing
      // earlier was, then we do the 1st of the month.
      x = c.get(Calendar.DAY_OF_WEEK);
      if (daysOfWeek != null)
      {
        if (!daysOfWeek.checkValue(x-c.getMinimum(Calendar.DAY_OF_WEEK)))
        {
          // next day
          c.add(Calendar.DAY_OF_WEEK,1);
          continue;
        }
        startedToCareYet = true;
      }
      x = c.get(Calendar.DAY_OF_MONTH);
      if (daysOfMonth == null)
      {
        // If nothing is specified but the month or the year, do it on the 1st.
        if (!startedToCareYet && x != c.getMinimum(Calendar.DAY_OF_MONTH))
        {
          // Move as rapidly as possible towards the first of the month.  But in no case, increment
          // less than one day.
          int amtToAdd = c.getLeastMaximum(Calendar.DAY_OF_MONTH)+1-x;
          if (amtToAdd < 1)
            amtToAdd = 1;
          c.add(Calendar.DAY_OF_MONTH,amtToAdd);
          continue;
        }
      }
      else
      {
        if (!daysOfMonth.checkValue(x-c.getMinimum(Calendar.DAY_OF_MONTH)))
        {
          // next day
          c.add(Calendar.DAY_OF_MONTH,1);
          continue;
        }
        startedToCareYet = true;
      }
      x = c.get(Calendar.MONTH);
      if (months == null)
      {
        if (!startedToCareYet && x != c.getMinimum(Calendar.MONTH))
        {
          int amtToAdd = c.getLeastMaximum(Calendar.MONTH)+1-x;
          if (amtToAdd < 1)
            amtToAdd = 1;
          c.add(Calendar.MONTH,amtToAdd);
          continue;
        }
      }
      else
      {
        if (!months.checkValue(x-c.getMinimum(Calendar.MONTH)))
        {
          c.add(Calendar.MONTH,1);
          continue;
        }
        startedToCareYet = true;
      }
      x = c.get(Calendar.YEAR);
      if (years != null)
      {
        if (!years.checkValue(x))
        {
          c.add(Calendar.YEAR,1);
          continue;
        }
        startedToCareYet = true;
      }

      // Looks like a match.
      // Last check is to be sure we are in the window, if any.  If we are outside the window,
      // must skip forward.
      if (duration != null && c.getTimeInMillis() + duration.longValue() <= currentTimestamp)
      {
        c.add(Calendar.MILLISECOND,c.getLeastMaximum(Calendar.MILLISECOND));
        continue;
      }

      return new Long(c.getTimeInMillis());
    }
    return null;
  }

  /** Manually start a job.  The specified job will be run REGARDLESS of the timed windows, and
  * will not cease until complete.  If the job is already running, this operation will assure that
  * the job does not pause when its window ends.  The job can be manually paused, or manually aborted.
  *@param jobID is the ID of the job to start.
  */
  public void manualStart(Long jobID)
    throws ManifoldCFException
  {
    manualStart(jobID,false);
  }
  
  /** Manually start a job.  The specified job will be run REGARDLESS of the timed windows, and
  * will not cease until complete.  If the job is already running, this operation will assure that
  * the job does not pause when its window ends.  The job can be manually paused, or manually aborted.
  *@param jobID is the ID of the job to start.
  *@param requestMinimum is true if a minimal job run is requested.
  */
  public void manualStart(Long jobID, boolean requestMinimum)
    throws ManifoldCFException
  {
    database.beginTransaction();
    try
    {
      // First, query the appropriate fields of all jobs.
      StringBuilder sb = new StringBuilder("SELECT ");
      ArrayList list = new ArrayList();
      
      sb.append(jobs.statusField)
        .append(" FROM ").append(jobs.getTableName()).append(" WHERE ")
        .append(database.buildConjunctionClause(list,new ClauseDescription[]{
          new UnitaryClause(jobs.idField,jobID)}))
        .append(" FOR UPDATE");
          
      IResultSet set = database.performQuery(sb.toString(),list,null,null);
      if (set.getRowCount() < 1)
        throw new ManifoldCFException("No such job: "+jobID);

      IResultRow row = set.getRow(0);
      int status = jobs.stringToStatus(row.getValue(jobs.statusField).toString());
      if (status != Jobs.STATUS_INACTIVE)
        throw new ManifoldCFException("Job "+jobID+" is already running");

      IJobDescription jobDescription = jobs.load(jobID,true);
      if (Logging.jobs.isDebugEnabled())
      {
        Logging.jobs.debug("Manually starting job "+jobID);
      }
      // Start this job!  but with no end time.
      jobs.startJob(jobID,null,requestMinimum);
      jobQueue.clearFailTimes(jobID);
      
      if (Logging.jobs.isDebugEnabled())
      {
        Logging.jobs.debug("Manual job start signal for job "+jobID+" successfully sent");
      }

    }
    catch (ManifoldCFException e)
    {
      database.signalRollback();
      throw e;
    }
    catch (Error e)
    {
      database.signalRollback();
      throw e;
    }
    finally
    {
      database.endTransaction();
    }
  }

  /** Note job delete started.
  *@param jobID is the job id.
  *@param startTime is the job delete start time.
  */
  public void noteJobDeleteStarted(Long jobID, long startTime)
    throws ManifoldCFException
  {
    jobs.noteJobDeleteStarted(jobID,startTime);
    if (Logging.jobs.isDebugEnabled())
      Logging.jobs.debug("Job "+jobID+" delete is now started");
  }

  /** Note job started.
  *@param jobID is the job id.
  *@param startTime is the job start time.
  */
  public void noteJobStarted(Long jobID, long startTime)
    throws ManifoldCFException
  {
    jobs.noteJobStarted(jobID,startTime);
    if (Logging.jobs.isDebugEnabled())
      Logging.jobs.debug("Job "+jobID+" is now started");
  }

  /** Note job seeded.
  *@param jobID is the job id.
  *@param seedTime is the job seed time.
  */
  public void noteJobSeeded(Long jobID, long seedTime)
    throws ManifoldCFException
  {
    jobs.noteJobSeeded(jobID,seedTime);
    if (Logging.jobs.isDebugEnabled())
      Logging.jobs.debug("Job "+jobID+" has been successfully reseeded");
  }

  /** Prepare for a delete scan.
  *@param jobID is the job id.
  */
  public void prepareDeleteScan(Long jobID)
    throws ManifoldCFException
  {
    // No special treatment needed for hopcount or carrydown, since these all get deleted at once
    // at the end of the job delete process.
    jobQueue.prepareDeleteScan(jobID);
    TrackerClass.noteCommit();
  }
  
  /** Prepare a job to be run.
  * This method is called regardless of the details of the job; what differs is only the flags that are passed in.
  * The code inside will determine the appropriate procedures.
  * (This method replaces prepareFullScan() and prepareIncrementalScan(). )
  *@param jobID is the job id.
  *@param legalLinkTypes are the link types allowed for the job.
  *@param hopcountMethod describes how to handle deletions for hopcount purposes.
  *@param connectorModel is the model used by the connector for the job.
  *@param continuousJob is true if the job is a continuous one.
  *@param fromBeginningOfTime is true if the job is running starting from time 0.
  *@param requestMinimum is true if the minimal amount of work is requested for the job run.
  */
  public void prepareJobScan(Long jobID, String[] legalLinkTypes, int hopcountMethod,
    int connectorModel, boolean continuousJob, boolean fromBeginningOfTime,
    boolean requestMinimum)
    throws ManifoldCFException
  {
    // (1) If the connector has MODEL_ADD_CHANGE_DELETE, then
    // we let the connector run the show; there's no purge phase, and therefore the
    // documents are left in a COMPLETED state if they don't show up in the list
    // of seeds that require the attention of the connector.
    //
    // (2) If the connector has MODEL_ALL, then it's a full crawl no matter what, so
    // we do a full scan initialization.
    //
    // (3) If the connector has some other model, we look at the start time.  A start
    // time of 0 implies a full scan, while any other start time implies an incremental
    // scan.

    // Complete connector model is told everything, so no delete phase.
    if (connectorModel == IRepositoryConnector.MODEL_ADD_CHANGE_DELETE)
      return;
    
    // If the connector model is complete via chaining, then we just need to make
    // sure discovery works to queue the changes.
    if (connectorModel == IRepositoryConnector.MODEL_CHAINED_ADD_CHANGE_DELETE)
    {
      jobQueue.preparePartialScan(jobID);
      return;
    }
    
    // Similarly, minimal crawl attempts no delete phase unless the connector explicitly forbids it, or unless
    // the job criteria have changed.
    if (requestMinimum && connectorModel != IRepositoryConnector.MODEL_ALL && !fromBeginningOfTime)
    {
      // If it is a chained model, do the partial prep.
      if (connectorModel == IRepositoryConnector.MODEL_CHAINED_ADD ||
        connectorModel == IRepositoryConnector.MODEL_CHAINED_ADD_CHANGE)
        jobQueue.preparePartialScan(jobID);
      return;
    }
    
    if (!continuousJob && connectorModel != IRepositoryConnector.MODEL_PARTIAL &&
      (connectorModel == IRepositoryConnector.MODEL_ALL || fromBeginningOfTime))
      prepareFullScan(jobID,legalLinkTypes,hopcountMethod);
    else
      jobQueue.prepareIncrementalScan(jobID);
  }

  /** Prepare for a full scan.
  *@param jobID is the job id.
  *@param legalLinkTypes are the link types allowed for the job.
  *@param hopcountMethod describes how to handle deletions for hopcount purposes.
  */
  protected void prepareFullScan(Long jobID, String[] legalLinkTypes, int hopcountMethod)
    throws ManifoldCFException
  {
    while (true)
    {
      long sleepAmt = 0L;
      // Since we delete documents here, we need to manage the hopcount part of the world too.
      database.beginTransaction(database.TRANSACTION_SERIALIZED);
      try
      {
        // Delete the documents we have never fetched, including any hopcount records we've calculated.
        if (legalLinkTypes.length > 0)
        {
          ArrayList list = new ArrayList();
          String query = database.buildConjunctionClause(list,new ClauseDescription[]{
            new MultiClause("t99."+jobQueue.statusField,new Object[]{
              jobQueue.statusToString(jobQueue.STATUS_PENDING),
              jobQueue.statusToString(jobQueue.STATUS_HOPCOUNTREMOVED)})});
          hopCount.deleteMatchingDocuments(jobID,legalLinkTypes,jobQueue.getTableName()+" t99",
            "t99."+jobQueue.docHashField,"t99."+jobQueue.jobIDField,
            query,list,
            hopcountMethod);
        }

        jobQueue.prepareFullScan(jobID);
        database.performCommit();
        TrackerClass.noteCommit();
        break;
      }
      catch (ManifoldCFException e)
      {
        database.signalRollback();
        TrackerClass.noteRollback();
        if (e.getErrorCode() == e.DATABASE_TRANSACTION_ABORT)
        {
          if (Logging.perf.isDebugEnabled())
            Logging.perf.debug("Aborted transaction preparing full scan: "+e.getMessage());
          sleepAmt = getRandomAmount();
          continue;
        }
        throw e;
      }
      catch (Error e)
      {
        database.signalRollback();
        TrackerClass.noteRollback();
        throw e;
      }
      finally
      {
        database.endTransaction();
        sleepFor(sleepAmt);
      }
    }
  }

<<<<<<< HEAD
=======
  /** Prepare for an incremental scan.
  *@param jobID is the job id.
  *@param legalLinkTypes are the link types allowed for the job.
  *@param hopcountMethod describes how to handle deletions for hopcount purposes.
  */
  public void prepareIncrementalScan(Long jobID, String[] legalLinkTypes, int hopcountMethod)
    throws ManifoldCFException
  {
    jobQueue.prepareIncrementalScan(jobID);
    TrackerClass.noteCommit();
  }

>>>>>>> 3c66a836
  /** Manually abort a running job.  The job will be permanently stopped, and will not run again until
  * automatically started based on schedule, or manually started.
  *@param jobID is the job to abort.
  */
  public void manualAbort(Long jobID)
    throws ManifoldCFException
  {
    // Just whack status back to "INACTIVE".  The active documents will continue to be processed until done,
    // but that's fine.  There will be no finishing stage, obviously.
    if (Logging.jobs.isDebugEnabled())
    {
      Logging.jobs.debug("Manually aborting job "+jobID);
    }
    while (true)
    {
      long sleepAmt = 0L;
      database.beginTransaction();
      try
      {
        jobs.abortJob(jobID,null);
        database.performCommit();
        break;
      }
      catch (ManifoldCFException e)
      {
        database.signalRollback();
        if (e.getErrorCode() == e.DATABASE_TRANSACTION_ABORT)
        {
          if (Logging.perf.isDebugEnabled())
            Logging.perf.debug("Aborted transaction aborting job: "+e.getMessage());
          sleepAmt = getRandomAmount();
          continue;
        }
        throw e;
      }
      catch (Error e)
      {
        database.signalRollback();
        throw e;
      }
      finally
      {
        database.endTransaction();
        sleepFor(sleepAmt);
      }
    }
    if (Logging.jobs.isDebugEnabled())
    {
      Logging.jobs.debug("Job "+jobID+" abort signal successfully sent");
    }
  }

  /** Manually restart a running job.  The job will be stopped and restarted.  Any schedule affinity will be lost,
  * until the job finishes on its own.
  *@param jobID is the job to abort.
  *@param requestMinimum is true if a minimal job run is requested.
  */
  public void manualAbortRestart(Long jobID, boolean requestMinimum)
    throws ManifoldCFException
  {
    if (Logging.jobs.isDebugEnabled())
    {
      Logging.jobs.debug("Manually restarting job "+jobID);
    }
    while (true)
    {
      long sleepAmt = 0L;
      database.beginTransaction();
      try
      {
        jobs.abortRestartJob(jobID,requestMinimum);
        database.performCommit();
        break;
      }
      catch (ManifoldCFException e)
      {
        database.signalRollback();
        if (e.getErrorCode() == e.DATABASE_TRANSACTION_ABORT)
        {
          if (Logging.perf.isDebugEnabled())
            Logging.perf.debug("Aborted transaction restarting job: "+e.getMessage());
          sleepAmt = getRandomAmount();
          continue;
        }
        throw e;
      }
      catch (Error e)
      {
        database.signalRollback();
        throw e;
      }
      finally
      {
        database.endTransaction();
        sleepFor(sleepAmt);
      }
    }
    if (Logging.jobs.isDebugEnabled())
    {
      Logging.jobs.debug("Job "+jobID+" restart signal successfully sent");
    }
  }

  /** Manually restart a running job.  The job will be stopped and restarted.  Any schedule affinity will be lost,
  * until the job finishes on its own.
  *@param jobID is the job to abort.
  */
  public void manualAbortRestart(Long jobID)
    throws ManifoldCFException
  {
    manualAbortRestart(jobID,false);
  }

  /** Abort a running job due to a fatal error condition.
  *@param jobID is the job to abort.
  *@param errorText is the error text.
  *@return true if this is the first logged abort request for this job.
  */
  public boolean errorAbort(Long jobID, String errorText)
    throws ManifoldCFException
  {
    // Just whack status back to "INACTIVE".  The active documents will continue to be processed until done,
    // but that's fine.  There will be no finishing stage, obviously.
    if (Logging.jobs.isDebugEnabled())
    {
      Logging.jobs.debug("Aborting job "+jobID+" due to error '"+errorText+"'");
    }
    boolean rval;
    while (true)
    {
      long sleepAmt = 0L;
      database.beginTransaction();
      try
      {
        rval = jobs.abortJob(jobID,errorText);
        database.performCommit();
        break;
      }
      catch (ManifoldCFException e)
      {
        database.signalRollback();
        if (e.getErrorCode() == e.DATABASE_TRANSACTION_ABORT)
        {
          if (Logging.perf.isDebugEnabled())
            Logging.perf.debug("Aborted transaction aborting job: "+e.getMessage());
          sleepAmt = getRandomAmount();
          continue;
        }
        throw e;
      }
      catch (Error e)
      {
        database.signalRollback();
        throw e;
      }
      finally
      {
        database.endTransaction();
        sleepFor(sleepAmt);
      }
    }
    if (rval && Logging.jobs.isDebugEnabled())
    {
      Logging.jobs.debug("Job "+jobID+" abort signal successfully sent");
    }
    return rval;
  }

  /** Pause a job.
  *@param jobID is the job identifier to pause.
  */
  public void pauseJob(Long jobID)
    throws ManifoldCFException
  {
    if (Logging.jobs.isDebugEnabled())
    {
      Logging.jobs.debug("Manually pausing job "+jobID);
    }
    while (true)
    {
      long sleepAmt = 0L;
      database.beginTransaction();
      try
      {
        jobs.pauseJob(jobID);
        database.performCommit();
        break;
      }
      catch (ManifoldCFException e)
      {
        database.signalRollback();
        if (e.getErrorCode() == e.DATABASE_TRANSACTION_ABORT)
        {
          if (Logging.perf.isDebugEnabled())
            Logging.perf.debug("Aborted transaction pausing job: "+e.getMessage());
          sleepAmt = getRandomAmount();
          continue;
        }
        throw e;
      }
      catch (Error e)
      {
        database.signalRollback();
        throw e;
      }
      finally
      {
        database.endTransaction();
        sleepFor(sleepAmt);
      }
    }

    if (Logging.jobs.isDebugEnabled())
    {
      Logging.jobs.debug("Job "+jobID+" successfully paused");
    }

  }

  /** Restart a paused job.
  *@param jobID is the job identifier to restart.
  */
  public void restartJob(Long jobID)
    throws ManifoldCFException
  {
    if (Logging.jobs.isDebugEnabled())
    {
      Logging.jobs.debug("Manually restarting paused job "+jobID);
    }
    while (true)
    {
      long sleepAmt = 0L;
      database.beginTransaction();
      try
      {
        jobs.restartJob(jobID);
        jobQueue.clearFailTimes(jobID);
        database.performCommit();
        break;
      }
      catch (ManifoldCFException e)
      {
        database.signalRollback();
        if (e.getErrorCode() == e.DATABASE_TRANSACTION_ABORT)
        {
          if (Logging.perf.isDebugEnabled())
            Logging.perf.debug("Aborted transaction restarting pausing job: "+e.getMessage());
          sleepAmt = getRandomAmount();
          continue;
        }
        throw e;
      }
      catch (Error e)
      {
        database.signalRollback();
        throw e;
      }
      finally
      {
        database.endTransaction();
        sleepFor(sleepAmt);
      }
    }

    if (Logging.jobs.isDebugEnabled())
    {
      Logging.jobs.debug("Job "+jobID+" successfully restarted");
    }
  }

  /** Get the list of jobs that are ready for seeding.
  *@return jobs that are active and are running in adaptive mode.  These will be seeded
  * based on what the connector says should be added to the queue.
  */
  public JobSeedingRecord[] getJobsReadyForSeeding(long currentTime)
    throws ManifoldCFException
  {
    while (true)
    {
      long sleepAmt = 0L;
      database.beginTransaction();
      try
      {
        // Do the query
        StringBuilder sb = new StringBuilder("SELECT ");
        ArrayList list = new ArrayList();
        
        sb.append(jobs.idField).append(",")
          .append(jobs.lastCheckTimeField).append(",")
          .append(jobs.reseedIntervalField)
          .append(" FROM ").append(jobs.getTableName()).append(" WHERE ")
          .append(database.buildConjunctionClause(list,new ClauseDescription[]{
            new UnitaryClause(jobs.statusField,jobs.statusToString(jobs.STATUS_ACTIVE))})).append(" AND ")
          .append(jobs.typeField).append("=? AND ")
          .append("(").append(jobs.reseedTimeField).append(" IS NULL OR ").append(jobs.reseedTimeField).append("<=?)")
          .append(" FOR UPDATE");
            
        list.add(jobs.typeToString(jobs.TYPE_CONTINUOUS));
        list.add(new Long(currentTime));
        
        IResultSet set = database.performQuery(sb.toString(),list,null,null);
        // Update them all
        JobSeedingRecord[] rval = new JobSeedingRecord[set.getRowCount()];
        int i = 0;
        while (i < rval.length)
        {
          IResultRow row = set.getRow(i);
          Long jobID = (Long)row.getValue(jobs.idField);
          Long x = (Long)row.getValue(jobs.lastCheckTimeField);
          long synchTime = 0;
          if (x != null)
            synchTime = x.longValue();

          Long r = (Long)row.getValue(jobs.reseedIntervalField);
          Long reseedTime;
          if (r != null)
            reseedTime = new Long(currentTime + r.longValue());
          else
            reseedTime = null;

          // Mark status of job as "active/seeding".  Special status is needed so that abort
          // will not complete until seeding is completed.
          jobs.writeStatus(jobID,jobs.STATUS_ACTIVESEEDING,reseedTime);
          if (Logging.jobs.isDebugEnabled())
          {
            Logging.jobs.debug("Marked job "+jobID+" for seeding");
          }

          rval[i] = new JobSeedingRecord(jobID,synchTime);
          i++;
        }
        database.performCommit();
        return rval;
      }
      catch (ManifoldCFException e)
      {
        database.signalRollback();
        if (e.getErrorCode() == e.DATABASE_TRANSACTION_ABORT)
        {
          if (Logging.perf.isDebugEnabled())
            Logging.perf.debug("Aborted getting jobs ready for seeding: "+e.getMessage());
          sleepAmt = getRandomAmount();
          continue;
        }
        throw e;
      }
      catch (Error e)
      {
        database.signalRollback();
        throw e;
      }
      finally
      {
        database.endTransaction();
        sleepFor(sleepAmt);
      }
    }
  }

  /** Get the list of jobs that are ready for deletion.
  *@return jobs that were in the "readyfordelete" state.
  */
  public JobDeleteRecord[] getJobsReadyForDelete()
    throws ManifoldCFException
  {
    while (true)
    {
      long sleepAmt = 0L;
      database.beginTransaction();
      try
      {
        // Do the query
        StringBuilder sb = new StringBuilder("SELECT ");
        ArrayList list = new ArrayList();
        
        sb.append(jobs.idField).append(" FROM ").append(jobs.getTableName()).append(" WHERE ")
          .append(database.buildConjunctionClause(list,new ClauseDescription[]{
            new UnitaryClause(jobs.statusField,jobs.statusToString(jobs.STATUS_READYFORDELETE))}))
          .append(" FOR UPDATE");
            
        IResultSet set = database.performQuery(sb.toString(),list,null,null);
        // Update them all
        JobDeleteRecord[] rval = new JobDeleteRecord[set.getRowCount()];
        int i = 0;
        while (i < rval.length)
        {
          IResultRow row = set.getRow(i);
          Long jobID = (Long)row.getValue(jobs.idField);

          // Mark status of job as "starting delete"
          jobs.writeStatus(jobID,jobs.STATUS_DELETESTARTINGUP);
          if (Logging.jobs.isDebugEnabled())
          {
            Logging.jobs.debug("Marked job "+jobID+" for delete startup");
          }

          rval[i] = new JobDeleteRecord(jobID);
          i++;
        }
        database.performCommit();
        return rval;
      }
      catch (ManifoldCFException e)
      {
        database.signalRollback();
        if (e.getErrorCode() == e.DATABASE_TRANSACTION_ABORT)
        {
          if (Logging.perf.isDebugEnabled())
            Logging.perf.debug("Aborted getting jobs ready for startup: "+e.getMessage());
          sleepAmt = getRandomAmount();
          continue;
        }
        throw e;
      }
      catch (Error e)
      {
        database.signalRollback();
        throw e;
      }
      finally
      {
        database.endTransaction();
        sleepFor(sleepAmt);
      }
    }
  }

  /** Get the list of jobs that are ready for startup.
  *@return jobs that were in the "readyforstartup" state.  These will be marked as being in the "starting up" state.
  */
  public JobStartRecord[] getJobsReadyForStartup()
    throws ManifoldCFException
  {
    while (true)
    {
      long sleepAmt = 0L;
      database.beginTransaction();
      try
      {
        // Do the query
        StringBuilder sb = new StringBuilder("SELECT ");
        ArrayList list = new ArrayList();
        
        sb.append(jobs.idField).append(",")
          .append(jobs.lastCheckTimeField).append(",")
          .append(jobs.statusField)
          .append(" FROM ").append(jobs.getTableName()).append(" WHERE ")
          .append(database.buildConjunctionClause(list,new ClauseDescription[]{
            new MultiClause(jobs.statusField,new Object[]{
              jobs.statusToString(jobs.STATUS_READYFORSTARTUP),
              jobs.statusToString(jobs.STATUS_READYFORSTARTUPMINIMAL)})}))
          .append(" FOR UPDATE");
            
        IResultSet set = database.performQuery(sb.toString(),list,null,null);
        // Update them all
        JobStartRecord[] rval = new JobStartRecord[set.getRowCount()];
        int i = 0;
        while (i < rval.length)
        {
          IResultRow row = set.getRow(i);
          Long jobID = (Long)row.getValue(jobs.idField);
          Long x = (Long)row.getValue(jobs.lastCheckTimeField);
          int status = jobs.stringToStatus((String)row.getValue(jobs.statusField));

          boolean requestMinimum = (status == jobs.STATUS_READYFORSTARTUPMINIMAL);
          
          long synchTime = 0;
          if (x != null)
            synchTime = x.longValue();

          // Mark status of job as "starting"
          jobs.writeStatus(jobID,requestMinimum?jobs.STATUS_STARTINGUPMINIMAL:jobs.STATUS_STARTINGUP);
          if (Logging.jobs.isDebugEnabled())
          {
            Logging.jobs.debug("Marked job "+jobID+" for startup");
          }

          rval[i] = new JobStartRecord(jobID,synchTime,requestMinimum);
          i++;
        }
        database.performCommit();
        return rval;
      }
      catch (ManifoldCFException e)
      {
        database.signalRollback();
        if (e.getErrorCode() == e.DATABASE_TRANSACTION_ABORT)
        {
          if (Logging.perf.isDebugEnabled())
            Logging.perf.debug("Aborted getting jobs ready for startup: "+e.getMessage());
          sleepAmt = getRandomAmount();
          continue;
        }
        throw e;
      }
      catch (Error e)
      {
        database.signalRollback();
        throw e;
      }
      finally
      {
        database.endTransaction();
        sleepFor(sleepAmt);
      }
    }
  }

  /** Inactivate a job, from the notification state.
  *@param jobID is the ID of the job to inactivate.
  */
  public void inactivateJob(Long jobID)
    throws ManifoldCFException
  {
    // While there is no flow that can cause a job to be in the wrong state when this gets called, as a precaution
    // it might be a good idea to put this in a transaction and have the state get checked first.
    while (true)
    {
      long sleepAmt = 0L;
      database.beginTransaction();
      try
      {
        // Check job status
        StringBuilder sb = new StringBuilder("SELECT ");
        ArrayList list = new ArrayList();
        
        sb.append(jobs.statusField).append(" FROM ").append(jobs.getTableName()).append(" WHERE ")
          .append(database.buildConjunctionClause(list,new ClauseDescription[]{
            new UnitaryClause(jobs.idField,jobID)}))
          .append(" FOR UPDATE");
            
        IResultSet set = database.performQuery(sb.toString(),list,null,null);
        if (set.getRowCount() == 0)
          throw new ManifoldCFException("No such job: "+jobID);
        IResultRow row = set.getRow(0);
        int status = jobs.stringToStatus((String)row.getValue(jobs.statusField));

        switch (status)
        {
        case Jobs.STATUS_NOTIFYINGOFCOMPLETION:
          jobs.notificationComplete(jobID);
          break;
        default:
          throw new ManifoldCFException("Unexpected job status: "+Integer.toString(status));
        }
        database.performCommit();
        return;
      }
      catch (ManifoldCFException e)
      {
        database.signalRollback();
        if (e.getErrorCode() == e.DATABASE_TRANSACTION_ABORT)
        {
          if (Logging.perf.isDebugEnabled())
            Logging.perf.debug("Aborted clearing notification state for job: "+e.getMessage());
          sleepAmt = getRandomAmount();
          continue;
        }
        throw e;
      }
      catch (Error e)
      {
        database.signalRollback();
        throw e;
      }
      finally
      {
        database.endTransaction();
        sleepFor(sleepAmt);
      }
    }
  }

  /** Reset a job starting for delete back to "ready for delete"
  * state.
  *@param jobID is the job id.
  */
  public void resetStartDeleteJob(Long jobID)
    throws ManifoldCFException
  {
    while (true)
    {
      long sleepAmt = 0L;
      database.beginTransaction();
      try
      {
        // Check job status
        StringBuilder sb = new StringBuilder("SELECT ");
        ArrayList list = new ArrayList();
        
        sb.append(jobs.statusField).append(" FROM ").append(jobs.getTableName()).append(" WHERE ")
          .append(database.buildConjunctionClause(list,new ClauseDescription[]{
            new UnitaryClause(jobs.idField,jobID)}))
          .append(" FOR UPDATE");
            
        IResultSet set = database.performQuery(sb.toString(),list,null,null);
        if (set.getRowCount() == 0)
          throw new ManifoldCFException("No such job: "+jobID);
        IResultRow row = set.getRow(0);
        int status = jobs.stringToStatus((String)row.getValue(jobs.statusField));

        switch (status)
        {
        case Jobs.STATUS_DELETESTARTINGUP:
          if (Logging.jobs.isDebugEnabled())
            Logging.jobs.debug("Setting job "+jobID+" back to 'ReadyForDelete' state");

          // Set the state of the job back to "ReadyForStartup"
          jobs.writeStatus(jobID,jobs.STATUS_READYFORDELETE);
          break;
        default:
          throw new ManifoldCFException("Unexpected job status: "+Integer.toString(status));
        }
        database.performCommit();
        return;
      }
      catch (ManifoldCFException e)
      {
        database.signalRollback();
        if (e.getErrorCode() == e.DATABASE_TRANSACTION_ABORT)
        {
          if (Logging.perf.isDebugEnabled())
            Logging.perf.debug("Aborted resetting start delete job: "+e.getMessage());
          sleepAmt = getRandomAmount();
          continue;
        }
        throw e;
      }
      catch (Error e)
      {
        database.signalRollback();
        throw e;
      }
      finally
      {
        database.endTransaction();
        sleepFor(sleepAmt);
      }
    }
  }

  /** Reset a job that is notifying back to "ready for notify"
  * state.
  *@param jobID is the job id.
  */
  public void resetNotifyJob(Long jobID)
    throws ManifoldCFException
  {
    while (true)
    {
      long sleepAmt = 0L;
      database.beginTransaction();
      try
      {
        // Check job status
        StringBuilder sb = new StringBuilder("SELECT ");
        ArrayList list = new ArrayList();
        
        sb.append(jobs.statusField).append(" FROM ").append(jobs.getTableName()).append(" WHERE ")
          .append(database.buildConjunctionClause(list,new ClauseDescription[]{
            new UnitaryClause(jobs.idField,jobID)}))
          .append(" FOR UPDATE");
            
        IResultSet set = database.performQuery(sb.toString(),list,null,null);
        if (set.getRowCount() == 0)
          throw new ManifoldCFException("No such job: "+jobID);
        IResultRow row = set.getRow(0);
        int status = jobs.stringToStatus((String)row.getValue(jobs.statusField));

        switch (status)
        {
        case Jobs.STATUS_NOTIFYINGOFCOMPLETION:
          if (Logging.jobs.isDebugEnabled())
            Logging.jobs.debug("Setting job "+jobID+" back to 'ReadyForNotify' state");

          // Set the state of the job back to "ReadyForNotify"
          jobs.writeStatus(jobID,jobs.STATUS_READYFORNOTIFY);
          break;
        default:
          throw new ManifoldCFException("Unexpected job status: "+Integer.toString(status));
        }
        database.performCommit();
        return;
      }
      catch (ManifoldCFException e)
      {
        database.signalRollback();
        if (e.getErrorCode() == e.DATABASE_TRANSACTION_ABORT)
        {
          if (Logging.perf.isDebugEnabled())
            Logging.perf.debug("Aborted resetting notify job: "+e.getMessage());
          sleepAmt = getRandomAmount();
          continue;
        }
        throw e;
      }
      catch (Error e)
      {
        database.signalRollback();
        throw e;
      }
      finally
      {
        database.endTransaction();
        sleepFor(sleepAmt);
      }
    }
  }

  /** Reset a starting job back to "ready for startup" state.
  *@param jobID is the job id.
  */
  public void resetStartupJob(Long jobID)
    throws ManifoldCFException
  {
    while (true)
    {
      long sleepAmt = 0L;
      database.beginTransaction();
      try
      {
        // Check job status
        StringBuilder sb = new StringBuilder("SELECT ");
        ArrayList list = new ArrayList();
        
        sb.append(jobs.statusField).append(" FROM ").append(jobs.getTableName()).append(" WHERE ")
          .append(database.buildConjunctionClause(list,new ClauseDescription[]{
            new UnitaryClause(jobs.idField,jobID)}))
          .append(" FOR UPDATE");
            
        IResultSet set = database.performQuery(sb.toString(),list,null,null);
        if (set.getRowCount() == 0)
          throw new ManifoldCFException("No such job: "+jobID);
        IResultRow row = set.getRow(0);
        int status = jobs.stringToStatus((String)row.getValue(jobs.statusField));

        switch (status)
        {
        case Jobs.STATUS_STARTINGUP:
          if (Logging.jobs.isDebugEnabled())
            Logging.jobs.debug("Setting job "+jobID+" back to 'ReadyForStartup' state");

          // Set the state of the job back to "ReadyForStartup"
          jobs.writeStatus(jobID,jobs.STATUS_READYFORSTARTUP);
          break;
        case Jobs.STATUS_STARTINGUPMINIMAL:
          if (Logging.jobs.isDebugEnabled())
            Logging.jobs.debug("Setting job "+jobID+" back to 'ReadyForStartupMinimal' state");

          // Set the state of the job back to "ReadyForStartupMinimal"
          jobs.writeStatus(jobID,jobs.STATUS_READYFORSTARTUPMINIMAL);
          break;
        case Jobs.STATUS_ABORTINGSTARTINGUP:
        case Jobs.STATUS_ABORTINGSTARTINGUPMINIMAL:
          if (Logging.jobs.isDebugEnabled())
            Logging.jobs.debug("Setting job "+jobID+" to 'Aborting' state");
          jobs.writeStatus(jobID,jobs.STATUS_ABORTING);
          break;
        case Jobs.STATUS_ABORTINGSTARTINGUPFORRESTART:
          if (Logging.jobs.isDebugEnabled())
            Logging.jobs.debug("Setting job "+jobID+" to 'AbortingForRestart' state");
          jobs.writeStatus(jobID,jobs.STATUS_ABORTINGFORRESTART);
          break;
        case Jobs.STATUS_ABORTINGSTARTINGUPFORRESTARTMINIMAL:
          if (Logging.jobs.isDebugEnabled())
            Logging.jobs.debug("Setting job "+jobID+" to 'AbortingForRestartMinimal' state");
          jobs.writeStatus(jobID,jobs.STATUS_ABORTINGFORRESTARTMINIMAL);
          break;

        case Jobs.STATUS_READYFORSTARTUP:
        case Jobs.STATUS_READYFORSTARTUPMINIMAL:
        case Jobs.STATUS_ABORTING:
        case Jobs.STATUS_ABORTINGFORRESTART:
        case Jobs.STATUS_ABORTINGFORRESTARTMINIMAL:
          // ok
          break;
        default:
          throw new ManifoldCFException("Unexpected job status: "+Integer.toString(status));
        }
        database.performCommit();
        return;
      }
      catch (ManifoldCFException e)
      {
        database.signalRollback();
        if (e.getErrorCode() == e.DATABASE_TRANSACTION_ABORT)
        {
          if (Logging.perf.isDebugEnabled())
            Logging.perf.debug("Aborted resetting startup job: "+e.getMessage());
          sleepAmt = getRandomAmount();
          continue;
        }
        throw e;
      }
      catch (Error e)
      {
        database.signalRollback();
        throw e;
      }
      finally
      {
        database.endTransaction();
        sleepFor(sleepAmt);
      }
    }
  }

  /** Reset a seeding job back to "active" state.
  *@param jobID is the job id.
  */
  public void resetSeedJob(Long jobID)
    throws ManifoldCFException
  {
    while (true)
    {
      long sleepAmt = 0L;
      database.beginTransaction();
      try
      {
        // Check job status
        StringBuilder sb = new StringBuilder("SELECT ");
        ArrayList list = new ArrayList();
        
        sb.append(jobs.statusField).append(" FROM ").append(jobs.getTableName()).append(" WHERE ")
          .append(database.buildConjunctionClause(list,new ClauseDescription[]{
            new UnitaryClause(jobs.idField,jobID)}))
          .append(" FOR UPDATE");
            
        IResultSet set = database.performQuery(sb.toString(),list,null,null);
        if (set.getRowCount() == 0)
          throw new ManifoldCFException("No such job: "+jobID);
        IResultRow row = set.getRow(0);
        int status = jobs.stringToStatus((String)row.getValue(jobs.statusField));
        switch (status)
        {
        case Jobs.STATUS_ACTIVESEEDING_UNINSTALLED:
          if (Logging.jobs.isDebugEnabled())
            Logging.jobs.debug("Setting job "+jobID+" back to 'Active_Uninstalled' state");

          // Set the state of the job back to "Active"
          jobs.writeStatus(jobID,jobs.STATUS_ACTIVE_UNINSTALLED);
          break;
        case Jobs.STATUS_ACTIVESEEDING_NOOUTPUT:
          if (Logging.jobs.isDebugEnabled())
            Logging.jobs.debug("Setting job "+jobID+" back to 'Active_NoOutput' state");

          // Set the state of the job back to "Active"
          jobs.writeStatus(jobID,jobs.STATUS_ACTIVE_NOOUTPUT);
          break;
        case Jobs.STATUS_ACTIVESEEDING_NEITHER:
          if (Logging.jobs.isDebugEnabled())
            Logging.jobs.debug("Setting job "+jobID+" back to 'Active_Neither' state");

          // Set the state of the job back to "Active"
          jobs.writeStatus(jobID,jobs.STATUS_ACTIVE_NEITHER);
          break;
        case Jobs.STATUS_ACTIVESEEDING:
          if (Logging.jobs.isDebugEnabled())
            Logging.jobs.debug("Setting job "+jobID+" back to 'Active' state");

          // Set the state of the job back to "Active"
          jobs.writeStatus(jobID,jobs.STATUS_ACTIVE);
          break;
        case Jobs.STATUS_ACTIVEWAITSEEDING:
          if (Logging.jobs.isDebugEnabled())
            Logging.jobs.debug("Setting job "+jobID+" back to 'ActiveWait' state");

          // Set the state of the job back to "Active"
          jobs.writeStatus(jobID,jobs.STATUS_ACTIVEWAIT);
          break;
        case Jobs.STATUS_PAUSEDSEEDING:
          if (Logging.jobs.isDebugEnabled())
            Logging.jobs.debug("Setting job "+jobID+" back to 'Paused' state");

          // Set the state of the job back to "Active"
          jobs.writeStatus(jobID,jobs.STATUS_PAUSED);
          break;
        case Jobs.STATUS_PAUSEDWAITSEEDING:
          if (Logging.jobs.isDebugEnabled())
            Logging.jobs.debug("Setting job "+jobID+" back to 'PausedWait' state");

          // Set the state of the job back to "Active"
          jobs.writeStatus(jobID,jobs.STATUS_PAUSEDWAIT);
          break;
        case Jobs.STATUS_ABORTINGSEEDING:
          if (Logging.jobs.isDebugEnabled())
            Logging.jobs.debug("Setting job "+jobID+" back to 'Aborting' state");

          // Set the state of the job back to "Active"
          jobs.writeStatus(jobID,jobs.STATUS_ABORTING);
          break;

        case Jobs.STATUS_ABORTINGFORRESTARTSEEDING:
          if (Logging.jobs.isDebugEnabled())
            Logging.jobs.debug("Setting job "+jobID+" back to 'AbortingForRestart' state");

          // Set the state of the job back to "Active"
          jobs.writeStatus(jobID,jobs.STATUS_ABORTINGFORRESTART);
          break;

        case Jobs.STATUS_ABORTINGFORRESTARTSEEDINGMINIMAL:
          if (Logging.jobs.isDebugEnabled())
            Logging.jobs.debug("Setting job "+jobID+" back to 'AbortingForRestartMinimal' state");

          // Set the state of the job back to "Active"
          jobs.writeStatus(jobID,jobs.STATUS_ABORTINGFORRESTARTMINIMAL);
          break;

        case Jobs.STATUS_ABORTING:
        case Jobs.STATUS_ABORTINGFORRESTART:
        case Jobs.STATUS_ABORTINGFORRESTARTMINIMAL:
        case Jobs.STATUS_ACTIVE:
        case Jobs.STATUS_ACTIVE_UNINSTALLED:
        case Jobs.STATUS_ACTIVE_NOOUTPUT:
        case Jobs.STATUS_ACTIVE_NEITHER:
        case Jobs.STATUS_PAUSED:
        case Jobs.STATUS_ACTIVEWAIT:
        case Jobs.STATUS_PAUSEDWAIT:
          // ok
          break;
        default:
          throw new ManifoldCFException("Unexpected job status: "+Integer.toString(status));
        }
        database.performCommit();
        return;
      }
      catch (ManifoldCFException e)
      {
        database.signalRollback();
        if (e.getErrorCode() == e.DATABASE_TRANSACTION_ABORT)
        {
          if (Logging.perf.isDebugEnabled())
            Logging.perf.debug("Aborted resetting seeding job: "+e.getMessage());
          sleepAmt = getRandomAmount();
          continue;
        }
        throw e;
      }
      catch (Error e)
      {
        database.signalRollback();
        throw e;
      }
      finally
      {
        database.endTransaction();
        sleepFor(sleepAmt);
      }
    }
  }


  /** Delete jobs in need of being deleted (which are marked "ready for delete").
  * This method is meant to be called periodically to perform delete processing on jobs.
  */
  public void deleteJobsReadyForDelete()
    throws ManifoldCFException
  {
    while (true)
    {
      long sleepAmt = 0L;
      // This method must find only jobs that have nothing hanging around in their jobqueue that represents an ingested
      // document.  Any jobqueue entries which are in a state to interfere with the delete will be cleaned up by other
      // threads, so eventually a job will become eligible.  This happens when there are no records that have an ingested
      // status: complete, purgatory, being-cleaned, being-deleted, or pending purgatory.
      database.beginTransaction();
      try
      {
        // The original query was:
        //
        // SELECT id FROM jobs t0 WHERE status='D' AND NOT EXISTS(SELECT 'x' FROM jobqueue t1 WHERE t0.id=t1.jobid AND
        //      t1.status IN ('C', 'F', 'G'))
        //
        // However, this did not work well with Postgres when the tables got big.  So I revised things to do the following multi-stage process:
        // (1) The query should be broken up, such that n queries are done:
        //     (a) the first one should get all candidate jobs (those that have the right state)
        //     (b) there should be a query for each job of roughly this form: SELECT id FROM jobqueue WHERE jobid=xxx AND status IN (...) LIMIT 1
        // This will work way better than postgresql currently works, because neither the cost-based analysis nor the actual NOT clause seem to allow
        // early exit!!

        // Do the first query, getting the candidate jobs to be considered
        StringBuilder sb = new StringBuilder("SELECT ");
        ArrayList list = new ArrayList();
        
        sb.append(jobs.idField).append(" FROM ").append(jobs.getTableName()).append(" WHERE ")
          .append(database.buildConjunctionClause(list,new ClauseDescription[]{
            new UnitaryClause(jobs.statusField,jobs.statusToString(jobs.STATUS_DELETING))}))
          .append(" FOR UPDATE");
            
        IResultSet set = database.performQuery(sb.toString(),list,null,null);

        // Now, loop through this list.  For each one, verify that it's okay to delete it
        int i = 0;
        while (i < set.getRowCount())
        {
          IResultRow row = set.getRow(i++);
          Long jobID = (Long)row.getValue(jobs.idField);

          list.clear();
          sb = new StringBuilder("SELECT ");
          
          sb.append(jobQueue.idField).append(" FROM ").append(jobQueue.getTableName()).append(" WHERE ")
            .append(database.buildConjunctionClause(list,new ClauseDescription[]{
              new UnitaryClause(jobQueue.jobIDField,jobID),
              new MultiClause(jobQueue.statusField,new Object[]{
                jobQueue.statusToString(jobQueue.STATUS_ELIGIBLEFORDELETE),
                jobQueue.statusToString(jobQueue.STATUS_BEINGDELETED)})}))
            .append(" ").append(database.constructOffsetLimitClause(0,1));

          IResultSet confirmSet = database.performQuery(sb.toString(),list,null,null,1,null);

          if (confirmSet.getRowCount() > 0)
            continue;

          ManifoldCF.noteConfigurationChange();
          // Remove documents from job queue
          jobQueue.deleteAllJobRecords(jobID);
          // Remove carrydowns for the job
          carryDown.deleteOwner(jobID);
          // Nothing is in a critical section - so this should be OK.
          hopCount.deleteOwner(jobID);
          jobs.delete(jobID);
          if (Logging.jobs.isDebugEnabled())
          {
            Logging.jobs.debug("Removed job "+jobID);
          }
        }
        database.performCommit();
        return;
      }
      catch (ManifoldCFException e)
      {
        database.signalRollback();
        if (e.getErrorCode() == e.DATABASE_TRANSACTION_ABORT)
        {
          if (Logging.perf.isDebugEnabled())
            Logging.perf.debug("Aborted deleting jobs ready for delete: "+e.getMessage());
          sleepAmt = getRandomAmount();
          continue;
        }
        throw e;
      }
      catch (Error e)
      {
        database.signalRollback();
        throw e;
      }
      finally
      {
        database.endTransaction();
        sleepFor(sleepAmt);
      }
    }
  }

  /** Put all eligible jobs in the "shutting down" state.
  */
  public void finishJobs()
    throws ManifoldCFException
  {
    while (true)
    {
      long sleepAmt = 0L;
      // The jobs we should transition:
      // - are active
      // - have no ACTIVE, PENDING, ACTIVEPURGATORY, or PENDINGPURGATORY records
      database.beginTransaction();
      try
      {
        // The query I used to emit was:
        // SELECT jobid FROM jobs t0 WHERE t0.status='A' AND NOT EXISTS(SELECT 'x' FROM jobqueue t1 WHERE
        //              t0.id=t1.jobid AND t1.status IN ('A','P','F','G'))

        // This did not get along well with Postgresql, so instead this is what is now done:
        // (1) The query should be broken up, such that n queries are done:
        //     (a) the first one should get all candidate jobs (those that have the right state)
        //     (b) there should be a query for each job of roughly this form: SELECT id FROM jobqueue WHERE jobid=xxx AND status IN (...) LIMIT 1
        // This will work way better than postgresql currently works, because neither the cost-based analysis nor the actual NOT clause seem to allow
        // early exit!!

        // Do the first query, getting the candidate jobs to be considered
        StringBuilder sb = new StringBuilder("SELECT ");
        ArrayList list = new ArrayList();
        
        sb.append(jobs.idField).append(" FROM ").append(jobs.getTableName()).append(" WHERE ")
          .append(database.buildConjunctionClause(list,new ClauseDescription[]{
            new MultiClause(jobs.statusField,new Object[]{
              jobs.statusToString(jobs.STATUS_ACTIVE),
              jobs.statusToString(jobs.STATUS_ACTIVEWAIT),
              jobs.statusToString(jobs.STATUS_ACTIVE_UNINSTALLED),
              jobs.statusToString(jobs.STATUS_ACTIVE_NOOUTPUT),
              jobs.statusToString(jobs.STATUS_ACTIVE_NEITHER)})}))
          .append(" FOR UPDATE");
        
        IResultSet set = database.performQuery(sb.toString(),list,null,null);

        int i = 0;
        while (i < set.getRowCount())
        {
          IResultRow row = set.getRow(i++);
          Long jobID = (Long)row.getValue(jobs.idField);

          // Check to be sure the job is a candidate for shutdown
          sb = new StringBuilder("SELECT ");
          list.clear();
          
          sb.append(jobQueue.idField).append(" FROM ").append(jobQueue.getTableName()).append(" WHERE ")
            .append(database.buildConjunctionClause(list,new ClauseDescription[]{
              new UnitaryClause(jobQueue.jobIDField,jobID),
              new MultiClause(jobQueue.statusField,new Object[]{
                jobQueue.statusToString(jobQueue.STATUS_ACTIVE),
                jobQueue.statusToString(jobQueue.STATUS_ACTIVENEEDRESCAN),
                jobQueue.statusToString(jobQueue.STATUS_PENDING),
                jobQueue.statusToString(jobQueue.STATUS_ACTIVEPURGATORY),
                jobQueue.statusToString(jobQueue.STATUS_ACTIVENEEDRESCANPURGATORY),
                jobQueue.statusToString(jobQueue.STATUS_PENDINGPURGATORY)})}))
            .append(" ").append(database.constructOffsetLimitClause(0,1));

          IResultSet confirmSet = database.performQuery(sb.toString(),list,null,null,1,null);

          if (confirmSet.getRowCount() > 0)
            continue;

          // Mark status of job as "finishing"
          jobs.writeStatus(jobID,jobs.STATUS_SHUTTINGDOWN);
          if (Logging.jobs.isDebugEnabled())
          {
            Logging.jobs.debug("Marked job "+jobID+" for shutdown");
          }

        }
        database.performCommit();
        return;
      }
      catch (ManifoldCFException e)
      {
        database.signalRollback();
        if (e.getErrorCode() == e.DATABASE_TRANSACTION_ABORT)
        {
          if (Logging.perf.isDebugEnabled())
            Logging.perf.debug("Aborted finishing jobs: "+e.getMessage());
          sleepAmt = getRandomAmount();
          continue;
        }
        throw e;
      }
      catch (Error e)
      {
        database.signalRollback();
        throw e;
      }
      finally
      {
        database.endTransaction();
        sleepFor(sleepAmt);
      }
    }
  }

  /** Find the list of jobs that need to have their connectors notified of job completion.
  *@return the ID's of jobs that need their output connectors notified in order to become inactive.
  */
  public JobNotifyRecord[] getJobsReadyForInactivity()
    throws ManifoldCFException
  {
    while (true)
    {
      long sleepAmt = 0L;
      database.beginTransaction();
      try
      {
        // Do the query
        StringBuilder sb = new StringBuilder("SELECT ");
        ArrayList list = new ArrayList();
        
        sb.append(jobs.idField).append(" FROM ").append(jobs.getTableName()).append(" WHERE ")
          .append(database.buildConjunctionClause(list,new ClauseDescription[]{
            new UnitaryClause(jobs.statusField,jobs.statusToString(jobs.STATUS_READYFORNOTIFY))}))
          .append(" FOR UPDATE");
            
        IResultSet set = database.performQuery(sb.toString(),list,null,null);
        // Return them all
        JobNotifyRecord[] rval = new JobNotifyRecord[set.getRowCount()];
        int i = 0;
        while (i < rval.length)
        {
          IResultRow row = set.getRow(i);
          Long jobID = (Long)row.getValue(jobs.idField);
          // Mark status of job as "starting delete"
          jobs.writeStatus(jobID,jobs.STATUS_NOTIFYINGOFCOMPLETION);
          if (Logging.jobs.isDebugEnabled())
          {
            Logging.jobs.debug("Found job "+jobID+" in need of notification");
          }
          rval[i++] = new JobNotifyRecord(jobID);
        }
        database.performCommit();
        return rval;
      }
      catch (ManifoldCFException e)
      {
        database.signalRollback();
        if (e.getErrorCode() == e.DATABASE_TRANSACTION_ABORT)
        {
          if (Logging.perf.isDebugEnabled())
            Logging.perf.debug("Aborted getting jobs ready for notify: "+e.getMessage());
          sleepAmt = getRandomAmount();
          continue;
        }
        throw e;
      }
      catch (Error e)
      {
        database.signalRollback();
        throw e;
      }
      finally
      {
        database.endTransaction();
        sleepFor(sleepAmt);
      }
    }
  }
  
  /** Complete the sequence that resumes jobs, either from a pause or from a scheduling window
  * wait.  The logic will restore the job to an active state (many possibilities depending on
  * connector status), and will record the jobs that have been so modified.
  *@param timestamp is the current time in milliseconds since epoch.
  *@param modifiedJobs is filled in with the set of IJobDescription objects that were resumed.
  */
  public void finishJobResumes(long timestamp, ArrayList modifiedJobs)
    throws ManifoldCFException
  {
    // Do the first query, getting the candidate jobs to be considered
    StringBuilder sb = new StringBuilder("SELECT ");
    ArrayList list = new ArrayList();
        
    sb.append(jobs.idField)
      .append(" FROM ").append(jobs.getTableName()).append(" WHERE ")
      .append(database.buildConjunctionClause(list,new ClauseDescription[]{
        new MultiClause(jobs.statusField,new Object[]{
          jobs.statusToString(jobs.STATUS_RESUMING),
          jobs.statusToString(jobs.STATUS_RESUMINGSEEDING)
          })}));
        
    IResultSet set = database.performQuery(sb.toString(),list,null,null);

    int i = 0;
    while (i < set.getRowCount())
    {
      IResultRow row = set.getRow(i++);
      Long jobID = (Long)row.getValue(jobs.idField);

      // There are no secondary checks that need to be made; just resume
      IJobDescription jobDesc = jobs.load(jobID,true);
      modifiedJobs.add(jobDesc);

      jobs.finishResumeJob(jobID,timestamp);
          
      if (Logging.jobs.isDebugEnabled())
      {
        Logging.jobs.debug("Resumed job "+jobID);
      }
    }
  }

  /** Complete the sequence that stops jobs, either for abort, pause, or because of a scheduling
  * window.  The logic will move the job to its next state (INACTIVE, PAUSED, ACTIVEWAIT),
  * and will record the jobs that have been so modified.
  *@param timestamp is the current time in milliseconds since epoch.
  *@param modifiedJobs is filled in with the set of IJobDescription objects that were stopped.
  */
  public void finishJobStops(long timestamp, ArrayList modifiedJobs)
    throws ManifoldCFException
  {
    // The query I used to emit was:
    // SELECT jobid FROM jobs t0 WHERE t0.status='X' AND NOT EXISTS(SELECT 'x' FROM jobqueue t1 WHERE
    //              t0.id=t1.jobid AND t1.status IN ('A','F'))
    // Now the query is broken up so that Postgresql behaves more efficiently.

    // Do the first query, getting the candidate jobs to be considered
    StringBuilder sb = new StringBuilder("SELECT ");
    ArrayList list = new ArrayList();
        
    sb.append(jobs.idField)
      .append(" FROM ").append(jobs.getTableName()).append(" WHERE ")
      .append(database.buildConjunctionClause(list,new ClauseDescription[]{
        new MultiClause(jobs.statusField,new Object[]{
          jobs.statusToString(jobs.STATUS_ABORTING),
          jobs.statusToString(jobs.STATUS_ABORTINGFORRESTART),
          jobs.statusToString(jobs.STATUS_ABORTINGFORRESTARTMINIMAL),
          jobs.statusToString(jobs.STATUS_PAUSING),
          jobs.statusToString(jobs.STATUS_PAUSINGSEEDING),
          jobs.statusToString(jobs.STATUS_ACTIVEWAITING),
          jobs.statusToString(jobs.STATUS_ACTIVEWAITINGSEEDING),
          jobs.statusToString(jobs.STATUS_PAUSINGWAITING),
          jobs.statusToString(jobs.STATUS_PAUSINGWAITINGSEEDING)
          })}));
        
    IResultSet set = database.performQuery(sb.toString(),list,null,null);

    int i = 0;
    while (i < set.getRowCount())
    {
      IResultRow row = set.getRow(i++);
      Long jobID = (Long)row.getValue(jobs.idField);

      sb = new StringBuilder("SELECT ");
      list.clear();
          
      sb.append(jobQueue.idField).append(" FROM ").append(jobQueue.getTableName()).append(" WHERE ")
        .append(database.buildConjunctionClause(list,new ClauseDescription[]{
          new UnitaryClause(jobQueue.jobIDField,jobID),
          new MultiClause(jobQueue.statusField,new Object[]{
            jobQueue.statusToString(jobQueue.STATUS_ACTIVE),
            jobQueue.statusToString(jobQueue.STATUS_ACTIVEPURGATORY),
            jobQueue.statusToString(jobQueue.STATUS_ACTIVENEEDRESCAN),
            jobQueue.statusToString(jobQueue.STATUS_ACTIVENEEDRESCANPURGATORY)})}))
        .append(" ").append(database.constructOffsetLimitClause(0,1));

      IResultSet confirmSet = database.performQuery(sb.toString(),list,null,null,1,null);

      if (confirmSet.getRowCount() > 0)
        continue;

      // All the job's documents need to have their docpriority set to null, to clear dead wood out of the docpriority index.
      // See CONNECTORS-290.
      // We do this BEFORE updating the job state.
      jobQueue.clearDocPriorities(jobID);
          
      IJobDescription jobDesc = jobs.load(jobID,true);
      modifiedJobs.add(jobDesc);

      jobs.finishStopJob(jobID,timestamp);
          
      if (Logging.jobs.isDebugEnabled())
      {
        Logging.jobs.debug("Stopped job "+jobID);
      }
    }
  }

  /** Reset eligible jobs either back to the "inactive" state, or make them active again.  The
  * latter will occur if the cleanup phase of the job generated more pending documents.
  *
  *  This method is used to pick up all jobs in the shutting down state
  * whose purgatory or being-cleaned records have been all processed.
  *
  *@param currentTime is the current time in milliseconds since epoch.
  *@param resetJobs is filled in with the set of IJobDescription objects that were reset.
  */
  public void resetJobs(long currentTime, ArrayList resetJobs)
    throws ManifoldCFException
  {
    // Query for all jobs that fulfill the criteria
    // The query used to look like:
    //
    // SELECT id FROM jobs t0 WHERE status='D' AND NOT EXISTS(SELECT 'x' FROM jobqueue t1 WHERE
    //      t0.id=t1.jobid AND t1.status='P')
    //
    // Now, the query is broken up, for performance

    // Do the first query, getting the candidate jobs to be considered
    StringBuilder sb = new StringBuilder("SELECT ");
    ArrayList list = new ArrayList();
        
    sb.append(jobs.idField).append(" FROM ").append(jobs.getTableName()).append(" WHERE ")
      .append(database.buildConjunctionClause(list,new ClauseDescription[]{
        new UnitaryClause(jobs.statusField,jobs.statusToString(jobs.STATUS_SHUTTINGDOWN))}));
            
    IResultSet set = database.performQuery(sb.toString(),list,null,null);

    int i = 0;
    while (i < set.getRowCount())
    {
      IResultRow row = set.getRow(i++);
      Long jobID = (Long)row.getValue(jobs.idField);

      // Check to be sure the job is a candidate for shutdown
      sb = new StringBuilder("SELECT ");
      list.clear();
          
      sb.append(jobQueue.idField).append(" FROM ").append(jobQueue.getTableName()).append(" WHERE ")
        .append(database.buildConjunctionClause(list,new ClauseDescription[]{
          new UnitaryClause(jobQueue.jobIDField,jobID),
          new MultiClause(jobQueue.statusField,new Object[]{
            jobQueue.statusToString(jobQueue.STATUS_PURGATORY),
            jobQueue.statusToString(jobQueue.STATUS_BEINGCLEANED)})}))
        .append(" ").append(database.constructOffsetLimitClause(0,1));

      IResultSet confirmSet = database.performQuery(sb.toString(),list,null,null,1,null);

      if (confirmSet.getRowCount() > 0)
        continue;

      // The shutting-down phase is complete.  However, we need to check if there are any outstanding
      // PENDING or PENDINGPURGATORY records before we can decide what to do.
      sb = new StringBuilder("SELECT ");
      list.clear();
          
      sb.append(jobQueue.idField).append(" FROM ").append(jobQueue.getTableName()).append(" WHERE ")
        .append(database.buildConjunctionClause(list,new ClauseDescription[]{
          new UnitaryClause(jobQueue.jobIDField,jobID),
          new MultiClause(jobQueue.statusField,new Object[]{
            jobQueue.statusToString(jobQueue.STATUS_PENDING),
            jobQueue.statusToString(jobQueue.STATUS_PENDINGPURGATORY)})}))
        .append(" ").append(database.constructOffsetLimitClause(0,1));

      confirmSet = database.performQuery(sb.toString(),list,null,null,1,null);

      if (confirmSet.getRowCount() > 0)
      {
        // This job needs to re-enter the active state.  Make that happen.
        jobs.returnJobToActive(jobID);
        if (Logging.jobs.isDebugEnabled())
        {
          Logging.jobs.debug("Job "+jobID+" is re-entering active state");
        }
      }
      else
      {
        // This job should be marked as finished.
        IJobDescription jobDesc = jobs.load(jobID,true);
        resetJobs.add(jobDesc);
            
        jobs.finishJob(jobID,currentTime);
        if (Logging.jobs.isDebugEnabled())
        {
          Logging.jobs.debug("Job "+jobID+" now completed");
        }
      }
    }
  }

  
  // Status reports

  /** Get the status of a job.
  *@return the status object for the specified job.
  */
  public JobStatus getStatus(Long jobID)
    throws ManifoldCFException
  {
    return getStatus(jobID,true);
  }

  /** Get a list of all jobs, and their status information.
  *@return an ordered array of job status objects.
  */
  public JobStatus[] getAllStatus()
    throws ManifoldCFException
  {
    return getAllStatus(true);
  }

  /** Get a list of running jobs.  This is for status reporting.
  *@return an array of the job status objects.
  */
  public JobStatus[] getRunningJobs()
    throws ManifoldCFException
  {
    return getRunningJobs(true);
  }

  /** Get a list of completed jobs, and their statistics.
  *@return an array of the job status objects.
  */
  public JobStatus[] getFinishedJobs()
    throws ManifoldCFException
  {
    return getFinishedJobs(true);
  }

  /** Get the status of a job.
  *@param includeCounts is true if document counts should be included.
  *@return the status object for the specified job.
  */
  public JobStatus getStatus(Long jobID, boolean includeCounts)
    throws ManifoldCFException
  {
    ArrayList list = new ArrayList();
    String whereClause = Jobs.idField+"=?";
    list.add(jobID);
    JobStatus[] records = makeJobStatus(whereClause,list,includeCounts);
    if (records.length == 0)
      return null;
    return records[0];
  }


  /** Get a list of all jobs, and their status information.
  *@param includeCounts is true if document counts should be included.
  *@return an ordered array of job status objects.
  */
  public JobStatus[] getAllStatus(boolean includeCounts)
    throws ManifoldCFException
  {
    return makeJobStatus(null,null,includeCounts);
  }

  /** Get a list of running jobs.  This is for status reporting.
  *@param includeCounts is true if document counts should be included.
  *@return an array of the job status objects.
  */
  public JobStatus[] getRunningJobs(boolean includeCounts)
    throws ManifoldCFException
  {
    ArrayList whereParams = new ArrayList();
    
    String whereClause = database.buildConjunctionClause(whereParams,new ClauseDescription[]{
      new MultiClause(Jobs.statusField,new Object[]{
        Jobs.statusToString(Jobs.STATUS_ACTIVE),
        Jobs.statusToString(Jobs.STATUS_ACTIVESEEDING),
        Jobs.statusToString(Jobs.STATUS_ACTIVE_UNINSTALLED),
        Jobs.statusToString(Jobs.STATUS_ACTIVESEEDING_UNINSTALLED),
        Jobs.statusToString(Jobs.STATUS_ACTIVE_NOOUTPUT),
        Jobs.statusToString(Jobs.STATUS_ACTIVESEEDING_NOOUTPUT),
        Jobs.statusToString(Jobs.STATUS_ACTIVE_NEITHER),
        Jobs.statusToString(Jobs.STATUS_ACTIVESEEDING_NEITHER),
        Jobs.statusToString(Jobs.STATUS_PAUSED),
        Jobs.statusToString(Jobs.STATUS_PAUSEDSEEDING),
        Jobs.statusToString(Jobs.STATUS_ACTIVEWAIT),
        Jobs.statusToString(Jobs.STATUS_ACTIVEWAITSEEDING),
        Jobs.statusToString(Jobs.STATUS_PAUSEDWAIT),
        Jobs.statusToString(Jobs.STATUS_PAUSEDWAITSEEDING),
        Jobs.statusToString(Jobs.STATUS_PAUSING),
        Jobs.statusToString(Jobs.STATUS_PAUSINGSEEDING),
        Jobs.statusToString(Jobs.STATUS_ACTIVEWAITING),
        Jobs.statusToString(Jobs.STATUS_ACTIVEWAITINGSEEDING),
        Jobs.statusToString(Jobs.STATUS_PAUSINGWAITING),
        Jobs.statusToString(Jobs.STATUS_PAUSINGWAITINGSEEDING),
        Jobs.statusToString(Jobs.STATUS_RESUMING),
        Jobs.statusToString(Jobs.STATUS_RESUMINGSEEDING)
        })});
    
    return makeJobStatus(whereClause,whereParams,includeCounts);
  }

  /** Get a list of completed jobs, and their statistics.
  *@param includeCounts is true if document counts should be included.
  *@return an array of the job status objects.
  */
  public JobStatus[] getFinishedJobs(boolean includeCounts)
    throws ManifoldCFException
  {
    StringBuilder sb = new StringBuilder();
    ArrayList whereParams = new ArrayList();
    
    sb.append(database.buildConjunctionClause(whereParams,new ClauseDescription[]{
      new UnitaryClause(Jobs.statusField,Jobs.statusToString(Jobs.STATUS_INACTIVE))})).append(" AND ")
    .append(Jobs.endTimeField).append(" IS NOT NULL");
      
    return makeJobStatus(sb.toString(),whereParams,includeCounts);
  }

  // Protected methods and classes

  /** Make a job status array from a query result.
  *@param whereClause is the where clause for the jobs we are interested in.
  *@return the status array.
  */
  protected JobStatus[] makeJobStatus(String whereClause, ArrayList whereParams, boolean includeCounts)
    throws ManifoldCFException
  {
    IResultSet set = database.performQuery("SELECT t0."+
      Jobs.idField+",t0."+
      Jobs.descriptionField+",t0."+
      Jobs.statusField+",t0."+
      Jobs.startTimeField+",t0."+
      Jobs.endTimeField+",t0."+
      Jobs.errorField+
      " FROM "+jobs.getTableName()+" t0 "+((whereClause==null)?"":(" WHERE "+whereClause))+" ORDER BY "+Jobs.descriptionField+" ASC",
      whereParams,null,null);

    IResultSet set2 = null;
    IResultSet set3 = null;
    IResultSet set4 = null;
    
    if (includeCounts)
    {
      StringBuilder sb = new StringBuilder("SELECT ");
      ArrayList list = new ArrayList();
      
      sb.append(JobQueue.jobIDField).append(",")
        .append(database.constructCountClause(JobQueue.docHashField)).append(" AS doccount")
        .append(" FROM ").append(jobQueue.getTableName()).append(" t1");
      
      if (whereClause != null)
      {
        sb.append(" WHERE EXISTS(SELECT 'x' FROM ").append(jobs.getTableName()).append(" t0 WHERE ")
          .append(database.buildConjunctionClause(list,new ClauseDescription[]{
            new JoinClause("t0."+Jobs.idField,"t1."+JobQueue.jobIDField)})).append(" AND ")
          .append(whereClause)
          .append(")");
        list.addAll(whereParams);
      }
      
      sb.append(" GROUP BY ").append(JobQueue.jobIDField);
      
      set2 = database.performQuery(sb.toString(),list,null,null);

      sb = new StringBuilder("SELECT ");
      list.clear();
      
      sb.append(JobQueue.jobIDField).append(",")
        .append(database.constructCountClause(JobQueue.docHashField)).append(" AS doccount")
        .append(" FROM ").append(jobQueue.getTableName()).append(" t1 WHERE ")
        .append(database.buildConjunctionClause(list,new ClauseDescription[]{
          new MultiClause(JobQueue.statusField,new Object[]{
            JobQueue.statusToString(JobQueue.STATUS_ACTIVE),
            JobQueue.statusToString(JobQueue.STATUS_ACTIVENEEDRESCAN),
            JobQueue.statusToString(JobQueue.STATUS_PENDING),
            JobQueue.statusToString(JobQueue.STATUS_ACTIVEPURGATORY),
            JobQueue.statusToString(JobQueue.STATUS_ACTIVENEEDRESCANPURGATORY),
            JobQueue.statusToString(JobQueue.STATUS_PENDINGPURGATORY)})}));
      if (whereClause != null)
      {
        sb.append(" AND EXISTS(SELECT 'x' FROM ").append(jobs.getTableName()).append(" t0 WHERE ")
          .append(database.buildConjunctionClause(list,new ClauseDescription[]{
            new JoinClause("t0."+Jobs.idField,"t1."+JobQueue.jobIDField)})).append(" AND ")
          .append(whereClause)
          .append(")");
        if (whereParams != null)
          list.addAll(whereParams);
      }
      sb.append(" GROUP BY ").append(JobQueue.jobIDField);
      
      set3 = database.performQuery(sb.toString(),list,null,null);

      sb = new StringBuilder("SELECT ");
      list.clear();
      
      sb.append(JobQueue.jobIDField).append(",")
        .append(database.constructCountClause(JobQueue.docHashField)).append(" AS doccount")
        .append(" FROM ").append(jobQueue.getTableName()).append(" t1 WHERE ")
        .append(database.buildConjunctionClause(list,new ClauseDescription[]{
          new MultiClause(JobQueue.statusField,new Object[]{
            JobQueue.statusToString(JobQueue.STATUS_COMPLETE),
            JobQueue.statusToString(JobQueue.STATUS_UNCHANGED),
            JobQueue.statusToString(JobQueue.STATUS_PURGATORY),
            JobQueue.statusToString(JobQueue.STATUS_ACTIVEPURGATORY),
            JobQueue.statusToString(JobQueue.STATUS_ACTIVENEEDRESCANPURGATORY),
            JobQueue.statusToString(JobQueue.STATUS_PENDINGPURGATORY)})}));
      
      if (whereClause != null)
      {
        sb.append(" AND EXISTS(SELECT 'x' FROM ").append(jobs.getTableName()).append(" t0 WHERE ")
          .append(database.buildConjunctionClause(list,new ClauseDescription[]{
            new JoinClause("t0."+Jobs.idField,"t1."+JobQueue.jobIDField)})).append(" AND ")
          .append(whereClause)
          .append(")");

        if (whereParams != null)
          list.addAll(whereParams);
      }
      
      sb.append(" GROUP BY ").append(JobQueue.jobIDField);
      
      set4 = database.performQuery(sb.toString(),list,null,null);
    }
    
    int i;
    
    // Build hashes for set2 and set3
    HashMap set2Hash = new HashMap();
    if (set2 != null)
    {
      i = 0;
      while (i < set2.getRowCount())
      {
        IResultRow row = set2.getRow(i++);
        set2Hash.put(row.getValue(JobQueue.jobIDField),row.getValue("doccount"));
      }
    }
    HashMap set3Hash = new HashMap();
    if (set3 != null)
    {
      i = 0;
      while (i < set3.getRowCount())
      {
        IResultRow row = set3.getRow(i++);
        set3Hash.put(row.getValue(JobQueue.jobIDField),row.getValue("doccount"));
      }
    }
    HashMap set4Hash = new HashMap();
    if (set4 != null)
    {
      i = 0;
      while (i < set4.getRowCount())
      {
        IResultRow row = set4.getRow(i++);
        set4Hash.put(row.getValue(JobQueue.jobIDField),row.getValue("doccount"));
      }
    }

    JobStatus[] rval = new JobStatus[set.getRowCount()];
    i = 0;
    while (i < rval.length)
    {
      IResultRow row = set.getRow(i);
      Long jobID = (Long)row.getValue(Jobs.idField);
      String description = row.getValue(Jobs.descriptionField).toString();
      int status = Jobs.stringToStatus(row.getValue(Jobs.statusField).toString());
      Long startTimeValue = (Long)row.getValue(Jobs.startTimeField);
      long startTime = -1;
      if (startTimeValue != null)
        startTime = startTimeValue.longValue();
      Long endTimeValue = (Long)row.getValue(Jobs.endTimeField);
      long endTime = -1;
      if (endTimeValue != null)
        endTime = endTimeValue.longValue();
      String errorText = (String)row.getValue(Jobs.errorField);
      if (errorText != null && errorText.length() == 0)
        errorText = null;
      int rstatus = JobStatus.JOBSTATUS_NOTYETRUN;

      switch (status)
      {
      case Jobs.STATUS_INACTIVE:
        if (errorText != null)
          rstatus = JobStatus.JOBSTATUS_ERROR;
        else
        {
          if (startTime >= 0)
            rstatus = JobStatus.JOBSTATUS_COMPLETED;
          else
            rstatus = JobStatus.JOBSTATUS_NOTYETRUN;
        }
        break;
      case Jobs.STATUS_ACTIVE_UNINSTALLED:
      case Jobs.STATUS_ACTIVESEEDING_UNINSTALLED:
      case Jobs.STATUS_ACTIVE_NOOUTPUT:
      case Jobs.STATUS_ACTIVESEEDING_NOOUTPUT:
      case Jobs.STATUS_ACTIVE_NEITHER:
      case Jobs.STATUS_ACTIVESEEDING_NEITHER:
        rstatus = JobStatus.JOBSTATUS_RUNNING_UNINSTALLED;
        break;
      case Jobs.STATUS_ACTIVE:
      case Jobs.STATUS_ACTIVESEEDING:
        rstatus = JobStatus.JOBSTATUS_RUNNING;
        break;
      case Jobs.STATUS_SHUTTINGDOWN:
        rstatus = JobStatus.JOBSTATUS_JOBENDCLEANUP;
        break;
      case Jobs.STATUS_READYFORNOTIFY:
      case Jobs.STATUS_NOTIFYINGOFCOMPLETION:
        rstatus = JobStatus.JOBSTATUS_JOBENDNOTIFICATION;
        break;
      case Jobs.STATUS_ABORTING:
      case Jobs.STATUS_ABORTINGSEEDING:
      case Jobs.STATUS_ABORTINGSTARTINGUP:
      case Jobs.STATUS_ABORTINGSTARTINGUPMINIMAL:
        rstatus = JobStatus.JOBSTATUS_ABORTING;
        break;
      case Jobs.STATUS_ABORTINGFORRESTART:
      case Jobs.STATUS_ABORTINGFORRESTARTMINIMAL:
      case Jobs.STATUS_ABORTINGFORRESTARTSEEDING:
      case Jobs.STATUS_ABORTINGFORRESTARTSEEDINGMINIMAL:
      case Jobs.STATUS_ABORTINGSTARTINGUPFORRESTART:
      case Jobs.STATUS_ABORTINGSTARTINGUPFORRESTARTMINIMAL:
        rstatus = JobStatus.JOBSTATUS_RESTARTING;
        break;
      case Jobs.STATUS_PAUSING:
      case Jobs.STATUS_PAUSINGSEEDING:
      case Jobs.STATUS_ACTIVEWAITING:
      case Jobs.STATUS_ACTIVEWAITINGSEEDING:
      case Jobs.STATUS_PAUSINGWAITING:
      case Jobs.STATUS_PAUSINGWAITINGSEEDING:
        rstatus = JobStatus.JOBSTATUS_STOPPING;
        break;
      case Jobs.STATUS_RESUMING:
      case Jobs.STATUS_RESUMINGSEEDING:
        rstatus = JobStatus.JOBSTATUS_RESUMING;
        break;
      case Jobs.STATUS_PAUSED:
      case Jobs.STATUS_PAUSEDSEEDING:
        rstatus = JobStatus.JOBSTATUS_PAUSED;
        break;
      case Jobs.STATUS_ACTIVEWAIT:
      case Jobs.STATUS_ACTIVEWAITSEEDING:
        rstatus = JobStatus.JOBSTATUS_WINDOWWAIT;
        break;
      case Jobs.STATUS_PAUSEDWAIT:
      case Jobs.STATUS_PAUSEDWAITSEEDING:
        rstatus = JobStatus.JOBSTATUS_PAUSED;
        break;
      case Jobs.STATUS_STARTINGUP:
      case Jobs.STATUS_STARTINGUPMINIMAL:
      case Jobs.STATUS_READYFORSTARTUP:
      case Jobs.STATUS_READYFORSTARTUPMINIMAL:
        rstatus = JobStatus.JOBSTATUS_STARTING;
        break;
      case Jobs.STATUS_DELETESTARTINGUP:
      case Jobs.STATUS_READYFORDELETE:
      case Jobs.STATUS_DELETING:
      case Jobs.STATUS_DELETING_NOOUTPUT:
        rstatus = JobStatus.JOBSTATUS_DESTRUCTING;
        break;
      default:
        break;
      }

      Long set2Value = (Long)set2Hash.get(jobID);
      Long set3Value = (Long)set3Hash.get(jobID);
      Long set4Value = (Long)set4Hash.get(jobID);

      rval[i++] = new JobStatus(jobID.toString(),description,rstatus,((set2Value==null)?0L:set2Value.longValue()),
        ((set3Value==null)?0L:set3Value.longValue()),
        ((set4Value==null)?0L:set4Value.longValue()),
        startTime,endTime,errorText);
    }
    return rval;
  }

  // These methods generate reports for direct display in the UI.

  /** Run a 'document status' report.
  *@param connectionName is the name of the connection.
  *@param filterCriteria are the criteria used to limit the records considered for the report.
  *@param sortOrder is the specified sort order of the final report.
  *@param startRow is the first row to include.
  *@param rowCount is the number of rows to include.
  *@return the results, with the following columns: identifier, job, state, status, scheduled, action, retrycount, retrylimit.  The "scheduled" column and the
  * "retrylimit" column are long values representing a time; all other values will be user-friendly strings.
  */
  public IResultSet genDocumentStatus(String connectionName, StatusFilterCriteria filterCriteria, SortOrder sortOrder,
    int startRow, int rowCount)
    throws ManifoldCFException
  {
    // Build the query.
    Long currentTime = new Long(System.currentTimeMillis());
    
    StringBuilder sb = new StringBuilder("SELECT ");
    ArrayList list = new ArrayList();
    
    sb.append("t0.").append(jobQueue.idField).append(" AS id,")
      .append("t0.").append(jobQueue.docIDField).append(" AS identifier,")
      .append("t1.").append(jobs.descriptionField).append(" AS job,")
      .append("CASE")
      .append(" WHEN ").append("t0.").append(jobQueue.statusField).append("=? THEN 'Not yet processed'")
      .append(" WHEN ").append("t0.").append(jobQueue.statusField).append("=? THEN 'Not yet processed'")
      .append(" WHEN ").append("t0.").append(jobQueue.statusField).append("=? THEN 'Not yet processed'")
      .append(" WHEN ").append("t0.").append(jobQueue.statusField).append("=? THEN 'Processed'")
      .append(" WHEN ").append("t0.").append(jobQueue.statusField).append("=? THEN 'Processed'")
      .append(" WHEN ").append("t0.").append(jobQueue.statusField).append("=? THEN 'Processed'")
      .append(" WHEN ").append("t0.").append(jobQueue.statusField).append("=? THEN 'Processed'")
      .append(" WHEN ").append("t0.").append(jobQueue.statusField).append("=? THEN 'Processed'")
      .append(" WHEN ").append("t0.").append(jobQueue.statusField).append("=? THEN 'Processed'")
      .append(" WHEN ").append("t0.").append(jobQueue.statusField).append("=? THEN 'Being removed'")
      .append(" WHEN ").append("t0.").append(jobQueue.statusField).append("=? THEN 'Being removed'")
      .append(" WHEN ").append("t0.").append(jobQueue.statusField).append("=? THEN 'Being removed'")
      .append(" WHEN ").append("t0.").append(jobQueue.statusField).append("=? THEN 'Out of scope'")
      .append(" ELSE 'Unknown'")
      .append(" END AS state,")
      .append("CASE")
      .append(" WHEN ")
      .append("t0.").append(jobQueue.statusField).append(" IN (?,?,?)")
      .append(" THEN 'Inactive'")
      .append(" WHEN ")
      .append("t0.").append(jobQueue.statusField).append(" IN (?,?)")
      .append(" AND ").append("t0.").append(jobQueue.checkActionField).append("=?")
      .append(" AND t0.").append(jobQueue.checkTimeField).append("<=").append(currentTime.toString())
      .append(" THEN 'Ready for processing'")
      .append(" WHEN ")
      .append("t0.").append(jobQueue.statusField).append(" IN (?,?)")
      .append(" AND ").append("t0.").append(jobQueue.checkActionField).append("=?")
      .append(" AND t0.").append(jobQueue.checkTimeField).append("<=").append(currentTime.toString())
      .append(" THEN 'Ready for expiration'")
      .append(" WHEN ")
      .append("t0.").append(jobQueue.statusField).append(" IN (?,?)")
      .append(" AND ").append("t0.").append(jobQueue.checkActionField).append("=?")
      .append(" AND t0.").append(jobQueue.checkTimeField).append(">").append(currentTime.toString())
      .append(" THEN 'Waiting for processing'")
      .append(" WHEN ")
      .append("t0.").append(jobQueue.statusField).append(" IN (?,?)")
      .append(" AND ").append("t0.").append(jobQueue.checkActionField).append("=?")
      .append(" AND t0.").append(jobQueue.checkTimeField).append(">").append(currentTime.toString())
      .append(" THEN 'Waiting for expiration'")
      .append(" WHEN ")
      .append("t0.").append(jobQueue.statusField).append(" IN (?,?)")
      .append(" AND ").append("t0.").append(jobQueue.checkTimeField).append(" IS NULL")
      .append(" THEN 'Waiting forever'")
      .append(" WHEN ")
      .append("t0.").append(jobQueue.statusField).append("=?")
      .append(" THEN 'Hopcount exceeded'")
      .append(" WHEN ").append("t0.").append(jobQueue.statusField).append(" IN (?,?,?)")
      .append(" THEN 'Deleting'")
      .append(" WHEN ")
      .append("t0.").append(jobQueue.statusField).append(" IN (?,?,?,?)")
      .append(" AND ").append("t0.").append(jobQueue.checkActionField).append("=?")
      .append(" THEN 'Processing'")
      .append(" WHEN ")
      .append("t0.").append(jobQueue.statusField).append(" IN (?,?,?,?)")
      .append(" AND ").append("t0.").append(jobQueue.checkActionField).append("=?")
      .append(" THEN 'Expiring'")
      .append(" ELSE 'Unknown'")
      .append(" END AS status,")
      .append("t0.").append(jobQueue.checkTimeField).append(" AS scheduled,")
      .append("CASE")
      .append(" WHEN ").append("t0.").append(jobQueue.checkActionField).append("=? THEN 'Process'")
      .append(" WHEN ").append("t0.").append(jobQueue.checkActionField).append("=? THEN 'Expire'")
      .append(" ELSE 'Unknown'")
      .append(" END AS action,")
      .append("t0.").append(jobQueue.failCountField).append(" AS retrycount,")
      .append("t0.").append(jobQueue.failTimeField).append(" AS retrylimit")
      .append(" FROM ").append(jobQueue.getTableName()).append(" t0,").append(jobs.getTableName()).append(" t1 WHERE ")
      .append(database.buildConjunctionClause(list,new ClauseDescription[]{
        new JoinClause("t0."+jobQueue.jobIDField,"t1."+jobs.idField)}));

    list.add(jobQueue.statusToString(jobQueue.STATUS_PENDING));
    list.add(jobQueue.statusToString(jobQueue.STATUS_ACTIVE));
    list.add(jobQueue.statusToString(jobQueue.STATUS_ACTIVENEEDRESCAN));
    list.add(jobQueue.statusToString(jobQueue.STATUS_PENDINGPURGATORY));
    list.add(jobQueue.statusToString(jobQueue.STATUS_ACTIVEPURGATORY));
    list.add(jobQueue.statusToString(jobQueue.STATUS_ACTIVENEEDRESCANPURGATORY));
    list.add(jobQueue.statusToString(jobQueue.STATUS_COMPLETE));
    list.add(jobQueue.statusToString(jobQueue.STATUS_UNCHANGED));
    list.add(jobQueue.statusToString(jobQueue.STATUS_PURGATORY));
    list.add(jobQueue.statusToString(jobQueue.STATUS_BEINGDELETED));
    list.add(jobQueue.statusToString(jobQueue.STATUS_BEINGCLEANED));
    list.add(jobQueue.statusToString(jobQueue.STATUS_ELIGIBLEFORDELETE));
    list.add(jobQueue.statusToString(jobQueue.STATUS_HOPCOUNTREMOVED));
    
    list.add(jobQueue.statusToString(jobQueue.STATUS_COMPLETE));
    list.add(jobQueue.statusToString(jobQueue.STATUS_UNCHANGED));
    list.add(jobQueue.statusToString(jobQueue.STATUS_PURGATORY));
    
    list.add(jobQueue.statusToString(jobQueue.STATUS_PENDING));
    list.add(jobQueue.statusToString(jobQueue.STATUS_PENDINGPURGATORY));
    list.add(jobQueue.actionToString(jobQueue.ACTION_RESCAN));
    
    list.add(jobQueue.statusToString(jobQueue.STATUS_PENDING));
    list.add(jobQueue.statusToString(jobQueue.STATUS_PENDINGPURGATORY));
    list.add(jobQueue.actionToString(jobQueue.ACTION_REMOVE));
    
    list.add(jobQueue.statusToString(jobQueue.STATUS_PENDING));
    list.add(jobQueue.statusToString(jobQueue.STATUS_PENDINGPURGATORY));
    list.add(jobQueue.actionToString(jobQueue.ACTION_RESCAN));
    
    list.add(jobQueue.statusToString(jobQueue.STATUS_PENDING));
    list.add(jobQueue.statusToString(jobQueue.STATUS_PENDINGPURGATORY));
    list.add(jobQueue.actionToString(jobQueue.ACTION_REMOVE));
    
    list.add(jobQueue.statusToString(jobQueue.STATUS_PENDING));
    list.add(jobQueue.statusToString(jobQueue.STATUS_PENDINGPURGATORY));
    
    list.add(jobQueue.statusToString(jobQueue.STATUS_HOPCOUNTREMOVED));
    
    list.add(jobQueue.statusToString(jobQueue.STATUS_BEINGDELETED));
    list.add(jobQueue.statusToString(jobQueue.STATUS_BEINGCLEANED));
    list.add(jobQueue.statusToString(jobQueue.STATUS_ELIGIBLEFORDELETE));
    
    list.add(jobQueue.statusToString(jobQueue.STATUS_ACTIVE));
    list.add(jobQueue.statusToString(jobQueue.STATUS_ACTIVENEEDRESCAN));
    list.add(jobQueue.statusToString(jobQueue.STATUS_ACTIVEPURGATORY));
    list.add(jobQueue.statusToString(jobQueue.STATUS_ACTIVENEEDRESCANPURGATORY));
    list.add(jobQueue.actionToString(jobQueue.ACTION_RESCAN));
    
    list.add(jobQueue.statusToString(jobQueue.STATUS_ACTIVE));
    list.add(jobQueue.statusToString(jobQueue.STATUS_ACTIVENEEDRESCAN));
    list.add(jobQueue.statusToString(jobQueue.STATUS_ACTIVEPURGATORY));
    list.add(jobQueue.statusToString(jobQueue.STATUS_ACTIVENEEDRESCANPURGATORY));
    list.add(jobQueue.actionToString(jobQueue.ACTION_REMOVE));
    
    list.add(jobQueue.actionToString(jobQueue.ACTION_RESCAN));
    list.add(jobQueue.actionToString(jobQueue.ACTION_REMOVE));
    
    addCriteria(sb,list,"t0.",connectionName,filterCriteria,true);
    // The intrinsic ordering is provided by the "id" column, and nothing else.
    addOrdering(sb,new String[]{"id"},sortOrder);
    addLimits(sb,startRow,rowCount);
    return database.performQuery(sb.toString(),list,null,null,rowCount,null);
  }

  /** Run a 'queue status' report.
  *@param connectionName is the name of the connection.
  *@param filterCriteria are the criteria used to limit the records considered for the report.
  *@param sortOrder is the specified sort order of the final report.
  *@param idBucketDescription is the bucket description for generating the identifier class.
  *@param startRow is the first row to include.
  *@param rowCount is the number of rows to include.
  *@return the results, with the following columns: idbucket, inactive, processing, expiring, deleting,
  processready, expireready, processwaiting, expirewaiting
  */
  public IResultSet genQueueStatus(String connectionName, StatusFilterCriteria filterCriteria, SortOrder sortOrder,
    BucketDescription idBucketDescription, int startRow, int rowCount)
    throws ManifoldCFException
  {
    // SELECT substring(docid FROM '<id_regexp>') AS idbucket,
    //        substring(entityidentifier FROM '<id_regexp>') AS idbucket,
    //        SUM(CASE WHEN status='C' then 1 else 0 end)) AS inactive FROM jobqueue WHERE <criteria>
    //              GROUP BY idbucket

    Long currentTime = new Long(System.currentTimeMillis());

    StringBuilder sb = new StringBuilder("SELECT ");
    ArrayList list = new ArrayList();
    
    sb.append("t1.idbucket,SUM(t1.inactive) AS inactive,SUM(t1.processing) AS processing,SUM(t1.expiring) AS expiring,SUM(t1.deleting) AS deleting,")
      .append("SUM(t1.processready) AS processready,SUM(t1.expireready) AS expireready,SUM(t1.processwaiting) AS processwaiting,SUM(t1.expirewaiting) AS expirewaiting,")
      .append("SUM(t1.waitingforever) AS waitingforever,SUM(t1.hopcountexceeded) AS hopcountexceeded FROM (SELECT ");
    
    addBucketExtract(sb,list,"",jobQueue.docIDField,idBucketDescription);
    
    sb.append(" AS idbucket,")
      .append("CASE")
      .append(" WHEN ")
      .append(jobQueue.statusField).append(" IN (?,?,?)")
      .append(" THEN 1 ELSE 0")
      .append(" END")
      .append(" AS inactive,")
      .append("CASE")
      .append(" WHEN ")
      .append(jobQueue.statusField).append(" IN (?,?,?,?)")
      .append(" AND ").append(jobQueue.checkActionField).append("=?")
      .append(" THEN 1 ELSE 0")
      .append(" END")
      .append(" as processing,")
      .append("CASE")
      .append(" WHEN ")
      .append(jobQueue.statusField).append(" IN (?,?,?,?)")
      .append(" AND ").append(jobQueue.checkActionField).append("=?")
      .append(" THEN 1 ELSE 0")
      .append(" END")
      .append(" as expiring,")
      .append("CASE")
      .append(" WHEN ")
      .append(jobQueue.statusField).append(" IN (?,?,?)")
      .append(" THEN 1 ELSE 0")
      .append(" END")
      .append(" as deleting,")
      .append("CASE")
      .append(" WHEN ")
      .append(jobQueue.statusField).append(" IN (?,?)")
      .append(" AND ").append(jobQueue.checkActionField).append("=?")
      .append(" AND ").append(jobQueue.checkTimeField).append("<=").append(currentTime.toString())
      .append(" THEN 1 ELSE 0")
      .append(" END")
      .append(" as processready,")
      .append("CASE")
      .append(" WHEN ")
      .append(jobQueue.statusField).append(" IN (?,?)")
      .append(" AND ").append(jobQueue.checkActionField).append("=?")
      .append(" AND ").append(jobQueue.checkTimeField).append("<=").append(currentTime.toString())
      .append(" THEN 1 ELSE 0")
      .append(" END")
      .append(" as expireready,")
      .append("CASE")
      .append(" WHEN ")
      .append(jobQueue.statusField).append(" IN (?,?)")
      .append(" AND ").append(jobQueue.checkActionField).append("=?")
      .append(" AND ").append(jobQueue.checkTimeField).append(">").append(currentTime.toString())
      .append(" THEN 1 ELSE 0")
      .append(" END")
      .append(" as processwaiting,")
      .append("CASE")
      .append(" WHEN ")
      .append(jobQueue.statusField).append(" IN (?,?)")
      .append(" AND ").append(jobQueue.checkActionField).append("=?")
      .append(" AND ").append(jobQueue.checkTimeField).append(">").append(currentTime.toString())
      .append(" THEN 1 ELSE 0")
      .append(" END")
      .append(" as expirewaiting,")
      .append("CASE")
      .append(" WHEN ")
      .append(jobQueue.statusField).append(" IN (?,?)")
      .append(" AND ").append(jobQueue.checkTimeField).append(" IS NULL")
      .append(" THEN 1 ELSE 0")
      .append(" END")
      .append(" as waitingforever,")
      .append("CASE")
      .append(" WHEN ")
      .append(jobQueue.statusField).append("=?")
      .append(" THEN 1 ELSE 0")
      .append(" END")
      .append(" as hopcountexceeded");
    sb.append(" FROM ").append(jobQueue.getTableName());
    
    list.add(jobQueue.statusToString(jobQueue.STATUS_COMPLETE));
    list.add(jobQueue.statusToString(jobQueue.STATUS_UNCHANGED));
    list.add(jobQueue.statusToString(jobQueue.STATUS_PURGATORY));
    
    list.add(jobQueue.statusToString(jobQueue.STATUS_ACTIVE));
    list.add(jobQueue.statusToString(jobQueue.STATUS_ACTIVENEEDRESCAN));
    list.add(jobQueue.statusToString(jobQueue.STATUS_ACTIVEPURGATORY));
    list.add(jobQueue.statusToString(jobQueue.STATUS_ACTIVENEEDRESCANPURGATORY));
    list.add(jobQueue.actionToString(jobQueue.ACTION_RESCAN));
    
    list.add(jobQueue.statusToString(jobQueue.STATUS_ACTIVE));
    list.add(jobQueue.statusToString(jobQueue.STATUS_ACTIVENEEDRESCAN));
    list.add(jobQueue.statusToString(jobQueue.STATUS_ACTIVEPURGATORY));
    list.add(jobQueue.statusToString(jobQueue.STATUS_ACTIVENEEDRESCANPURGATORY));
    list.add(jobQueue.actionToString(jobQueue.ACTION_REMOVE));
    
    list.add(jobQueue.statusToString(jobQueue.STATUS_BEINGDELETED));
    list.add(jobQueue.statusToString(jobQueue.STATUS_BEINGCLEANED));
    list.add(jobQueue.statusToString(jobQueue.STATUS_ELIGIBLEFORDELETE));
    
    list.add(jobQueue.statusToString(jobQueue.STATUS_PENDING));
    list.add(jobQueue.statusToString(jobQueue.STATUS_PENDINGPURGATORY));
    list.add(jobQueue.actionToString(jobQueue.ACTION_RESCAN));
    
    list.add(jobQueue.statusToString(jobQueue.STATUS_PENDING));
    list.add(jobQueue.statusToString(jobQueue.STATUS_PENDINGPURGATORY));
    list.add(jobQueue.actionToString(jobQueue.ACTION_REMOVE));
    
    list.add(jobQueue.statusToString(jobQueue.STATUS_PENDING));
    list.add(jobQueue.statusToString(jobQueue.STATUS_PENDINGPURGATORY));
    list.add(jobQueue.actionToString(jobQueue.ACTION_RESCAN));
    
    list.add(jobQueue.statusToString(jobQueue.STATUS_PENDING));
    list.add(jobQueue.statusToString(jobQueue.STATUS_PENDINGPURGATORY));
    list.add(jobQueue.actionToString(jobQueue.ACTION_REMOVE));
    
    list.add(jobQueue.statusToString(jobQueue.STATUS_PENDING));
    list.add(jobQueue.statusToString(jobQueue.STATUS_PENDINGPURGATORY));

    list.add(jobQueue.statusToString(jobQueue.STATUS_HOPCOUNTREMOVED));

    addCriteria(sb,list,"",connectionName,filterCriteria,false);
    sb.append(") t1 GROUP BY idbucket");
    addOrdering(sb,new String[]{"idbucket","inactive","processing","expiring","deleting","processready","expireready","processwaiting","expirewaiting","waitingforever","hopcountexceeded"},sortOrder);
    addLimits(sb,startRow,rowCount);
    return database.performQuery(sb.toString(),list,null,null,rowCount,null);
  }

  // Protected methods for report generation

  /** Turn a bucket description into a return column.
  * This is complicated by the fact that the extraction code is inherently case sensitive.  So if case insensitive is
  * desired, that means we whack the whole thing to lower case before doing the match.
  */
  protected void addBucketExtract(StringBuilder sb, ArrayList list, String columnPrefix, String columnName, BucketDescription bucketDesc)
  {
    boolean isSensitive = bucketDesc.isSensitive();
    list.add(bucketDesc.getRegexp());
    sb.append(database.constructSubstringClause(columnPrefix+columnName,"?",!isSensitive));
  }

  /** Add criteria clauses to query.
  */
  protected boolean addCriteria(StringBuilder sb, ArrayList list, String fieldPrefix, String connectionName, StatusFilterCriteria criteria, boolean whereEmitted)
    throws ManifoldCFException
  {
    Long[] matchingJobs = criteria.getJobs();

    if (matchingJobs != null)
    {
      whereEmitted = emitClauseStart(sb,whereEmitted);
      if (matchingJobs.length == 0)
      {
        sb.append("0>1");
      }
      else
      {
        sb.append(database.buildConjunctionClause(list,new ClauseDescription[]{
          new MultiClause(fieldPrefix+jobQueue.jobIDField,matchingJobs)}));
      }
    }

    RegExpCriteria identifierRegexp = criteria.getIdentifierMatch();
    if (identifierRegexp != null)
    {
      whereEmitted = emitClauseStart(sb,whereEmitted);
      list.add(identifierRegexp.getRegexpString());
      sb.append(database.constructRegexpClause(fieldPrefix+jobQueue.docIDField,"?",identifierRegexp.isInsensitive()));
    }

    Long nowTime = new Long(criteria.getNowTime());
    int[] states = criteria.getMatchingStates();
    int[] statuses = criteria.getMatchingStatuses();
    if (states.length == 0 || statuses.length == 0)
    {
      whereEmitted = emitClauseStart(sb,whereEmitted);
      sb.append("0>1");
      return whereEmitted;
    }

    // Iterate through the specified states, and emit a series of OR clauses, one for each state.  The contents of the clause will be complex.
    whereEmitted = emitClauseStart(sb,whereEmitted);
    sb.append("(");
    int k = 0;
    while (k < states.length)
    {
      int stateValue = states[k];
      if (k > 0)
        sb.append(" OR ");
      switch (stateValue)
      {
      case DOCSTATE_NEVERPROCESSED:
        sb.append(database.buildConjunctionClause(list,new ClauseDescription[]{
          new MultiClause(fieldPrefix+jobQueue.statusField,new Object[]{
            jobQueue.statusToString(jobQueue.STATUS_PENDING),
            jobQueue.statusToString(jobQueue.STATUS_ACTIVE),
            jobQueue.statusToString(jobQueue.STATUS_ACTIVENEEDRESCAN)})}));
        break;
      case DOCSTATE_PREVIOUSLYPROCESSED:
        sb.append(database.buildConjunctionClause(list,new ClauseDescription[]{
          new MultiClause(fieldPrefix+jobQueue.statusField,new Object[]{
            jobQueue.statusToString(jobQueue.STATUS_PENDINGPURGATORY),
            jobQueue.statusToString(jobQueue.STATUS_ACTIVEPURGATORY),
            jobQueue.statusToString(jobQueue.STATUS_ACTIVENEEDRESCANPURGATORY),
            jobQueue.statusToString(jobQueue.STATUS_ELIGIBLEFORDELETE),
            jobQueue.statusToString(jobQueue.STATUS_BEINGDELETED),
            jobQueue.statusToString(jobQueue.STATUS_BEINGCLEANED),
            jobQueue.statusToString(jobQueue.STATUS_COMPLETE),
            jobQueue.statusToString(jobQueue.STATUS_UNCHANGED),
            jobQueue.statusToString(jobQueue.STATUS_PURGATORY)})}));
        break;
      case DOCSTATE_OUTOFSCOPE:
        sb.append(database.buildConjunctionClause(list,new ClauseDescription[]{
          new MultiClause(fieldPrefix+jobQueue.statusField,new Object[]{
            jobQueue.statusToString(jobQueue.STATUS_HOPCOUNTREMOVED)})}));
        break;
      }
      k++;
    }
    sb.append(")");

    whereEmitted = emitClauseStart(sb,whereEmitted);
    sb.append("(");
    k = 0;
    while (k < statuses.length)
    {
      int stateValue = statuses[k];
      if (k > 0)
        sb.append(" OR ");
      switch (stateValue)
      {
      case DOCSTATUS_INACTIVE:
        sb.append(database.buildConjunctionClause(list,new ClauseDescription[]{
          new MultiClause(fieldPrefix+jobQueue.statusField,new Object[]{
            jobQueue.statusToString(jobQueue.STATUS_COMPLETE),
            jobQueue.statusToString(jobQueue.STATUS_UNCHANGED),
            jobQueue.statusToString(jobQueue.STATUS_PURGATORY)})}));
        break;
      case DOCSTATUS_PROCESSING:
        sb.append(database.buildConjunctionClause(list,new ClauseDescription[]{
          new MultiClause(fieldPrefix+jobQueue.statusField,new Object[]{
            jobQueue.statusToString(jobQueue.STATUS_ACTIVE),
            jobQueue.statusToString(jobQueue.STATUS_ACTIVENEEDRESCAN),
            jobQueue.statusToString(jobQueue.STATUS_ACTIVEPURGATORY),
            jobQueue.statusToString(jobQueue.STATUS_ACTIVENEEDRESCANPURGATORY)}),
          new UnitaryClause(fieldPrefix+jobQueue.checkActionField,jobQueue.actionToString(jobQueue.ACTION_RESCAN))}));
        break;
      case DOCSTATUS_EXPIRING:
        sb.append(database.buildConjunctionClause(list,new ClauseDescription[]{
          new MultiClause(fieldPrefix+jobQueue.statusField,new Object[]{
            jobQueue.statusToString(jobQueue.STATUS_ACTIVE),
            jobQueue.statusToString(jobQueue.STATUS_ACTIVENEEDRESCAN),
            jobQueue.statusToString(jobQueue.STATUS_ACTIVEPURGATORY),
            jobQueue.statusToString(jobQueue.STATUS_ACTIVENEEDRESCANPURGATORY)}),
          new UnitaryClause(fieldPrefix+jobQueue.checkActionField,jobQueue.actionToString(jobQueue.ACTION_REMOVE))}));
        break;
      case DOCSTATUS_DELETING:
        sb.append(database.buildConjunctionClause(list,new ClauseDescription[]{
          new MultiClause(fieldPrefix+jobQueue.statusField,new Object[]{
            jobQueue.statusToString(jobQueue.STATUS_BEINGDELETED),
            jobQueue.statusToString(jobQueue.STATUS_BEINGCLEANED),
            jobQueue.statusToString(jobQueue.STATUS_ELIGIBLEFORDELETE)})}));
        break;
      case DOCSTATUS_READYFORPROCESSING:
        sb.append(database.buildConjunctionClause(list,new ClauseDescription[]{
          new MultiClause(fieldPrefix+jobQueue.statusField,new Object[]{
            jobQueue.statusToString(jobQueue.STATUS_PENDING),
            jobQueue.statusToString(jobQueue.STATUS_PENDINGPURGATORY)}),
          new UnitaryClause(fieldPrefix+jobQueue.checkActionField,jobQueue.actionToString(jobQueue.ACTION_RESCAN)),
          new UnitaryClause(fieldPrefix+jobQueue.checkTimeField,"<=",nowTime)}));
        break;
      case DOCSTATUS_READYFOREXPIRATION:
        sb.append(database.buildConjunctionClause(list,new ClauseDescription[]{
          new MultiClause(fieldPrefix+jobQueue.statusField,new Object[]{
            jobQueue.statusToString(jobQueue.STATUS_PENDING),
            jobQueue.statusToString(jobQueue.STATUS_PENDINGPURGATORY)}),
          new UnitaryClause(fieldPrefix+jobQueue.checkActionField,jobQueue.actionToString(jobQueue.ACTION_REMOVE)),
          new UnitaryClause(fieldPrefix+jobQueue.checkTimeField,"<=",nowTime)}));
        break;
      case DOCSTATUS_WAITINGFORPROCESSING:
        sb.append(database.buildConjunctionClause(list,new ClauseDescription[]{
          new MultiClause(fieldPrefix+jobQueue.statusField,new Object[]{
            jobQueue.statusToString(jobQueue.STATUS_PENDING),
            jobQueue.statusToString(jobQueue.STATUS_PENDINGPURGATORY)}),
          new UnitaryClause(fieldPrefix+jobQueue.checkActionField,jobQueue.actionToString(jobQueue.ACTION_RESCAN)),
          new UnitaryClause(fieldPrefix+jobQueue.checkTimeField,">",nowTime)}));
        break;
      case DOCSTATUS_WAITINGFOREXPIRATION:
        sb.append(database.buildConjunctionClause(list,new ClauseDescription[]{
          new MultiClause(fieldPrefix+jobQueue.statusField,new Object[]{
            jobQueue.statusToString(jobQueue.STATUS_PENDING),
            jobQueue.statusToString(jobQueue.STATUS_PENDINGPURGATORY)}),
          new UnitaryClause(fieldPrefix+jobQueue.checkActionField,jobQueue.actionToString(jobQueue.ACTION_REMOVE)),
          new UnitaryClause(fieldPrefix+jobQueue.checkTimeField,">",nowTime)}));
        break;
      case DOCSTATUS_WAITINGFOREVER:
        sb.append(database.buildConjunctionClause(list,new ClauseDescription[]{
          new MultiClause(fieldPrefix+jobQueue.statusField,new Object[]{
            jobQueue.statusToString(jobQueue.STATUS_PENDING),
            jobQueue.statusToString(jobQueue.STATUS_PENDINGPURGATORY)})}))
          .append(" AND ").append(fieldPrefix).append(jobQueue.checkTimeField).append(" IS NULL");
        break;
      case DOCSTATUS_HOPCOUNTEXCEEDED:
        sb.append(database.buildConjunctionClause(list,new ClauseDescription[]{
          new MultiClause(fieldPrefix+jobQueue.statusField,new Object[]{
            jobQueue.statusToString(jobQueue.STATUS_HOPCOUNTREMOVED)})}));
        break;
      }
      k++;
    }
    sb.append(")");

    return whereEmitted;
  }

  /** Emit a WHERE or an AND, depending...
  */
  protected boolean emitClauseStart(StringBuilder sb, boolean whereEmitted)
  {
    if (whereEmitted)
      sb.append(" AND ");
    else
      sb.append(" WHERE ");
    return true;
  }

  /** Add ordering.
  */
  protected void addOrdering(StringBuilder sb, String[] completeFieldList, SortOrder sort)
  {
    // Keep track of the fields we've seen
    Map hash = new HashMap();

    // Emit the "Order by"
    sb.append(" ORDER BY ");

    // Go through the specified list
    int i = 0;
    int count = sort.getCount();
    while (i < count)
    {
      if (i > 0)
        sb.append(",");
      String column = sort.getColumn(i);
      sb.append(column);
      if (sort.getDirection(i) == sort.SORT_ASCENDING)
        sb.append(" ASC");
      else
        sb.append(" DESC");
      hash.put(column,column);
      i++;
    }

    // Now, go through the complete field list, and emit sort criteria for everything
    // not actually specified.  This is so LIMIT and OFFSET give consistent results.

    int j = 0;
    while (j < completeFieldList.length)
    {
      String field = completeFieldList[j];
      if (hash.get(field) == null)
      {
        if (i > 0)
          sb.append(",");
        sb.append(field);
        sb.append(" DESC");
        //if (j == 0)
        //  sb.append(" DESC");
        //else
        //  sb.append(" ASC");
        i++;
      }
      j++;
    }
  }

  /** Add limit and offset.
  */
  protected void addLimits(StringBuilder sb, int startRow, int maxRowCount)
  {
    sb.append(" ").append(database.constructOffsetLimitClause(startRow,maxRowCount));
  }


  /** Class for tracking existing jobqueue row data */
  protected static class JobqueueRecord
  {
    protected Long recordID;
    protected int status;
    protected Long checkTimeValue;

    public JobqueueRecord(Long recordID, int status, Long checkTimeValue)
    {
      this.recordID = recordID;
      this.status = status;
      this.checkTimeValue = checkTimeValue;
    }

    public Long getRecordID()
    {
      return recordID;
    }

    public int getStatus()
    {
      return status;
    }

    public Long getCheckTimeValue()
    {
      return checkTimeValue;
    }
  }

  /** We go through 2x the number of documents we should need if we were perfect at setting document priorities.  */
  private static int EXTRA_FACTOR = 2;

  /** This class provides the throttling limits for the job queueing query.
  */
  protected static class ThrottleLimit implements ILimitChecker
  {
    // For each connection, there is (a) a number (which is the maximum per bin), and (b)
    // a current running count per bin.  These are stored as elements in a hash map.
    protected HashMap connectionMap = new HashMap();

    // The maximum number of jobs that have reached their chunk size limit that we
    // need
    protected int n;

    // This is the hash table that maps a job ID to the object that tracks the number
    // of documents already accumulated for this resultset.  The count of the number
    // of queue records we have is tallied by going through each job in this table
    // and adding the records outstanding for it.
    protected HashMap jobQueueHash = new HashMap();

    // This is the map from jobid to connection name
    protected HashMap jobConnection = new HashMap();

    // This is the set of allowed connection names.  We discard all documents that are
    // not from that set.
    protected HashMap activeConnections = new HashMap();

    // This is the number of documents per set per connection.
    protected HashMap setSizes = new HashMap();

    // These are the individual connection maximums, keyed by connection name.
    protected HashMap maxConnectionCounts = new HashMap();

    // This is the maximum number of documents per set over all the connections we are looking at.  This helps us establish a sanity limit.
    protected int maxSetSize = 0;

    // This is the number of documents processed so far
    protected int documentsProcessed = 0;

    // This is where we accumulate blocking documents.  This is an arraylist of DocumentDescription objects.
    protected ArrayList blockingDocumentArray = new ArrayList();

    // Cutoff time for documents eligible for prioritization
    protected long prioritizationTime;

    /** Constructor.
    * This class is built up piecemeal, so the constructor does nothing.
    *@param n is the maximum number of full job descriptions we want at this time.
    */
    public ThrottleLimit(int n, long prioritizationTime)
    {
      this.n = n;
      this.prioritizationTime = prioritizationTime;
      Logging.perf.debug("Limit instance created");
    }

    /** Transfer blocking documents discovered to BlockingDocuments object */
    public void tallyBlockingDocuments(BlockingDocuments blockingDocuments)
    {
      int i = 0;
      while (i < blockingDocumentArray.size())
      {
        DocumentDescription dd = (DocumentDescription)blockingDocumentArray.get(i++);
        blockingDocuments.addBlockingDocument(dd);
      }
      blockingDocumentArray.clear();
    }

    /** Add a job/connection name map entry.
    *@param jobID is the job id.
    *@param connectionName is the connection name.
    */
    public void addJob(Long jobID, String connectionName)
    {
      jobConnection.put(jobID,connectionName);
    }

    /** Add an active connection.  This is the pool of active connections that will be used for the lifetime of this operation.
    *@param connectionName is the connection name.
    */
    public void addConnectionName(String connectionName, IRepositoryConnector connectorInstance)
      throws ManifoldCFException
    {
      activeConnections.put(connectionName,connectorInstance);
      int setSize = connectorInstance.getMaxDocumentRequest();
      setSizes.put(connectionName,new Integer(setSize));
      if (setSize > maxSetSize)
        maxSetSize = setSize;
    }

    /** Add a document limit for a specified connection.  This is the limit across all matching bins; if any
    * individual matching bin exceeds that limit, then documents that belong to that bin will be excluded.
    *@param connectionName is the connection name.
    *@param regexp is the regular expression, which we will match against various bins.
    *@param upperLimit is the maximum count associated with the specified job.
    */
    public void addLimit(String connectionName, String regexp, int upperLimit)
    {
      if (Logging.perf.isDebugEnabled())
        Logging.perf.debug(" Adding fetch limit of "+Integer.toString(upperLimit)+" fetches for expression '"+regexp+"' for connection '"+connectionName+"'");

      ThrottleJobItem ji = (ThrottleJobItem)connectionMap.get(connectionName);
      if (ji == null)
      {
        ji = new ThrottleJobItem();
        connectionMap.put(connectionName,ji);
      }
      ji.addLimit(regexp,upperLimit);
    }

    /** Set a connection-based total document limit.
    */
    public void setConnectionLimit(String connectionName, int maxDocuments)
    {
      if (Logging.perf.isDebugEnabled())
        Logging.perf.debug(" Setting connection limit of "+Integer.toString(maxDocuments)+" for connection "+connectionName);
      maxConnectionCounts.put(connectionName,new MutableInteger(maxDocuments));
    }

    /** See if this class can be legitimately compared against another of
    * the same type.
    *@return true if comparisons will ever return "true".
    */
    public boolean doesCompareWork()
    {
      return false;
    }

    /** Create a duplicate of this class instance.  All current state should be preserved.
    * NOTE: Since doesCompareWork() returns false, queries using this limit checker cannot
    * be cached, and therefore duplicate() is never called from the query executor.  But it can
    * be called from other places.
    *@return the duplicate.
    */
    public ILimitChecker duplicate()
    {
      return makeDeepCopy();
    }

    /** Make a deep copy */
    public ThrottleLimit makeDeepCopy()
    {
      ThrottleLimit rval = new ThrottleLimit(n,prioritizationTime);
      // Create a true copy of all the structures in which counts are kept.  The referential structures (e.g. connection hashes)
      // do not need a deep copy.
      rval.activeConnections = activeConnections;
      rval.setSizes = setSizes;
      rval.maxConnectionCounts = maxConnectionCounts;
      rval.maxSetSize = maxSetSize;
      rval.jobConnection = jobConnection;
      // The structures where counts are maintained DO need a deep copy.
      rval.documentsProcessed = documentsProcessed;
      Iterator iter;
      iter = connectionMap.keySet().iterator();
      while (iter.hasNext())
      {
        Object key = iter.next();
        rval.connectionMap.put(key,((ThrottleJobItem)connectionMap.get(key)).duplicate());
      }
      iter = jobQueueHash.keySet().iterator();
      while (iter.hasNext())
      {
        Object key = iter.next();
        rval.jobQueueHash.put(key,((QueueHashItem)jobQueueHash.get(key)).duplicate());
      }
      return rval;
    }

    /** Find the hashcode for this class.  This will only ever be used if
    * doesCompareWork() returns true.
    *@return the hashcode.
    */
    public int hashCode()
    {
      return 0;
    }

    /** Compare two objects and see if equal.  This will only ever be used
    * if doesCompareWork() returns true.
    *@param object is the object to compare against.
    *@return true if equal.
    */
    public boolean equals(Object object)
    {
      return false;
    }

    /** Get the remaining documents we should query for.
    *@return the maximal remaining count.
    */
    public int getRemainingDocuments()
    {
      return EXTRA_FACTOR * n * maxSetSize - documentsProcessed;
    }

    /** See if a result row should be included in the final result set.
    *@param row is the result row to check.
    *@return true if it should be included, false otherwise.
    */
    public boolean checkInclude(IResultRow row)
      throws ManifoldCFException
    {
      // Note: This method does two things: First, it insures that the number of documents per job per bin does
      // not exceed the calculated throttle number.  Second, it keeps track of how many document queue items
      // will be needed, so we can stop when we've got enough for the moment.
      Logging.perf.debug("Checking if row should be included");
      // This is the end that does the work.
      // The row passed in has the following jobqueue columns: idField, jobIDField, docIDField, and statusField
      Long jobIDValue = (Long)row.getValue(JobQueue.jobIDField);

      // Get the connection name for this row
      String connectionName = (String)jobConnection.get(jobIDValue);
      if (connectionName == null)
      {
        Logging.perf.debug(" Row does not have an eligible job - excluding");
        return false;
      }
      IRepositoryConnector connectorInstance = (IRepositoryConnector)activeConnections.get(connectionName);
      if (connectorInstance == null)
      {
        Logging.perf.debug(" Row does not have an eligible connector instance - excluding");
        return false;
      }

      // Find the connection limit for this document
      MutableInteger connectionLimit = (MutableInteger)maxConnectionCounts.get(connectionName);
      if (connectionLimit != null)
      {
        if (connectionLimit.intValue() == 0)
        {
          Logging.perf.debug(" Row exceeds its connection limit - excluding");
          return false;
        }
        connectionLimit.decrement();
      }

      // Tally this item in the job queue hash, so we can detect when to stop
      QueueHashItem queueItem = (QueueHashItem)jobQueueHash.get(jobIDValue);
      if (queueItem == null)
      {
        // Need to talk to the connector to get a max number of docs per chunk
        int maxCount = ((Integer)setSizes.get(connectionName)).intValue();
        queueItem = new QueueHashItem(maxCount);
        jobQueueHash.put(jobIDValue,queueItem);

      }

      String docIDHash = (String)row.getValue(JobQueue.docHashField);
      String docID = (String)row.getValue(JobQueue.docIDField);

      // Figure out what the right bins are, given the data we have.
      // This will involve a call to the connector.
      String[] binNames = ManifoldCF.calculateBins(connectorInstance,docID);
      // Keep the running count, so we can abort without going through the whole set.
      documentsProcessed++;
      //scanRecord.addBins(binNames);

      ThrottleJobItem item = (ThrottleJobItem)connectionMap.get(connectionName);

      // If there is no schedule-based throttling on this connection, we're done.
      if (item == null)
      {
        queueItem.addDocument();
        Logging.perf.debug(" Row has no throttling - including");
        return true;
      }


      int j = 0;
      while (j < binNames.length)
      {
        if (item.isEmpty(binNames[j]))
        {
          if (Logging.perf.isDebugEnabled())
            Logging.perf.debug(" Bin "+binNames[j]+" has no more available fetches - excluding");

          Object o = row.getValue(JobQueue.prioritySetField);
          if (o == null || ((Long)o).longValue() <= prioritizationTime)
          {
            // Need to add a document descriptor based on this row to the blockingDocuments object!
            // This will cause it to be reprioritized preferentially, getting it out of the way if it shouldn't
            // be there.
            Long id = (Long)row.getValue(JobQueue.idField);
            Long jobID = (Long)row.getValue(JobQueue.jobIDField);
            DocumentDescription dd = new DocumentDescription(id,jobID,docIDHash,docID);
            blockingDocumentArray.add(dd);
          }

          return false;
        }
        j++;
      }
      j = 0;
      while (j < binNames.length)
      {
        item.decrement(binNames[j++]);
      }
      queueItem.addDocument();
      Logging.perf.debug(" Including!");
      return true;
    }

    /** See if we should examine another row.
    *@return true if we need to keep going, or false if we are done.
    */
    public boolean checkContinue()
      throws ManifoldCFException
    {
      if (documentsProcessed >= EXTRA_FACTOR * n * maxSetSize)
        return false;

      // If the number of chunks exceeds n, we are done
      Iterator iter = jobQueueHash.keySet().iterator();
      int count = 0;
      while (iter.hasNext())
      {
        Long jobID = (Long)iter.next();
        QueueHashItem item = (QueueHashItem)jobQueueHash.get(jobID);
        count += item.getChunkCount();
        if (count > n)
          return false;
      }
      return true;
    }



  }

  /** This class contains information per job on how many queue items have so far been accumulated.
  */
  protected static class QueueHashItem
  {
    // The number of items per chunk for this job
    int itemsPerChunk;
    // The number of chunks so far, INCLUDING incomplete chunks
    int chunkCount = 0;
    // The number of documents in the current incomplete chunk
    int currentDocumentCount = 0;

    /** Construct.
    *@param itemsPerChunk is the number of items per chunk for this job.
    */
    public QueueHashItem(int itemsPerChunk)
    {
      this.itemsPerChunk = itemsPerChunk;
    }

    /** Duplicate. */
    public QueueHashItem duplicate()
    {
      QueueHashItem rval = new QueueHashItem(itemsPerChunk);
      rval.chunkCount = chunkCount;
      rval.currentDocumentCount = currentDocumentCount;
      return rval;
    }

    /** Add a document to this job.
    */
    public void addDocument()
    {
      currentDocumentCount++;
      if (currentDocumentCount == 1)
        chunkCount++;
      if (currentDocumentCount == itemsPerChunk)
        currentDocumentCount = 0;
    }

    /** Get the number of chunks.
    *@return the number of chunks.
    */
    public int getChunkCount()
    {
      return chunkCount;
    }
  }

  /** This class represents the information stored PER JOB in the throttling structure.
  * In this structure, "remaining" counts are kept for each bin.  When the bin becomes empty,
  * then no more documents that would map to that bin will be returned, for this query.
  *
  * The way in which the maximum count per bin is determined is not part of this class.
  */
  protected static class ThrottleJobItem
  {
    /** These are the bin limits.  This is an array of ThrottleLimitSpec objects. */
    protected ArrayList throttleLimits = new ArrayList();
    /** This is a map of the bins and their current counts. If an entry doesn't exist, it's considered to be
    * the same as maxBinCount. */
    protected HashMap binCounts = new HashMap();

    /** Constructor. */
    public ThrottleJobItem()
    {
    }

    /** Add a bin limit.
    *@param regexp is the regular expression describing the bins to which the limit applies to.
    *@param maxCount is the maximum number of fetches allowed for that bin.
    */
    public void addLimit(String regexp, int maxCount)
    {
      try
      {
        throttleLimits.add(new ThrottleLimitSpec(regexp,maxCount));
      }
      catch (PatternSyntaxException e)
      {
        // Ignore the bad entry; it just won't contribute any throttling.
      }
    }

    /** Create a duplicate of this item.
    *@return the duplicate.
    */
    public ThrottleJobItem duplicate()
    {
      ThrottleJobItem rval = new ThrottleJobItem();
      rval.throttleLimits = throttleLimits;
      Iterator iter = binCounts.keySet().iterator();
      while (iter.hasNext())
      {
        String key = (String)iter.next();
        this.binCounts.put(key,((MutableInteger)binCounts.get(key)).duplicate());
      }
      return rval;
    }

    /** Check if the specified bin is empty.
    *@param binName is the bin name.
    *@return true if empty.
    */
    public boolean isEmpty(String binName)
    {
      MutableInteger value = (MutableInteger)binCounts.get(binName);
      int remaining;
      if (value == null)
      {
        int x = findMaxCount(binName);
        if (x == -1)
          return false;
        remaining = x;
      }
      else
        remaining = value.intValue();
      return (remaining == 0);
    }

    /** Decrement specified bin.
    *@param binName is the bin name.
    */
    public void decrement(String binName)
    {
      MutableInteger value = (MutableInteger)binCounts.get(binName);
      if (value == null)
      {
        int x = findMaxCount(binName);
        if (x == -1)
          return;
        value = new MutableInteger(x);
        binCounts.put(binName,value);
      }
      value.decrement();
    }

    /** Given a bin name, find the max value for it using the regexps that are in place.
    *@param binName is the bin name.
    *@return the max count for that bin, or -1 if infinite.
    */
    protected int findMaxCount(String binName)
    {
      // Each connector generates a set of bins per descriptor, e.g. "", ".com", ".metacarta.com", "foo.metacarta.com"
      //
      // We want to be able to do a couple of different kinds of things easily.  For example, we want to:
      // - be able to "turn off" or restrict fetching for a given domain, to a lower value than for other domains
      // - be able to control fetch rates of .com, .metacarta.com, and foo.metacarta.com such that we
      //   can establish a faster rate for .com than for foo.metacarta.com
      //
      // The standard case is to limit fetch rate for all terminal domains (e.g. foo.metacarta.com) to some number:
      //    ^[^\.] = 8
      //
      // To apply an additional limit restriction on a specific domain easily requires that the MINIMUM rate
      // value be chosen when more than one regexp match is found:
      //    ^[^\.] = 8
      //    ^foo\.metacarta\.com = 4
      //
      // To apply different rates for different levels:
      //    ^[^\.] = 8
      //    ^\.[^\.]*\.[^\.]*$ = 20
      //    ^\.[^\.]*$ = 40
      //

      // If the same bin is matched by more than one regexp, I now take the MINIMUM value, since this seems to be
      // more what the world wants to do (restrict, rather than increase, fetch rates).
      int maxCount = -1;
      int i = 0;
      while (i < throttleLimits.size())
      {
        ThrottleLimitSpec spec = (ThrottleLimitSpec)throttleLimits.get(i++);
        Pattern p = spec.getRegexp();
        Matcher m = p.matcher(binName);
        if (m.find())
        {
          int limit = spec.getMaxCount();
          if (maxCount == -1 || limit < maxCount)
            maxCount = limit;
        }
      }

      return maxCount;
    }
  }

  /** This is a class which describes an individual throttle limit, in fetches. */
  protected static class ThrottleLimitSpec
  {
    /** Regexp */
    protected Pattern regexp;
    /** The fetch limit for all bins matching that regexp */
    protected int maxCount;

    /** Constructor */
    public ThrottleLimitSpec(String regexp, int maxCount)
      throws PatternSyntaxException
    {
      this.regexp = Pattern.compile(regexp);
      this.maxCount = maxCount;
    }

    /** Get the regexp. */
    public Pattern getRegexp()
    {
      return regexp;
    }

    /** Get the max count */
    public int getMaxCount()
    {
      return maxCount;
    }
  }

  /** Mutable integer class.
  */
  protected static class MutableInteger
  {
    int value;

    /** Construct.
    */
    public MutableInteger(int value)
    {
      this.value = value;
    }

    /** Duplicate */
    public MutableInteger duplicate()
    {
      return new MutableInteger(value);
    }

    /** Decrement.
    */
    public void decrement()
    {
      value--;
    }

    /** Increment.
    */
    public void increment()
    {
      value++;
    }

    /** Get value.
    */
    public int intValue()
    {
      return value;
    }
  }


}
<|MERGE_RESOLUTION|>--- conflicted
+++ resolved
@@ -5538,21 +5538,6 @@
     }
   }
 
-<<<<<<< HEAD
-=======
-  /** Prepare for an incremental scan.
-  *@param jobID is the job id.
-  *@param legalLinkTypes are the link types allowed for the job.
-  *@param hopcountMethod describes how to handle deletions for hopcount purposes.
-  */
-  public void prepareIncrementalScan(Long jobID, String[] legalLinkTypes, int hopcountMethod)
-    throws ManifoldCFException
-  {
-    jobQueue.prepareIncrementalScan(jobID);
-    TrackerClass.noteCommit();
-  }
-
->>>>>>> 3c66a836
   /** Manually abort a running job.  The job will be permanently stopped, and will not run again until
   * automatically started based on schedule, or manually started.
   *@param jobID is the job to abort.

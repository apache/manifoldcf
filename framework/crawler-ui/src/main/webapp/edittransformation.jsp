--- conflicted
+++ resolved
@@ -2,109 +2,32 @@
 
 <%
 
-  /* $Id$ */
+/* $Id$ */
 
 /**
- * Licensed to the Apache Software Foundation (ASF) under one or more
- * contributor license agreements. See the NOTICE file distributed with
- * this work for additional information regarding copyright ownership.
- * The ASF licenses this file to You under the Apache License, Version 2.0
- * (the "License"); you may not use this file except in compliance with
- * the License. You may obtain a copy of the License at
- *
- * http://www.apache.org/licenses/LICENSE-2.0
- *
- * Unless required by applicable law or agreed to in writing, software
- * distributed under the License is distributed on an "AS IS" BASIS,
- * WITHOUT WARRANTIES OR CONDITIONS OF ANY KIND, either express or implied.
- * See the License for the specific language governing permissions and
- * limitations under the License.
- */
-%>
-
-<%
-  // The contract of this edit page is as follows.  It is either called directly, in which case it is expected to be creating
-  // a connection or beginning the process of editing an existing connection, or it is called via redirection from execute.jsp, in which case
-  // the connection object being edited will be placed in the thread context under the name "ConnectionObject".
-  try {
-    // Get the connection manager handle
-    ITransformationConnectionManager connMgr = TransformationConnectionManagerFactory.make(threadContext);
-    // Also get the list of available connectors
-    ITransformationConnectorManager connectorManager = TransformationConnectorManagerFactory.make(threadContext);
-
-    // Figure out what the current tab name is.
-    String tabName = variableContext.getParameter("tabname");
-    if (tabName == null || tabName.length() == 0)
-      tabName = Messages.getString(pageContext.getRequest().getLocale(), "edittransformation.Name");
-    String connectionName = null;
-    ITransformationConnection connection = (ITransformationConnection) threadContext.get("ConnectionObject");
-    if (connection == null) {
-      // We did not go through execute.jsp
-      // We might have received an argument specifying the connection name.
-      connectionName = variableContext.getParameter("connname");
-      // If the connectionname is not null, load the connection description and prepopulate everything with what comes from it.
-      if (connectionName != null && connectionName.length() > 0) {
-        connection = connMgr.load(connectionName);
-      }
-    }
-
-    // Set up default fields.
-    boolean isNew = true;
-    String description = "";
-    String className = "";
-    int maxConnections = 10;
-    ConfigParams parameters = new ConfigParams();
-
-    // If there's a connection object, set up all our parameters from it.
-    if (connection != null) {
-      // Set up values
-      isNew = connection.getIsNew();
-      connectionName = connection.getName();
-      description = connection.getDescription();
-      className = connection.getClassName();
-      parameters = connection.getConfigParams();
-      maxConnections = connection.getMaxConnections();
-    } else
-      connectionName = null;
-
-    if (connectionName == null)
-      connectionName = "";
-
-    // Initialize tabs array.
-    ArrayList tabsArray = new ArrayList();
-
-    // Set up the predefined tabs
-    tabsArray.add(Messages.getString(pageContext.getRequest().getLocale(), "edittransformation.Name"));
-    tabsArray.add(Messages.getString(pageContext.getRequest().getLocale(), "edittransformation.Type"));
-    if (className.length() > 0)
-      tabsArray.add(Messages.getString(pageContext.getRequest().getLocale(), "edittransformation.Throttling"));
-
-%>
-
-<script type="text/javascript">
-  <!--
-  <%
-  String heading = null;
-    if (description.length() > 0)
-    {
-<<<<<<< HEAD
-      heading = Messages.getBodyString(pageContext.getRequest().getLocale(),"edittransformation.EditTransformationConnection") + " " + org.apache.manifoldcf.ui.util.Encoder.bodyEscape(description);
-    }
-      else
-      {
-      heading = Messages.getBodyString(pageContext.getRequest().getLocale(),"edittransformation.EditATransformationConnection");
-    }
-    %>
-  $.ManifoldCF.setTitle('<%=Messages.getBodyString(pageContext.getRequest().getLocale(), "edittransformation.ApacheManifoldCFEditTransformationConnection")%>',
-      '<%=heading%>',
-      'outputs'
-  );
-  // Use this method to repost the form and pick a new tab
-  function SelectTab(newtab) {
-    if (checkForm()) {
-      document.editconnection.tabname.value = newtab;
-      $.ManifoldCF.submit(document.editconnection);
-=======
+* Licensed to the Apache Software Foundation (ASF) under one or more
+* contributor license agreements. See the NOTICE file distributed with
+* this work for additional information regarding copyright ownership.
+* The ASF licenses this file to You under the Apache License, Version 2.0
+* (the "License"); you may not use this file except in compliance with
+* the License. You may obtain a copy of the License at
+* 
+* http://www.apache.org/licenses/LICENSE-2.0
+* 
+* Unless required by applicable law or agreed to in writing, software
+* distributed under the License is distributed on an "AS IS" BASIS,
+* WITHOUT WARRANTIES OR CONDITIONS OF ANY KIND, either express or implied.
+* See the License for the specific language governing permissions and
+* limitations under the License.
+*/
+%>
+
+<%
+    // The contract of this edit page is as follows.  It is either called directly, in which case it is expected to be creating
+    // a connection or beginning the process of editing an existing connection, or it is called via redirection from execute.jsp, in which case
+    // the connection object being edited will be placed in the thread context under the name "ConnectionObject".
+    try
+    {
   // Get the connection manager handle
   ITransformationConnectionManager connMgr = TransformationConnectionManagerFactory.make(threadContext);
   // Also get the list of available connectors
@@ -185,21 +108,11 @@
     {
       document.editconnection.tabname.value = newtab;
       document.editconnection.submit();
->>>>>>> 4d8a3ad4
     }
   }
 
   // Use this method to repost the form,
   // and set the anchor request.
-<<<<<<< HEAD
-  function postFormSetAnchor(anchorValue) {
-    if (checkForm()) {
-      if (anchorValue != "")
-        document.editconnection.action = document.editconnection.action + "#" + anchorValue;
-      $.ManifoldCF.submit(document.editconnection);
-    }
-  }
-=======
   function postFormSetAnchor(anchorValue)
   {
     if (checkForm())
@@ -552,71 +465,9 @@
 </body>
 
 </html>
->>>>>>> 4d8a3ad4
-
-  // Use this method to repost the form
-  function postForm() {
-    if (checkForm()) {
-      $.ManifoldCF.submit(document.editconnection);
-    }
-<<<<<<< HEAD
-  }
-
-  function Save() {
-    if (checkForm()) {
-      // Can't submit until all required fields have been set.
-      // Some of these don't live on the current tab, so don't set
-      // focus.
-
-      // Check our part of the form, for save
-      if (editconnection.connname.value == "") {
-        alert("<%=Messages.getBodyJavascriptString(pageContext.getRequest().getLocale(),"edittransformation.ConnectionMustHaveAName")%>");
-        SelectTab("<%=Messages.getBodyJavascriptString(pageContext.getRequest().getLocale(),"edittransformation.Name")%>");
-        document.editconnection.connname.focus();
-        return;
-      }
-      if (window.checkConfigForSave) {
-        if (!checkConfigForSave())
-          return;
-      }
-      document.editconnection.op.value = "Save";
-      $.ManifoldCF.submit(document.editconnection);
-    }
-  }
-
-  function Continue() {
-    document.editconnection.op.value = "Continue";
-    postForm();
-  }
-
-  function Cancel() {
-    document.editconnection.op.value = "Cancel";
-    $.ManifoldCF.submit(document.editconnection);
-  }
-
-  function checkForm() {
-    if (!checkConnectionCount())
-      return false;
-    if (window.checkConfig)
-      return checkConfig();
-    return true;
-  }
-
-  function checkConnectionCount() {
-    if (!isInteger(editconnection.maxconnections.value)) {
-      alert("<%=Messages.getBodyJavascriptString(pageContext.getRequest().getLocale(),"edittransformation.TheMaximumNumberOfConnectionsMustBeAValidInteger")%>");
-      editconnection.maxconnections.focus();
-      return false;
-    }
-    return true;
-  }
-
-  function isRegularExpression(value) {
-    try {
-      var foo = "teststring";
-      foo.search(value.replace(/\(\?i\)/, ""));
-      return true;
-=======
+
+<%
+    }
     catch (ManifoldCFException e)
     {
   e.printStackTrace();
@@ -625,248 +476,5 @@
 %>
   <jsp:forward page="error.jsp"/>
 <%
->>>>>>> 4d8a3ad4
-    }
-    catch (e) {
-      return false;
-    }
-
-  }
-
-  function isInteger(value) {
-    var anum = /(^\d+$)/;
-    return anum.test(value);
-  }
-
-  //-->
-</script>
-<%
-  TransformationConnectorFactory.outputConfigurationHeader(threadContext, className, new org.apache.manifoldcf.ui.jsp.JspWrapper(out, adminprofile), pageContext.getRequest().getLocale(), parameters, tabsArray);
-%>
-
-
-<div class="row">
-  <div class="col-md-12">
-
-    <%
-      // Get connector list; need this to decide what to do
-      IResultSet set = connectorManager.getConnectors();
-      if (set.getRowCount() == 0) {
-    %>
-    <div class="callout callout-warning">
-      <p><%=Messages.getBodyString(pageContext.getRequest().getLocale(), "edittransformation.NoTransformationConnectorsRegistered")%>
-      </p>
-    </div>
-    <%
-    } else {
-    %>
-    <div class="box box-primary">
-      <form class="standardform" name="editconnection" action="execute.jsp" method="POST" enctype="multipart/form-data">
-        <input type="hidden" name="op" value="Continue"/>
-        <input type="hidden" name="type" value="transformation"/>
-        <input type="hidden" name="tabname"
-               value='<%=org.apache.manifoldcf.ui.util.Encoder.attributeEscape(tabName)%>'/>
-        <input type="hidden" name="isnewconnection" value='<%=(isNew?"true":"false")%>'/>
-
-        <div class="box-body">
-          <ul class="nav nav-tabs" role="tablist">
-            <%
-              int tabNum = 0;
-              int activeTab = 0;
-              while (tabNum < tabsArray.size()) {
-                String tab = (String) tabsArray.get(tabNum++);
-                if (tab.equals(tabName)) {
-            %>
-            <li class="active">
-              <a href="#tab_<%=tabNum%>" data-toggle="tab"><%=org.apache.manifoldcf.ui.util.Encoder.bodyEscape(tab)%>
-              </a>
-            </li>
-            <%
-            } else {
-            %>
-            <li>
-              <a href="#tab_<%=tabNum%>" data-toggle="tab"
-                 alt='<%=org.apache.manifoldcf.ui.util.Encoder.attributeEscape(tab)+" "+Messages.getAttributeString(pageContext.getRequest().getLocale(),"edittransformation.tab")%>'
-                 onclick='<%="javascript:SelectTab(\""+tab+"\");return false;"%>'>
-                <%=org.apache.manifoldcf.ui.util.Encoder.bodyEscape(tab)%>
-              </a>
-            </li>
-            <%
-                }
-              }
-            %>
-          </ul>
-          <div class="tab-content">
-            <%
-              // Name tab
-              if (tabName.equals(Messages.getString(pageContext.getRequest().getLocale(), "edittransformation.Name"))) {
-            %>
-            <div class="tab-pane active" id="tab_<%=activeTab%>">
-              <div class="form-group">
-                <label><%=Messages.getBodyString(pageContext.getRequest().getLocale(), "edittransformation.NameColon")%>
-                </label>
-                <%
-                  // If the connection doesn't exist yet, we are allowed to change the name.
-                  if (connection == null || connectionName.length() < 1) {
-                %>
-                <input type="text" size="32" name="connname" class="form-control" placeholder="Name..."
-                       value='<%=org.apache.manifoldcf.ui.util.Encoder.attributeEscape(connectionName)%>'/>
-                <%
-                } else {
-                %>
-                <input type="text" class="form-control" disabled
-                       value='<%=org.apache.manifoldcf.ui.util.Encoder.attributeEscape(connectionName)%>'/>
-                <input type="hidden" name="connname"
-                       value='<%=org.apache.manifoldcf.ui.util.Encoder.attributeEscape(connectionName)%>'/>
-                <%
-                  }
-                %>
-              </div>
-              <div class="form-group">
-                <label
-                    for="description"><%=Messages.getBodyString(pageContext.getRequest().getLocale(), "edittransformation.DescriptionColon")%>
-                </label>
-                <input type="text" size="50" class="form-control" name="description" id="description"
-                       value='<%=org.apache.manifoldcf.ui.util.Encoder.attributeEscape(description)%>'/>
-              </div>
-            </div>
-            <%
-            } else {
-              // Hiddens for the Name tab
-            %>
-            <input type="hidden" name="connname"
-                   value='<%=org.apache.manifoldcf.ui.util.Encoder.attributeEscape(connectionName)%>'/>
-            <input type="hidden" name="description"
-                   value='<%=org.apache.manifoldcf.ui.util.Encoder.attributeEscape(description)%>'/>
-            <%
-              }
-
-
-              // "Type" tab
-              if (tabName.equals(Messages.getString(pageContext.getRequest().getLocale(), "edittransformation.Type"))) {
-            %>
-            <div class="tab-pane active" id="tab_<%=activeTab%>">
-              <div class="form-group">
-                <label><%=Messages.getBodyString(pageContext.getRequest().getLocale(), "edittransformation.ConnectionTypeColon")%>
-                </label>
-                <%
-                  if (className.length() > 0) {
-                    String value = connectorManager.getDescription(className);
-                    if (value == null) {
-                %>
-                <nobr><%=Messages.getBodyString(pageContext.getRequest().getLocale(), "edittransformation.UNREGISTERED")%> <%=org.apache.manifoldcf.ui.util.Encoder.bodyEscape(className)%>
-                </nobr>
-                <%
-                } else {
-                %>
-                <input type="text" class="form-control" disabled
-                       value='<%=org.apache.manifoldcf.ui.util.Encoder.attributeEscape(value)%>'/>
-                <%
-                  }
-                %>
-                <input type="hidden" name="classname"
-                       value='<%=org.apache.manifoldcf.ui.util.Encoder.attributeEscape(className)%>'/>
-                <%
-                } else {
-                  int i = 0;
-                %>
-                <select name="classname" clas="form-control">
-                  <%
-                    while (i < set.getRowCount()) {
-                      IResultRow row = set.getRow(i++);
-                      String thisClassName = row.getValue("classname").toString();
-                      String thisDescription = row.getValue("description").toString();
-                  %>
-                  <option value='<%=org.apache.manifoldcf.ui.util.Encoder.attributeEscape(thisClassName)%>'
-                      <%=className.equals(thisClassName) ? "selected=\"selected\"" : ""%>><%=org.apache.manifoldcf.ui.util.Encoder.bodyEscape(thisDescription)%>
-                  </option>
-                  <%
-                    }
-                  %>
-                </select>
-                <%
-                  }
-                %>
-              </div>
-              <%
-              } else {
-                // Hiddens for the "Type" tab
-              %>
-              <input type="hidden" name="classname"
-                     value='<%=org.apache.manifoldcf.ui.util.Encoder.attributeEscape(className)%>'/>
-              <%
-                }
-
-
-                // The "Throttling" tab
-                if (tabName.equals(Messages.getString(pageContext.getRequest().getLocale(), "edittransformation.Throttling"))) {
-              %>
-              <div class="tab-pane active" id="tab_<%=activeTab%>">
-                <div class="form-group">
-                  <label><%=Messages.getBodyString(pageContext.getRequest().getLocale(), "edittransformation.MaxConnectionsColon")%>
-                  </label>
-                  <input type="text" size="6" name="maxconnections" class="form-control"
-                         value='<%=Integer.toString(maxConnections)%>'/>
-                </div>
-              </div>
-              <%
-              } else {
-                // Hiddens for "Throttling" tab
-              %>
-              <input type="hidden" name="maxconnections" value='<%=Integer.toString(maxConnections)%>'/>
-              <%
-                }
-
-                if (className.length() > 0)
-                  TransformationConnectorFactory.outputConfigurationBody(threadContext, className, new org.apache.manifoldcf.ui.jsp.JspWrapper(out, adminprofile), pageContext.getRequest().getLocale(), parameters, tabName);
-
-              %>
-            </div>
-          </div>
-          <div class="box-footer clearfix">
-            <div class="btn-group">
-              <%
-                if (className.length() > 0) {
-              %>
-              <input type="button" class="btn btn-primary"
-                     value="<%=Messages.getAttributeString(pageContext.getRequest().getLocale(),"edittransformation.Save")%>"
-                     onClick="javascript:Save()"
-                     alt="<%=Messages.getAttributeString(pageContext.getRequest().getLocale(),"edittransformation.SaveThisTransformationConnection")%>"/>
-              <%
-              } else {
-                if (tabName.equals(Messages.getString(pageContext.getRequest().getLocale(), "edittransformation.Type"))) {
-              %>
-              <input type="button" class="btn btn-primary"
-                     value="<%=Messages.getAttributeString(pageContext.getRequest().getLocale(),"edittransformation.Continue")%>"
-                     onClick="javascript:Continue()"
-                     alt="<%=Messages.getAttributeString(pageContext.getRequest().getLocale(),"edittransformation.ContinueToNextPage")%>"/>
-              <%
-                  }
-                }
-              %>
-              <input type="button" class="btn btn-primary"
-                     value="<%=Messages.getAttributeString(pageContext.getRequest().getLocale(),"edittransformation.Cancel")%>"
-                     onClick="javascript:Cancel()"
-                     alt="<%=Messages.getAttributeString(pageContext.getRequest().getLocale(),"edittransformation.CancelTransformationConnectionEditing")%>"/>
-            </div>
-          </div>
-      </form>
-
-      <%
-        }
-      %>
-
-    </div>
-  </div>
-</div>
-
-<%
-} catch (ManifoldCFException e) {
-  e.printStackTrace();
-  variableContext.setParameter("text", e.getMessage());
-  variableContext.setParameter("target", "listtransformations.jsp");
-%>
-<jsp:forward page="error.jsp"/>
-<%
-  }
-%>
+    }
+%>

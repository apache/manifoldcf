<% response.setHeader("Pragma", "No-cache");
  response.setDateHeader("Expires", 0);
  response.setHeader("Cache-Control", "no-cache");
  response.setDateHeader("max-age", 0);
  response.setContentType("text/html;charset=utf-8");
%>

<%

  /* $Id$ */

/**
 * Licensed to the Apache Software Foundation (ASF) under one or more
 * contributor license agreements. See the NOTICE file distributed with
 * this work for additional information regarding copyright ownership.
 * The ASF licenses this file to You under the Apache License, Version 2.0
 * (the "License"); you may not use this file except in compliance with
 * the License. You may obtain a copy of the License at
 *
 * http://www.apache.org/licenses/LICENSE-2.0
 *
 * Unless required by applicable law or agreed to in writing, software
 * distributed under the License is distributed on an "AS IS" BASIS,
 * WITHOUT WARRANTIES OR CONDITIONS OF ANY KIND, either express or implied.
 * See the License for the specific language governing permissions and
 * limitations under the License.
 */
%>

<%@ page language="java" %>
<%@ page import="org.apache.manifoldcf.core.interfaces.*" %>
<%@ page import="org.apache.manifoldcf.core.util.*" %>
<%@ page import="org.apache.manifoldcf.ui.i18n.*" %>
<%@ page import="org.apache.manifoldcf.agents.interfaces.*" %>
<%@ page import="org.apache.manifoldcf.crawler.interfaces.*" %>
<%@ page import="org.apache.manifoldcf.authorities.interfaces.*" %>
<%@ page import="java.util.*" %>

<jsp:useBean id="thread" class="org.apache.manifoldcf.ui.beans.ThreadContext" scope="request"/>
<jsp:useBean id="adminprofile" class="org.apache.manifoldcf.ui.beans.AdminProfile" scope="session"/>

<%@ taglib prefix="c" uri="http://java.sun.com/jsp/jstl/core" %>
<%@ taglib prefix="x" uri="http://java.sun.com/jsp/jstl/xml" %>
<%@ taglib prefix="fmt" uri="http://java.sun.com/jsp/jstl/fmt" %>
<%@ taglib prefix="sql" uri="http://java.sun.com/jsp/jstl/sql" %>


<%
<<<<<<< HEAD
  String queryString = request.getQueryString();
  String requestURL = request.getRequestURI();
  requestURL = requestURL.substring(requestURL.lastIndexOf("/") + 1);
  requestURL += queryString == null ? "" : "?" + queryString;
  if (adminprofile.getLoggedOn() == false) {
    if (queryString == null) {
      response.sendRedirect("login.jsp");
    } else {
      if (!requestURL.startsWith("index.jsp")) {
        requestURL = "index.jsp?p=" + requestURL;
      }
      response.sendRedirect("login.jsp?nextUrl=" + URLEncoder.encode(requestURL));
    }
    return;
  }

  response.setHeader("page",requestURL);

  IThreadContext threadContext = thread.getThreadContext();
  org.apache.manifoldcf.ui.multipart.MultipartWrapper variableContext = (org.apache.manifoldcf.ui.multipart.MultipartWrapper) threadContext.get("__WRAPPER__");
  if (variableContext == null) {
    variableContext = new org.apache.manifoldcf.ui.multipart.MultipartWrapper(request, adminprofile);
    threadContext.save("__WRAPPER__", variableContext);
  }

%>
=======
  if (adminprofile.getLoggedOn() == false)
  {
    response.sendRedirect("login.jsp");
    return;
  }

  IThreadContext threadContext = thread.getThreadContext();
  org.apache.manifoldcf.ui.multipart.MultipartWrapper variableContext = (org.apache.manifoldcf.ui.multipart.MultipartWrapper)threadContext.get("__WRAPPER__");
  if (variableContext == null)
  {
    variableContext = new org.apache.manifoldcf.ui.multipart.MultipartWrapper(request,adminprofile);
    threadContext.save("__WRAPPER__",variableContext);
  }
%>
>>>>>>> c8a0da90
<|MERGE_RESOLUTION|>--- conflicted
+++ resolved
@@ -1,30 +1,30 @@
-<% response.setHeader("Pragma", "No-cache");
-  response.setDateHeader("Expires", 0);
-  response.setHeader("Cache-Control", "no-cache");
-  response.setDateHeader("max-age", 0);
-  response.setContentType("text/html;charset=utf-8");
+<% response.setHeader("Pragma","No-cache");
+response.setDateHeader("Expires",0);
+response.setHeader("Cache-Control", "no-cache");
+response.setDateHeader("max-age", 0);
+response.setContentType("text/html;charset=utf-8");
 %>
 
 <%
 
-  /* $Id$ */
+/* $Id$ */
 
 /**
- * Licensed to the Apache Software Foundation (ASF) under one or more
- * contributor license agreements. See the NOTICE file distributed with
- * this work for additional information regarding copyright ownership.
- * The ASF licenses this file to You under the Apache License, Version 2.0
- * (the "License"); you may not use this file except in compliance with
- * the License. You may obtain a copy of the License at
- *
- * http://www.apache.org/licenses/LICENSE-2.0
- *
- * Unless required by applicable law or agreed to in writing, software
- * distributed under the License is distributed on an "AS IS" BASIS,
- * WITHOUT WARRANTIES OR CONDITIONS OF ANY KIND, either express or implied.
- * See the License for the specific language governing permissions and
- * limitations under the License.
- */
+* Licensed to the Apache Software Foundation (ASF) under one or more
+* contributor license agreements. See the NOTICE file distributed with
+* this work for additional information regarding copyright ownership.
+* The ASF licenses this file to You under the Apache License, Version 2.0
+* (the "License"); you may not use this file except in compliance with
+* the License. You may obtain a copy of the License at
+* 
+* http://www.apache.org/licenses/LICENSE-2.0
+* 
+* Unless required by applicable law or agreed to in writing, software
+* distributed under the License is distributed on an "AS IS" BASIS,
+* WITHOUT WARRANTIES OR CONDITIONS OF ANY KIND, either express or implied.
+* See the License for the specific language governing permissions and
+* limitations under the License.
+*/
 %>
 
 <%@ page language="java" %>
@@ -46,34 +46,6 @@
 
 
 <%
-<<<<<<< HEAD
-  String queryString = request.getQueryString();
-  String requestURL = request.getRequestURI();
-  requestURL = requestURL.substring(requestURL.lastIndexOf("/") + 1);
-  requestURL += queryString == null ? "" : "?" + queryString;
-  if (adminprofile.getLoggedOn() == false) {
-    if (queryString == null) {
-      response.sendRedirect("login.jsp");
-    } else {
-      if (!requestURL.startsWith("index.jsp")) {
-        requestURL = "index.jsp?p=" + requestURL;
-      }
-      response.sendRedirect("login.jsp?nextUrl=" + URLEncoder.encode(requestURL));
-    }
-    return;
-  }
-
-  response.setHeader("page",requestURL);
-
-  IThreadContext threadContext = thread.getThreadContext();
-  org.apache.manifoldcf.ui.multipart.MultipartWrapper variableContext = (org.apache.manifoldcf.ui.multipart.MultipartWrapper) threadContext.get("__WRAPPER__");
-  if (variableContext == null) {
-    variableContext = new org.apache.manifoldcf.ui.multipart.MultipartWrapper(request, adminprofile);
-    threadContext.save("__WRAPPER__", variableContext);
-  }
-
-%>
-=======
   if (adminprofile.getLoggedOn() == false)
   {
     response.sendRedirect("login.jsp");
@@ -88,4 +60,3 @@
     threadContext.save("__WRAPPER__",variableContext);
   }
 %>
->>>>>>> c8a0da90

<?xml version="1.0" encoding="UTF-8"?>
<!--
 Licensed to the Apache Software Foundation (ASF) under one or more
 contributor license agreements.  See the NOTICE file distributed with
 this work for additional information regarding copyright ownership.
 The ASF licenses this file to You under the Apache License, Version 2.0
 (the "License"); you may not use this file except in compliance with
 the License.  You may obtain a copy of the License at

     http://www.apache.org/licenses/LICENSE-2.0

 Unless required by applicable law or agreed to in writing, software
 distributed under the License is distributed on an "AS IS" BASIS,
 WITHOUT WARRANTIES OR CONDITIONS OF ANY KIND, either express or implied.
 See the License for the specific language governing permissions and
 limitations under the License.
-->

<project xmlns="http://maven.apache.org/POM/4.0.0" xmlns:xsi="http://www.w3.org/2001/XMLSchema-instance" xsi:schemaLocation="http://maven.apache.org/POM/4.0.0 http://maven.apache.org/xsd/maven-4.0.0.xsd">

  <parent>
    <groupId>org.apache</groupId>
    <artifactId>apache</artifactId>
    <version>16</version>
  </parent>

  <modelVersion>4.0.0</modelVersion>

  <groupId>org.apache.manifoldcf</groupId>
  <artifactId>mcf-parent</artifactId>
  <version>2.8-SNAPSHOT</version>

  <name>ManifoldCF</name>
  <packaging>pom</packaging>

  <organization>
    <name>The Apache Software Foundation</name>
    <url>http://www.apache.org/</url>
  </organization>

  <properties>
    <project.build.sourceEncoding>UTF-8</project.build.sourceEncoding>
    <!-- dependency versions -->
    <junit.version>4.12</junit.version>
    <selenium.version>3.3.1</selenium.version>
    <mockito.version>1.9.5</mockito.version>
    <wiremock.version>2.5.1</wiremock.version>
    <postgresql.version>9.1-901.jdbc4</postgresql.version>
    <mysql.version>5.1.33</mysql.version>
    <hsqldb.version>2.3.2</hsqldb.version>
    <jetty.version>9.2.3.v20140905</jetty.version>
    <jetty-jsp-jdt.version>2.3.3</jetty-jsp-jdt.version>
    <jetty-schemas.version>3.1.M0</jetty-schemas.version>
    <mail.version>1.4.5</mail.version>
    <activation.version>1.1.1</activation.version>
    <axis.version>1.4</axis.version>
    <wsdl4j.version>1.6.2</wsdl4j.version>
    <castor.version>1.0.5</castor.version>
    <commons-codec.version>1.10</commons-codec.version>
    <commons-io.version>2.4</commons-io.version>
    <commons-logging.version>1.2</commons-logging.version>
    <commons-collections.version>3.2.1</commons-collections.version>
    <commons-fileupload.version>1.2.2</commons-fileupload.version>
    <commons-discovery.version>0.5</commons-discovery.version>
    <httpcomponent.httpclient.version>4.5.3</httpcomponent.httpclient.version>
    <httpcomponent.httpcore.version>4.4.6</httpcomponent.httpcore.version>
    <httpcomponent.httpmime.version>4.5.3</httpcomponent.httpmime.version>
    <solr.version>6.3.0</solr.version>
    <noggit.version>0.6</noggit.version>
    <commons-el.version>1.0</commons-el.version>
    <commons-lang.version>2.6</commons-lang.version>
    <xalan.version>2.7.1</xalan.version>
    <xerces.version>2.10.0</xerces.version>
    <xml-apis.version>1.4.01</xml-apis.version>
    <jtds.version>1.2.4</jtds.version>
    <mariadb.version>1.1.7</mariadb.version>
    <servlet-api.version>3.1.0</servlet-api.version>
    <jstl.version>1.2</jstl.version>
    <glassfish.version>2.1.v20091210</glassfish.version>
    <log4j.version>2.4.1</log4j.version>
    <velocity.version>1.7</velocity.version>
    <slf4j.version>1.7.7</slf4j.version>
    <jaxb.version>2.2.6</jaxb.version>
    <zookeeper.version>3.4.8</zookeeper.version>
    <xmlbeans.version>2.6.0</xmlbeans.version>
    <poi.version>3.15-beta1</poi.version>
    <tika.version>1.14</tika.version>
    <boilerpipe.version>1.1.0</boilerpipe.version>
    <hadoop.version>2.6.0</hadoop.version>
    <tomcat.version>6.0.35</tomcat.version>
    <ecj.version>4.3.1</ecj.version>
    <json-simple.version>1.1.1</json-simple.version>
<<<<<<< HEAD
    <commons-exec.version>1.3</commons-exec.version>
    <jna.version>4.1.0</jna.version>
    <gson.version>2.8.0</gson.version>
=======
>>>>>>> a66f169c
    <guava.version>21.0</guava.version>
  </properties>

  <modules>
      <module>framework</module>
    <module>test-materials</module>
    <module>connectors</module>
    <module>framework/jetty-runner</module>
  </modules>

  <build>
    <pluginManagement>
      <plugins>
        <plugin>
          <groupId>org.apache.maven.plugins</groupId>
          <artifactId>maven-source-plugin</artifactId>
          <version>2.4</version>
        </plugin>
        <plugin>
          <groupId>org.apache.maven.plugins</groupId>
          <artifactId>maven-jar-plugin</artifactId>
          <version>2.3.1</version>
        </plugin>
      </plugins>
    </pluginManagement>
    
    <plugins>
    
      <plugin>
        <groupId>org.apache.maven.plugins</groupId>
        <artifactId>maven-source-plugin</artifactId>
        <executions>
          <execution>
            <id>attach-sources</id>
            <goals>
              <goal>jar</goal>
            </goals>
          </execution>
        </executions>
        <configuration>
          <archive>
            <!-- Ensure source jars have full manifest entries (note: defaults aren't suitable) -->
            <manifestEntries>
              <Specification-Title>${project.name}</Specification-Title>
              <Specification-Version>${project.version}</Specification-Version>
              <Specification-Vendor>The Apache Software Foundation</Specification-Vendor>
              <Implementation-Title>${project.name}</Implementation-Title>
              <Implementation-Version>${project.version}</Implementation-Version>
              <Implementation-Vendor>The Apache Software Foundation</Implementation-Vendor>
              <Implementation-Vendor-Id>org.apache</Implementation-Vendor-Id>
            </manifestEntries>
          </archive>
        </configuration>
      </plugin>
      
      <plugin>
        <groupId>org.apache.maven.plugins</groupId>
        <artifactId>maven-jar-plugin</artifactId>
        <configuration>
          <archive>
            <manifestEntries>
              <Specification-Title>${project.name}</Specification-Title>
              <Specification-Version>${project.version}</Specification-Version>
              <Specification-Vendor>The Apache Software Foundation</Specification-Vendor>
              <Implementation-Title>${project.name}</Implementation-Title>
              <Implementation-Version>${project.version}</Implementation-Version>
              <Implementation-Vendor>The Apache Software Foundation</Implementation-Vendor>
              <Implementation-Vendor-Id>org.apache</Implementation-Vendor-Id>
              <url>${project.url}</url>
            </manifestEntries>
          </archive>
        </configuration>
      </plugin>
      
      <plugin>
        <groupId>org.apache.maven.plugins</groupId>
        <artifactId>maven-compiler-plugin</artifactId>
        <version>2.3.2</version>
        <configuration>
          <source>1.8</source>
          <target>1.8</target>
          <fork>true</fork>
          <meminitial>128m</meminitial>
          <maxmem>512m</maxmem>
        </configuration>
      </plugin>
      
      <plugin>
        <artifactId>maven-resources-plugin</artifactId>
        <version>2.5</version>
        <configuration>
          <encoding>UTF-8</encoding>
        </configuration>
      </plugin>
      
      <plugin>
        <artifactId>maven-clean-plugin</artifactId>
        <version>2.4.1</version>
      </plugin>
      
    </plugins>
  </build>

  <profiles>
    <!-- START SNIPPET: release-profile -->
    <profile>
        <id>apache-mcf-release</id>
        <build>
            <plugins>
                <!-- Create a source-release artifact that contains the fully buildable project directory source structure. 
                    This is the artifact which is the official subject of any release vote. -->
                <plugin>
                    <artifactId>maven-assembly-plugin</artifactId>
                    <dependencies>
                        <dependency>
                            <groupId>org.apache.apache.resources</groupId>
                            <artifactId>apache-source-release-assembly-descriptor</artifactId>
                            <version>1.0.4</version>
                        </dependency>
                    </dependencies>
                    <executions>
                        <execution>
                            <id>source-release-assembly</id>
                            <phase>package</phase>
                            <goals>
                                <goal>single</goal>
                            </goals>
                            <configuration>
                                <runOnlyAtExecutionRoot>true</runOnlyAtExecutionRoot>
                                <descriptors>
                                    <descriptor>src/main/assembly/src.xml</descriptor>
                                </descriptors>
                                <tarLongFileMode>gnu</tarLongFileMode>
                            </configuration>
                        </execution>
                    </executions>
                </plugin>
                <!-- We want to deploy the artifact to a staging location for perusal -->
                <plugin>
                    <inherited>true</inherited>
                    <groupId>org.apache.maven.plugins</groupId>
                    <artifactId>maven-deploy-plugin</artifactId>
                    <configuration>
                        <updateReleaseInfo>true</updateReleaseInfo>
                    </configuration>
                </plugin>
                <plugin>
                    <groupId>org.apache.maven.plugins</groupId>
                    <artifactId>maven-source-plugin</artifactId>
                    <executions>
                        <execution>
                            <id>attach-sources</id>
                            <goals>
                                <goal>jar</goal>
                            </goals>
                        </execution>
                    </executions>
                </plugin>
                <plugin>
                    <groupId>org.apache.maven.plugins</groupId>
                    <artifactId>maven-javadoc-plugin</artifactId>
                    <executions>
                        <execution>
                            <id>attach-javadocs</id>
                            <goals>
                                <goal>jar</goal>
                            </goals>
                        </execution>
                    </executions>
                </plugin>
                <!-- We want to sign the artifact, the POM, and all attached artifacts -->
                <plugin>
                    <groupId>org.apache.maven.plugins</groupId>
                    <artifactId>maven-gpg-plugin</artifactId>
                    <executions>
                        <execution>
                            <goals>
                                <goal>sign</goal>
                            </goals>
                        </execution>
                    </executions>
                </plugin>
            </plugins>
        </build>
    </profile>
    <!-- END SNIPPET: release-profile -->
    <profile>
      <id>postgresql</id>
      <build>
        <defaultGoal>test</defaultGoal>
        <plugins>
          <plugin>
            <groupId>org.apache.maven.plugins</groupId>
            <artifactId>maven-surefire-plugin</artifactId>
            <configuration>
              <includes>
                <include>**/*PostgresqlTest.java</include>
              </includes>
            </configuration>
            <executions>
              <execution>
                <phase>test</phase>
              </execution>
            </executions>
          </plugin>
        </plugins>
      </build>
    </profile>
  </profiles>

</project><|MERGE_RESOLUTION|>--- conflicted
+++ resolved
@@ -90,12 +90,9 @@
     <tomcat.version>6.0.35</tomcat.version>
     <ecj.version>4.3.1</ecj.version>
     <json-simple.version>1.1.1</json-simple.version>
-<<<<<<< HEAD
     <commons-exec.version>1.3</commons-exec.version>
     <jna.version>4.1.0</jna.version>
     <gson.version>2.8.0</gson.version>
-=======
->>>>>>> a66f169c
     <guava.version>21.0</guava.version>
   </properties>
 

--- conflicted
+++ resolved
@@ -607,90 +607,17 @@
     sb.append(delim);
   }
 
-  /** Note the start of processing of a set of documents.  This method does whatever is needed to handle the
-  * bookkeeping for the documents' indexing records, and the indexing records for multiple virtual child documents.
-  * The documents must all have the same identifier class.
-  *@param pipelineSpecificationBasic is the basic pipeline specification for the set of documents.
-  *@param identifierClass is the name of the space in which the identifier hash should be interpreted.
-  *@param identifierHashes are the document identifier hashes that are about to be processed.
-  */
-  @Override
-  public void beginDocumentProcessing(
-    IPipelineSpecificationBasic pipelineSpecificationBasic,
-    String identifierClass, String[] identifierHashes)
-    throws ManifoldCFException
-  {
-    // MHL
-  }
-
-  /** Note the end of processing of a set of documents.  This method completes bookkeeping for the documents'
-  * indexing records, and the indexing records for multiple virtual child documents.  This method may cause
-  * documents to be removed from the specified output connections, should that be indicated.
-  *@param pipelineSpecificationBasic is the basic pipeline specification for the set of documents.
-  *@param identifierClass is the name of the space in which the identifier hash should be interpreted.
-  *@param identifierHashes are the document identifier hashes that are about to be processed.
-  *@param activities is the object to use to log the details of any removals.  May be null.
-  */
-  @Override
-  public void endDocumentProcessing(
-    IPipelineSpecificationBasic pipelineSpecificationBasic,
-    String identifierClass, String[] identifierHashes,
-    IOutputRemoveActivity activities)
-    throws ManifoldCFException, ServiceInterruption
-  {
-    // MHL
-  }
-
   /** Record a document version, but don't ingest it.
-<<<<<<< HEAD
-  * The purpose of this method is to keep track of the frequency at which ingestion "attempts" take place.
-  * ServiceInterruption is thrown if this action must be rescheduled.
-  *@param outputConnectionName is the name of the output connection associated with this action.
+  * The purpose of this method is to update document version information without reindexing the document.
+  *@param pipelineSpecificationBasic is the basic pipeline specification needed.
   *@param identifierClass is the name of the space in which the identifier hash should be interpreted.
   *@param identifierHash is the hashed document identifier.
   *@param documentVersion is the document version.
   *@param recordTime is the time at which the recording took place, in milliseconds since epoch.
-  *@param activities is the object used in case a document needs to be removed from the output index as the result of this operation.
-  */
-  @Override
-  @Deprecated
-  public void documentRecord(String outputConnectionName,
-    String identifierClass, String identifierHash,
-    String documentVersion,
-    long recordTime, IOutputActivity activities)
-    throws ManifoldCFException, ServiceInterruption
-  {
-    documentRecord(
-      new RuntPipelineSpecificationBasic(outputConnectionName),
-      identifierClass, identifierHash, null,
-      documentVersion,
-      recordTime, activities);
-  }
-  
-  /** Record a document version, but don't ingest it.
-  * The purpose of this method is to keep track of the frequency at which ingestion "attempts" take place.
-  * ServiceInterruption is thrown if this action must be rescheduled.
-=======
-  * The purpose of this method is to update document version information without reindexing the document.
->>>>>>> f478e31c
-  *@param pipelineSpecificationBasic is the basic pipeline specification needed.
-  *@param identifierClass is the name of the space in which the identifier hash should be interpreted.
-  *@param identifierHash is the hashed document identifier.
-  *@param childIdentifierHash is the hashed virtual child document identifier.  Pass null if this is a primary record.
-  *@param documentVersion is the document version.
-  *@param recordTime is the time at which the recording took place, in milliseconds since epoch.
   */
   @Override
   public void documentRecord(
     IPipelineSpecificationBasic pipelineSpecificationBasic,
-<<<<<<< HEAD
-    String identifierClass, String identifierHash, String childIdentifierHash,
-    String documentVersion, long recordTime,
-    IOutputActivity activities)
-    throws ManifoldCFException, ServiceInterruption
-  {
-    // MHL
-=======
     String identifierClass, String identifierHash,
     String documentVersion, long recordTime)
     throws ManifoldCFException
@@ -707,7 +634,6 @@
     // (2) In the case of a URL conflict with another job, since nothing changes and no new URL is recorded, no cleanup
     //    of conflicting records sharing the same URL should be needed.
     
->>>>>>> f478e31c
     String docKey = makeKey(identifierClass,identifierHash);
 
     String[] outputConnectionNames = extractOutputConnectionNames(pipelineSpecificationBasic);
@@ -758,20 +684,7 @@
 
     if (Logging.ingest.isDebugEnabled())
     {
-<<<<<<< HEAD
-      return documentIngest(
-        new RuntPipelineSpecificationWithVersions(outputConnectionName,outputVersion,
-          "","","","",""),
-        identifierClass, identifierHash, null,
-        documentVersion,
-        parameterVersion,
-        authorityName,
-        data,
-        ingestTime, documentURI,
-        activities);
-=======
       Logging.ingest.debug("Logging empty document '"+docKey+"' into output connections '"+extractOutputConnectionNames(pipelineSpecificationWithVersions.getPipelineSpecification().getBasicPipelineSpecification())+"'");
->>>>>>> f478e31c
     }
 
     // Set up a pipeline
@@ -797,7 +710,6 @@
   *@param pipelineSpecificationWithVersions is the pipeline specification with already-fetched output versioning information.
   *@param identifierClass is the name of the space in which the identifier hash should be interpreted.
   *@param identifierHash is the hashed document identifier.
-  *@param childIdentifierHash is the hashed virtual child document identifier.  Pass null if this is a primary record.
   *@param documentVersion is the document version.
   *@param parameterVersion is the version string for the forced parameters.
   *@param authorityName is the name of the authority associated with the document, if any.
@@ -811,7 +723,7 @@
   @Override
   public boolean documentIngest(
     IPipelineSpecificationWithVersions pipelineSpecificationWithVersions,
-    String identifierClass, String identifierHash, String childIdentifierHash,
+    String identifierClass, String identifierHash,
     String documentVersion,
     String parameterVersion,
     String authorityName,
@@ -820,8 +732,6 @@
     IOutputActivity activities)
     throws ManifoldCFException, ServiceInterruption, IOException
   {
-    // MHL
-
     PipelineConnectionsWithVersions pipelineConnectionsWithVersions = new PipelineConnectionsWithVersions(pipelineSpecificationWithVersions);
     
     String docKey = makeKey(identifierClass,identifierHash);
@@ -1576,12 +1486,7 @@
         if (authorityName == null)
           authorityName = "";
         int indexValue = position.intValue();
-<<<<<<< HEAD
-        // MHL
-        rval.put(new OutputKey(identifierClasses[indexValue],identifierHashes[indexValue],null,outputConnectionName),
-=======
         rval.addStatus(identifierClasses[indexValue],identifierHashes[indexValue],outputConnectionName,
->>>>>>> f478e31c
           new DocumentIngestStatus(lastVersion,lastTransformationVersion,lastOutputVersion,paramVersion,authorityName));
       }
     }

--- conflicted
+++ resolved
@@ -78,14 +78,8 @@
     <jstl.version>1.2</jstl.version>
     <glassfish.version>2.1.v20091210</glassfish.version>
     <log4j.version>2.17.2</log4j.version>
-<<<<<<< HEAD
-    <velocity.version>1.7</velocity.version>
     <velocity-engine-core.version>2.3</velocity-engine-core.version>
     <slf4j.version>1.7.36</slf4j.version>
-=======
-    <velocity-engine-core.version>2.3</velocity-engine-core.version>
-    <slf4j.version>1.7.7</slf4j.version>
->>>>>>> 523a9d7d
     <jaxb.version>2.2.6</jaxb.version>
     <zookeeper.version>3.4.10</zookeeper.version>
     <xmlbeans.version>3.1.0</xmlbeans.version>

--- conflicted
+++ resolved
@@ -3916,72 +3916,6 @@
             <param name="artifact-type" value="jar"/>
         </antcall>
     </target>
-
-    <target name="download-mock">
-        <mkdir dir="lib"/>
-        <property name="powermock-version" value="1.5.2"/>
-        <property name="powermock-package" value="org/powermock"/>
-        <antcall target="download-via-maven"><param name="target" value="lib"/>
-            <param name="project-path" value="${powermock-package}"/>
-            <param name="artifact-version" value="${powermock-version}"/>
-            <param name="artifact-name" value="powermock-module-junit4"/>
-            <param name="artifact-type" value="jar"/>
-        </antcall>
-        <antcall target="download-via-maven"><param name="target" value="lib"/>
-            <param name="project-path" value="${powermock-package}"/>
-            <param name="artifact-version" value="${powermock-version}"/>
-            <param name="artifact-name" value="powermock-api-mockito"/>
-            <param name="artifact-type" value="jar"/>
-        </antcall>
-        <antcall target="download-via-maven"><param name="target" value="lib"/>
-            <param name="project-path" value="${powermock-package}"/>
-            <param name="artifact-version" value="${powermock-version}"/>
-            <param name="artifact-name" value="powermock-api-support"/>
-            <param name="artifact-type" value="jar"/>
-        </antcall>
-        <antcall target="download-via-maven"><param name="target" value="lib"/>
-            <param name="project-path" value="${powermock-package}"/>
-            <param name="artifact-version" value="${powermock-version}"/>
-            <param name="artifact-name" value="powermock-core"/>
-            <param name="artifact-type" value="jar"/>
-        </antcall>
-        <antcall target="download-via-maven"><param name="target" value="lib"/>
-            <param name="project-path" value="${powermock-package}"/>
-            <param name="artifact-version" value="${powermock-version}"/>
-            <param name="artifact-name" value="powermock-reflect"/>
-            <param name="artifact-type" value="jar"/>
-        </antcall>
-        <antcall target="download-via-maven"><param name="target" value="lib"/>
-            <param name="project-path" value="${powermock-package}"/>
-            <param name="artifact-version" value="${powermock-version}"/>
-            <param name="artifact-name" value="powermock-module-junit4-common"/>
-            <param name="artifact-type" value="jar"/>
-        </antcall>
-        <antcall target="download-via-maven"><param name="target" value="lib"/>
-            <param name="project-path" value="org/mockito"/>
-            <param name="artifact-version" value="1.9.5"/>
-            <param name="artifact-name" value="mockito-all"/>
-            <param name="artifact-type" value="jar"/>
-        </antcall>
-        <antcall target="download-via-maven"><param name="target" value="lib"/>
-            <param name="project-path" value="org/noggit"/>
-            <param name="artifact-version" value="0.5"/>
-            <param name="artifact-name" value="noggit"/>
-            <param name="artifact-type" value="jar"/>
-        </antcall>
-        <antcall target="download-via-maven"><param name="target" value="lib"/>
-            <param name="project-path" value="org/javassist"/>
-            <param name="artifact-version" value="3.18.0-GA"/>
-            <param name="artifact-name" value="javassist"/>
-            <param name="artifact-type" value="jar"/>
-        </antcall>
-        <antcall target="download-via-maven"><param name="target" value="lib"/>
-            <param name="project-path" value="org/objenesis"/>
-            <param name="artifact-version" value="1.2"/>
-            <param name="artifact-name" value="objenesis"/>
-            <param name="artifact-type" value="jar"/>
-        </antcall>
-    </target>
     
     <target name="download-junit">
         <mkdir dir="lib"/>
@@ -3992,7 +3926,7 @@
             <param name="artifact-type" value="jar"/>
         </antcall>
     </target>
-
+    
     <target name="download-log4j">
         <mkdir dir="lib"/>
         <antcall target="download-via-maven"><param name="target" value="lib"/>
@@ -4372,11 +4306,7 @@
         </antcall>
     </target>
     
-<<<<<<< HEAD
-    <target name="make-core-deps" depends="download-jira-client,download-google-api-client,download-dropbox-client,download-solrj,download-zookeeper,download-httpcomponents,download-json,download-hsqldb,download-xerces,download-commons,download-elasticsearch-plugin,download-solr-plugins,download-sharepoint-plugins,download-jstl,download-xmlgraphics-commons,download-wstx-asl,download-xmlsec,download-xml-apis,download-wss4j,download-velocity,download-streambuffer,download-stax,download-servlet-api,download-xml-resolver,download-osgi,download-opensaml,download-mimepull,download-mail,download-log4j,download-junit,download-mock,download-jaxws,download-glassfish,download-jaxb,download-tomcat,download-h2,download-h2-support,download-geronimo-specs,download-fop,download-derby,download-postgresql,download-axis,download-saaj,download-wsdl4j,download-castor,download-jetty,download-slf4j,download-xalan,download-activation,download-avalon-framework,download-poi,download-chemistry,download-ecj,download-hadoop">
-=======
     <target name="make-core-deps" depends="download-jira-client,download-google-api-client,download-dropbox-client,download-solrj,download-zookeeper,download-httpcomponents,download-json,download-hsqldb,download-xerces,download-commons,download-elasticsearch-plugin,download-solr-plugins,download-sharepoint-plugins,download-jstl,download-xmlgraphics-commons,download-wstx-asl,download-xmlsec,download-xml-apis,download-wss4j,download-velocity,download-streambuffer,download-stax,download-servlet-api,download-xml-resolver,download-osgi,download-opensaml,download-mimepull,download-mail,download-log4j,download-junit,download-jaxws,download-glassfish,download-jaxb,download-tomcat,download-h2,download-h2-support,download-geronimo-specs,download-fop,download-derby,download-postgresql,download-axis,download-saaj,download-wsdl4j,download-castor,download-jetty,download-slf4j,download-xalan,download-activation,download-avalon-framework,download-poi,download-chemistry,download-ecj,download-hadoop,download-protobuf">
->>>>>>> edefc999
         <copy todir="lib">
             <fileset dir="lib-license" includes="*.txt"/>
         </copy>

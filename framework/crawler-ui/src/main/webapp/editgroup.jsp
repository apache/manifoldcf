<%@ include file="adminHeaders.jsp" %>
<%

  /* $Id$ */

/**
<<<<<<< HEAD
 * Licensed to the Apache Software Foundation (ASF) under one or more
 * contributor license agreements. See the NOTICE file distributed with
 * this work for additional information regarding copyright ownership.
 * The ASF licenses this file to You under the Apache License, Version 2.0
 * (the "License"); you may not use this file except in compliance with
 * the License. You may obtain a copy of the License at
 *
 * http://www.apache.org/licenses/LICENSE-2.0
 *
 * Unless required by applicable law or agreed to in writing, software
 * distributed under the License is distributed on an "AS IS" BASIS,
 * WITHOUT WARRANTIES OR CONDITIONS OF ANY KIND, either express or implied.
 * See the License for the specific language governing permissions and
 * limitations under the License.
 */

  // The contract of this edit page is as follows.  It is either called directly, in which case it is expected to be creating
  // a connection or beginning the process of editing an existing connection, or it is called via redirection from execute.jsp, in which case
  // the connection object being edited will be placed in the thread context under the name "GroupObject".
  try {
    // Get the group manager
    IAuthorityGroupManager authGroupManager = AuthorityGroupManagerFactory.make(threadContext);

    // Figure out what the current tab name is.
    String tabName = variableContext.getParameter("tabname");
    if (tabName == null || tabName.length() == 0)
      tabName = Messages.getString(pageContext.getRequest().getLocale(), "editgroup.Name");

    String groupName = null;
    IAuthorityGroup group = (IAuthorityGroup) threadContext.get("GroupObject");
    if (group == null) {
      // We did not go through execute.jsp
      // We might have received an argument specifying the connection name.
      groupName = variableContext.getParameter("groupname");
      // If the groupname is not null, load the connection description and prepopulate everything with what comes from it.
      if (groupName != null && groupName.length() > 0) {
        group = authGroupManager.load(groupName);
      }
    }

    // Setup default fields
    boolean isNew = true;
    String description = "";

    if (group != null) {
      // Set up values
      isNew = group.getIsNew();
      groupName = group.getName();
      description = group.getDescription();
    } else
      groupName = null;

    if (groupName == null)
      groupName = "";

    // Initialize tabs array
    ArrayList tabsArray = new ArrayList();

    // Set up the predefined tabs
    tabsArray.add(Messages.getString(pageContext.getRequest().getLocale(), "editgroup.Name"));%>

<script type="text/javascript">
  <!--
  <%
String heading = null;
if (description.length() > 0)
{
  heading = Messages.getBodyString(pageContext.getRequest().getLocale(),"editgroup.EditGroup") + " - " + org.apache.manifoldcf.ui.util.Encoder.bodyEscape(description);
}
else
{
heading = Messages.getBodyString(pageContext.getRequest().getLocale(),"editgroup.EditAGroup");
}
%>
  $.ManifoldCF.setTitle('<%=Messages.getBodyString(pageContext.getRequest().getLocale(), "editgroup.ApacheManifoldCFEditAuthorityGroup")%>',
      '<%=heading%>',
      'authorities'
  );
  // Use this method to repost the form and pick a new tab
  function SelectTab(newtab) {
    if (checkForm()) {
      document.editgroup.tabname.value = newtab;
      $.ManifoldCF.submit(document.editgroup);
    }
  }

  // Use this method to repost the form,
  // and set the anchor request.
  function postFormSetAnchor(anchorValue) {
    if (checkForm()) {
      if (anchorValue != "")
        document.group.action = document.editgroup.action + "#" + anchorValue;
      $.ManifoldCF.submit(document.editgroup);
    }
  }
=======
* Licensed to the Apache Software Foundation (ASF) under one or more
* contributor license agreements. See the NOTICE file distributed with
* this work for additional information regarding copyright ownership.
* The ASF licenses this file to You under the Apache License, Version 2.0
* (the "License"); you may not use this file except in compliance with
* the License. You may obtain a copy of the License at
* 
* http://www.apache.org/licenses/LICENSE-2.0
* 
* Unless required by applicable law or agreed to in writing, software
* distributed under the License is distributed on an "AS IS" BASIS,
* WITHOUT WARRANTIES OR CONDITIONS OF ANY KIND, either express or implied.
* See the License for the specific language governing permissions and
* limitations under the License.
*/

    // The contract of this edit page is as follows.  It is either called directly, in which case it is expected to be creating
    // a connection or beginning the process of editing an existing connection, or it is called via redirection from execute.jsp, in which case
    // the connection object being edited will be placed in the thread context under the name "GroupObject".
    try
    {
  // Get the group manager
  IAuthorityGroupManager authGroupManager = AuthorityGroupManagerFactory.make(threadContext);

  // Figure out what the current tab name is.
  String tabName = variableContext.getParameter("tabname");
  if (tabName == null || tabName.length() == 0)
    tabName = Messages.getString(pageContext.getRequest().getLocale(),"editgroup.Name");

  String groupName = null;
  IAuthorityGroup group = (IAuthorityGroup)threadContext.get("GroupObject");
  if (group == null)
  {
    // We did not go through execute.jsp
    // We might have received an argument specifying the connection name.
    groupName = variableContext.getParameter("groupname");
    // If the groupname is not null, load the connection description and prepopulate everything with what comes from it.
    if (groupName != null && groupName.length() > 0)
    {
      group = authGroupManager.load(groupName);
    }
  }

  // Setup default fields
  boolean isNew = true;
  String description = "";

  if (group != null)
  {
    // Set up values
    isNew = group.getIsNew();
    groupName = group.getName();
    description = group.getDescription();
  }
  else
    groupName = null;

  if (groupName == null)
    groupName = "";

  // Initialize tabs array
  ArrayList tabsArray = new ArrayList();

  // Set up the predefined tabs
  tabsArray.add(Messages.getString(pageContext.getRequest().getLocale(),"editgroup.Name"));
%>

<?xml version="1.0" encoding="utf-8"?>
<!DOCTYPE html>
<meta http-equiv="X-UA-Compatible" content="IE=edge"/>

<html xmlns="http://www.w3.org/1999/xhtml">
<head>
  <meta http-equiv="Content-Type" content="text/html; charset=utf-8" />
  <link rel="StyleSheet" href="style.css" type="text/css" media="screen"/>
  <title>
    <%=Messages.getBodyString(pageContext.getRequest().getLocale(),"editgroup.ApacheManifoldCFEditAuthorityGroup")%>
  </title>

  <script type="text/javascript">
  <!--
  // Use this method to repost the form and pick a new tab
  function SelectTab(newtab)
  {
    if (checkForm())
    {
      document.editgroup.tabname.value = newtab;
      document.editgroup.submit();
    }
  }

  // Use this method to repost the form,
  // and set the anchor request.
  function postFormSetAnchor(anchorValue)
  {
    if (checkForm())
    {
      if (anchorValue != "")
        document.group.action = document.editgroup.action + "#" + anchorValue;
      document.editgroup.submit();
    }
  }

  // Use this method to repost the form
  function postForm()
  {
    if (checkForm())
    {
      document.editgroup.submit();
    }
  }

  function Save()
  {
    if (checkForm())
    {
      // Can't submit until all required fields have been set.
      // Some of these don't live on the current tab, so don't set
      // focus.

      // Check our part of the form, for save
      if (editgroup.groupname.value == "")
      {
        alert("<%=Messages.getBodyJavascriptString(pageContext.getRequest().getLocale(),"editgroup.AuthorityGroupMustHaveAName")%>");
        SelectTab("<%=Messages.getBodyJavascriptString(pageContext.getRequest().getLocale(),"editgroup.Name")%>");
        document.editgroup.groupname.focus();
        return;
      }
      if (window.checkConfigForSave)
      {
        if (!checkConfigForSave())
          return;
      }
      document.editgroup.op.value="Save";
      document.editgroup.submit();
    }
  }

  function Continue()
  {
    document.editgroup.op.value="Continue";
    postForm();
  }

  function Cancel()
  {
    document.editgroup.op.value="Cancel";
    document.editgroup.submit();
  }

  function checkForm()
  {
    return true;
  }

  //-->
  </script>
</head>

<body class="standardbody">

    <table class="page">
      <tr><td colspan="2" class="banner"><jsp:include page="banner.jsp" flush="true"/></td></tr>
      <tr><td class="navigation"><jsp:include page="navigation.jsp" flush="true"/></td>
       <td class="darkwindow">


  <form class="standardform" name="editgroup" action="execute.jsp" method="POST" enctype="multipart/form-data">
    <input type="hidden" name="op" value="Continue"/>
    <input type="hidden" name="type" value="group"/>
    <input type="hidden" name="tabname" value='<%=org.apache.manifoldcf.ui.util.Encoder.attributeEscape(tabName)%>'/>
    <input type="hidden" name="isnewconnection" value='<%=(isNew?"true":"false")%>'/>
      <table class="tabtable">
        <tr class="tabspacerrow">
    <td class="spacertab" colspan="<%=tabsArray.size()%>"></td>
    <td class="remaindertab" rowspan="3">
<%
  if (description.length() > 0)
  {
%>
      <nobr><%=Messages.getBodyString(pageContext.getRequest().getLocale(),"editgroup.EditGroup")%> '<%=org.apache.manifoldcf.ui.util.Encoder.bodyEscape(description)%>'</nobr>
<%
  }
  else
  {
%>
              <nobr><%=Messages.getBodyString(pageContext.getRequest().getLocale(),"editgroup.EditAGroup")%></nobr>
<%
  }
%>
    </td>
        </tr>
        <tr class="tabsequencerow">
    <td class="blanksequencetab" colspan="<%=tabsArray.size()%>"></td>
        </tr>
        <tr class="tabrow">
<%
  int tabNum = 0;
  while (tabNum < tabsArray.size())
  {
    String tab = (String)tabsArray.get(tabNum++);
    if (tab.equals(tabName))
    {
%>
          <td class="activetab"><nobr><%=org.apache.manifoldcf.ui.util.Encoder.bodyEscape(tab)%></nobr></td>
<%
    }
    else
    {
%>
          <td class="passivetab"><nobr><a href="javascript:void(0);" alt='<%=org.apache.manifoldcf.ui.util.Encoder.attributeEscape(tab)+" "+Messages.getAttributeString(pageContext.getRequest().getLocale(),"editgroup.tab")%>' onclick='<%="javascript:SelectTab(\""+tab+"\");return false;"%>'><%=org.apache.manifoldcf.ui.util.Encoder.bodyEscape(tab)%></a></nobr></td>
<%
    }
  }
%>
        </tr>
        <tr class="tabbodyrow">
    <td class="tabbody" colspan='<%=Integer.toString(tabsArray.size()+1)%>'>

<%

  // Name tab
  if (tabName.equals(Messages.getString(pageContext.getRequest().getLocale(),"editgroup.Name")))
  {
%>
        <table class="displaytable">
      <tr><td class="separator" colspan="5"><hr/></td></tr>
      <tr>
        <td class="description"><nobr><%=Messages.getBodyString(pageContext.getRequest().getLocale(),"editgroup.NameColon")%></nobr></td>
        <td class="value" colspan="4">
<%
      // If the group doesn't exist yet, we are allowed to change the name.
      if (isNew)
      {
%>
          <input type="text" size="32" name="groupname" value='<%=org.apache.manifoldcf.ui.util.Encoder.attributeEscape(groupName)%>'/>
<%
      }
      else
      {
%>
          <%=org.apache.manifoldcf.ui.util.Encoder.bodyEscape(groupName)%>
          <input type="hidden" name="groupname" value='<%=org.apache.manifoldcf.ui.util.Encoder.attributeEscape(groupName)%>'/>
<%
      }
%>
        </td>
      </tr>
      <tr>
        <td class="description"><nobr><%=Messages.getBodyString(pageContext.getRequest().getLocale(),"editgroup.DescriptionColon")%></nobr></td>
        <td class="value" colspan="4">
          <input type="text" size="50" name="description" value='<%=org.apache.manifoldcf.ui.util.Encoder.attributeEscape(description)%>'/>
        </td>
      </tr>
        </table>
<%
  }
  else
  {
    // Hiddens for the Name tab
%>
        <input type="hidden" name="groupname" value='<%=org.apache.manifoldcf.ui.util.Encoder.attributeEscape(groupName)%>'/>
        <input type="hidden" name="description" value='<%=org.apache.manifoldcf.ui.util.Encoder.attributeEscape(description)%>'/>
<%
  }
%>
        <table class="displaytable">
      <tr><td class="separator" colspan="4"><hr/></td></tr>
      <tr><td class="message" colspan="4"><nobr>
          <input type="button" value="<%=Messages.getAttributeString(pageContext.getRequest().getLocale(),"editgroup.Save")%>" onClick="javascript:Save()" alt="<%=Messages.getAttributeString(pageContext.getRequest().getLocale(),"editgroup.SaveThisAuthorityGroup")%>"/>
          &nbsp;<input type="button" value="<%=Messages.getAttributeString(pageContext.getRequest().getLocale(),"editgroup.Cancel")%>" onClick="javascript:Cancel()" alt="<%=Messages.getAttributeString(pageContext.getRequest().getLocale(),"editgroup.CancelAuthorityGroupEditing")%>"/></nobr></td>
      </tr>
        </table>
    </td>
        </tr>
      </table>
  </form>
       </td>
      </tr>
    </table>

</body>

</html>
>>>>>>> c8a0da90

  // Use this method to repost the form
  function postForm() {
    if (checkForm()) {
      $.ManifoldCF.submit(document.editgroup);
    }
<<<<<<< HEAD
  }

  function Save() {
    if (checkForm()) {
      // Can't submit until all required fields have been set.
      // Some of these don't live on the current tab, so don't set
      // focus.

      // Check our part of the form, for save
      if (editgroup.groupname.value == "") {
        alert("<%=Messages.getBodyJavascriptString(pageContext.getRequest().getLocale(),"editgroup.AuthorityGroupMustHaveAName")%>");
        SelectTab("<%=Messages.getBodyJavascriptString(pageContext.getRequest().getLocale(),"editgroup.Name")%>");
        document.editgroup.groupname.focus();
        return;
      }
      if (window.checkConfigForSave) {
        if (!checkConfigForSave())
          return;
      }
      document.editgroup.op.value = "Save";
      $.ManifoldCF.submit(document.editgroup);
=======
    catch (ManifoldCFException e)
    {
  e.printStackTrace();
  variableContext.setParameter("text",e.getMessage());
  variableContext.setParameter("target","listauthorities.jsp");
%>
  <jsp:forward page="error.jsp"/>
<%
>>>>>>> c8a0da90
    }
  }

  function Continue() {
    document.editgroup.op.value = "Continue";
    postForm();
  }

  function Cancel() {
    document.editgroup.op.value = "Cancel";
    $.ManifoldCF.submit(document.editgroup);
  }

  function checkForm() {
    return true;
  }

  //-->
</script>

<div class="row">
  <div class="col-md-12">
    <div class="box box-primary">

      <form class="standardform" name="editgroup" action="execute.jsp" method="POST" enctype="multipart/form-data">
        <input type="hidden" name="op" value="Continue"/>
        <input type="hidden" name="type" value="group"/>
        <input type="hidden" name="tabname" value='<%=org.apache.manifoldcf.ui.util.Encoder.attributeEscape(tabName)%>'/>
        <input type="hidden" name="isnewconnection" value='<%=(isNew?"true":"false")%>'/>

        <div class="box-body">
          <ul class="nav nav-tabs" role="tablist">

            <%
              int tabNum = 0;
              int activeTab = 0;
              while (tabNum < tabsArray.size()) {
                String tab = (String) tabsArray.get(tabNum++);
                if (tab.equals(tabName)) {
            %>
            <li class="active">
              <a href="#tab_<%=tabNum%>" data-toggle="tab"><%=org.apache.manifoldcf.ui.util.Encoder.bodyEscape(tab)%>
              </a>
            </li>
            <%} else {%>
            <li>
              <a href="#tab_<%=tabNum%>" data-toggle="tab" alt='<%=org.apache.manifoldcf.ui.util.Encoder.attributeEscape(tab)+" "+Messages.getAttributeString(pageContext.getRequest().getLocale(),"editgroup.tab")%>' onclick='<%="javascript:SelectTab(\""+tab+"\");return false;"%>'>
                <%=org.apache.manifoldcf.ui.util.Encoder.bodyEscape(tab)%>
              </a>
            </li>
            <%
                }
              }
            %>
          </ul>
          <div class="tab-content">

            <%

              // Name tab
              if (tabName.equals(Messages.getString(pageContext.getRequest().getLocale(), "editgroup.Name"))) {%>
            <div class="tab-pane active" id="tab_<%=activeTab%>">
              <div class="form-group">
                <label><%=Messages.getBodyString(pageContext.getRequest().getLocale(), "editgroup.NameColon")%>
                </label>
                <%
                  // If the group doesn't exist yet, we are allowed to change the name.
                  if (isNew) {
                %>
                <input type="text" size="32" name="groupname" class="form-control" placeholder="Name..." value='<%=org.apache.manifoldcf.ui.util.Encoder.attributeEscape(groupName)%>'/>
                <%} else {%>
                <input type="text" size="32" class="form-control" disabled value='<%=org.apache.manifoldcf.ui.util.Encoder.attributeEscape(groupName)%>'/>
                <input type="hidden" name="groupname" value='<%=org.apache.manifoldcf.ui.util.Encoder.attributeEscape(groupName)%>'/>
                <%}%>
              </div>
              <div class="form-group">
                <label for="description"><%=Messages.getBodyString(pageContext.getRequest().getLocale(), "editgroup.DescriptionColon")%>
                </label>
                <input type="text" size="50" class="form-control" name="description" id="description" value='<%=org.apache.manifoldcf.ui.util.Encoder.attributeEscape(description)%>'/>
              </div>
            </div>
            <%
            } else {
              // Hiddens for the Name tab
            %>
            <input type="hidden" name="groupname" value='<%=org.apache.manifoldcf.ui.util.Encoder.attributeEscape(groupName)%>'/>
            <input type="hidden" name="description" value='<%=org.apache.manifoldcf.ui.util.Encoder.attributeEscape(description)%>'/>
            <%}%>
          </div>
        </div>
        <div class="box-footer clearfix">
          <div class="btn-group">
            <a href="javascript:void()" onClick="javascript:Save()" alt="<%=Messages.getAttributeString(pageContext.getRequest().getLocale(),"editgroup.SaveThisAuthorityGroup")%>"
               class="btn btn-primary" role="button">
              <span class="glyphicon glyphicon-floppy-disk" aria-hidden="true"></span>
              <%=Messages.getAttributeString(pageContext.getRequest().getLocale(), "editgroup.Save")%>
            </a>
            <a href="javascript:void()" onClick="javascript:Cancel()" alt="<%=Messages.getAttributeString(pageContext.getRequest().getLocale(),"editgroup.CancelAuthorityGroupEditing")%>"
               class="btn btn-primary" role="button">
              <span class="glyphicon glyphicon-ban-circle" aria-hidden="true"></span>
              <%=Messages.getAttributeString(pageContext.getRequest().getLocale(),"editgroup.Cancel")%>
            </a>
          </div>
        </div>
      </form>
    </div>
  </div>
</div>

<%
} catch (ManifoldCFException e) {
  e.printStackTrace();
  variableContext.setParameter("text", e.getMessage());
  variableContext.setParameter("target", "listauthorities.jsp");
%>
<jsp:forward page="error.jsp"/>
<%}%>
<|MERGE_RESOLUTION|>--- conflicted
+++ resolved
@@ -1,106 +1,9 @@
 <%@ include file="adminHeaders.jsp" %>
 <%
 
-  /* $Id$ */
+/* $Id$ */
 
 /**
-<<<<<<< HEAD
- * Licensed to the Apache Software Foundation (ASF) under one or more
- * contributor license agreements. See the NOTICE file distributed with
- * this work for additional information regarding copyright ownership.
- * The ASF licenses this file to You under the Apache License, Version 2.0
- * (the "License"); you may not use this file except in compliance with
- * the License. You may obtain a copy of the License at
- *
- * http://www.apache.org/licenses/LICENSE-2.0
- *
- * Unless required by applicable law or agreed to in writing, software
- * distributed under the License is distributed on an "AS IS" BASIS,
- * WITHOUT WARRANTIES OR CONDITIONS OF ANY KIND, either express or implied.
- * See the License for the specific language governing permissions and
- * limitations under the License.
- */
-
-  // The contract of this edit page is as follows.  It is either called directly, in which case it is expected to be creating
-  // a connection or beginning the process of editing an existing connection, or it is called via redirection from execute.jsp, in which case
-  // the connection object being edited will be placed in the thread context under the name "GroupObject".
-  try {
-    // Get the group manager
-    IAuthorityGroupManager authGroupManager = AuthorityGroupManagerFactory.make(threadContext);
-
-    // Figure out what the current tab name is.
-    String tabName = variableContext.getParameter("tabname");
-    if (tabName == null || tabName.length() == 0)
-      tabName = Messages.getString(pageContext.getRequest().getLocale(), "editgroup.Name");
-
-    String groupName = null;
-    IAuthorityGroup group = (IAuthorityGroup) threadContext.get("GroupObject");
-    if (group == null) {
-      // We did not go through execute.jsp
-      // We might have received an argument specifying the connection name.
-      groupName = variableContext.getParameter("groupname");
-      // If the groupname is not null, load the connection description and prepopulate everything with what comes from it.
-      if (groupName != null && groupName.length() > 0) {
-        group = authGroupManager.load(groupName);
-      }
-    }
-
-    // Setup default fields
-    boolean isNew = true;
-    String description = "";
-
-    if (group != null) {
-      // Set up values
-      isNew = group.getIsNew();
-      groupName = group.getName();
-      description = group.getDescription();
-    } else
-      groupName = null;
-
-    if (groupName == null)
-      groupName = "";
-
-    // Initialize tabs array
-    ArrayList tabsArray = new ArrayList();
-
-    // Set up the predefined tabs
-    tabsArray.add(Messages.getString(pageContext.getRequest().getLocale(), "editgroup.Name"));%>
-
-<script type="text/javascript">
-  <!--
-  <%
-String heading = null;
-if (description.length() > 0)
-{
-  heading = Messages.getBodyString(pageContext.getRequest().getLocale(),"editgroup.EditGroup") + " - " + org.apache.manifoldcf.ui.util.Encoder.bodyEscape(description);
-}
-else
-{
-heading = Messages.getBodyString(pageContext.getRequest().getLocale(),"editgroup.EditAGroup");
-}
-%>
-  $.ManifoldCF.setTitle('<%=Messages.getBodyString(pageContext.getRequest().getLocale(), "editgroup.ApacheManifoldCFEditAuthorityGroup")%>',
-      '<%=heading%>',
-      'authorities'
-  );
-  // Use this method to repost the form and pick a new tab
-  function SelectTab(newtab) {
-    if (checkForm()) {
-      document.editgroup.tabname.value = newtab;
-      $.ManifoldCF.submit(document.editgroup);
-    }
-  }
-
-  // Use this method to repost the form,
-  // and set the anchor request.
-  function postFormSetAnchor(anchorValue) {
-    if (checkForm()) {
-      if (anchorValue != "")
-        document.group.action = document.editgroup.action + "#" + anchorValue;
-      $.ManifoldCF.submit(document.editgroup);
-    }
-  }
-=======
 * Licensed to the Apache Software Foundation (ASF) under one or more
 * contributor license agreements. See the NOTICE file distributed with
 * this work for additional information regarding copyright ownership.
@@ -385,36 +288,9 @@
 </body>
 
 </html>
->>>>>>> c8a0da90
-
-  // Use this method to repost the form
-  function postForm() {
-    if (checkForm()) {
-      $.ManifoldCF.submit(document.editgroup);
-    }
-<<<<<<< HEAD
-  }
-
-  function Save() {
-    if (checkForm()) {
-      // Can't submit until all required fields have been set.
-      // Some of these don't live on the current tab, so don't set
-      // focus.
-
-      // Check our part of the form, for save
-      if (editgroup.groupname.value == "") {
-        alert("<%=Messages.getBodyJavascriptString(pageContext.getRequest().getLocale(),"editgroup.AuthorityGroupMustHaveAName")%>");
-        SelectTab("<%=Messages.getBodyJavascriptString(pageContext.getRequest().getLocale(),"editgroup.Name")%>");
-        document.editgroup.groupname.focus();
-        return;
-      }
-      if (window.checkConfigForSave) {
-        if (!checkConfigForSave())
-          return;
-      }
-      document.editgroup.op.value = "Save";
-      $.ManifoldCF.submit(document.editgroup);
-=======
+
+<%
+    }
     catch (ManifoldCFException e)
     {
   e.printStackTrace();
@@ -423,121 +299,5 @@
 %>
   <jsp:forward page="error.jsp"/>
 <%
->>>>>>> c8a0da90
-    }
-  }
-
-  function Continue() {
-    document.editgroup.op.value = "Continue";
-    postForm();
-  }
-
-  function Cancel() {
-    document.editgroup.op.value = "Cancel";
-    $.ManifoldCF.submit(document.editgroup);
-  }
-
-  function checkForm() {
-    return true;
-  }
-
-  //-->
-</script>
-
-<div class="row">
-  <div class="col-md-12">
-    <div class="box box-primary">
-
-      <form class="standardform" name="editgroup" action="execute.jsp" method="POST" enctype="multipart/form-data">
-        <input type="hidden" name="op" value="Continue"/>
-        <input type="hidden" name="type" value="group"/>
-        <input type="hidden" name="tabname" value='<%=org.apache.manifoldcf.ui.util.Encoder.attributeEscape(tabName)%>'/>
-        <input type="hidden" name="isnewconnection" value='<%=(isNew?"true":"false")%>'/>
-
-        <div class="box-body">
-          <ul class="nav nav-tabs" role="tablist">
-
-            <%
-              int tabNum = 0;
-              int activeTab = 0;
-              while (tabNum < tabsArray.size()) {
-                String tab = (String) tabsArray.get(tabNum++);
-                if (tab.equals(tabName)) {
-            %>
-            <li class="active">
-              <a href="#tab_<%=tabNum%>" data-toggle="tab"><%=org.apache.manifoldcf.ui.util.Encoder.bodyEscape(tab)%>
-              </a>
-            </li>
-            <%} else {%>
-            <li>
-              <a href="#tab_<%=tabNum%>" data-toggle="tab" alt='<%=org.apache.manifoldcf.ui.util.Encoder.attributeEscape(tab)+" "+Messages.getAttributeString(pageContext.getRequest().getLocale(),"editgroup.tab")%>' onclick='<%="javascript:SelectTab(\""+tab+"\");return false;"%>'>
-                <%=org.apache.manifoldcf.ui.util.Encoder.bodyEscape(tab)%>
-              </a>
-            </li>
-            <%
-                }
-              }
-            %>
-          </ul>
-          <div class="tab-content">
-
-            <%
-
-              // Name tab
-              if (tabName.equals(Messages.getString(pageContext.getRequest().getLocale(), "editgroup.Name"))) {%>
-            <div class="tab-pane active" id="tab_<%=activeTab%>">
-              <div class="form-group">
-                <label><%=Messages.getBodyString(pageContext.getRequest().getLocale(), "editgroup.NameColon")%>
-                </label>
-                <%
-                  // If the group doesn't exist yet, we are allowed to change the name.
-                  if (isNew) {
-                %>
-                <input type="text" size="32" name="groupname" class="form-control" placeholder="Name..." value='<%=org.apache.manifoldcf.ui.util.Encoder.attributeEscape(groupName)%>'/>
-                <%} else {%>
-                <input type="text" size="32" class="form-control" disabled value='<%=org.apache.manifoldcf.ui.util.Encoder.attributeEscape(groupName)%>'/>
-                <input type="hidden" name="groupname" value='<%=org.apache.manifoldcf.ui.util.Encoder.attributeEscape(groupName)%>'/>
-                <%}%>
-              </div>
-              <div class="form-group">
-                <label for="description"><%=Messages.getBodyString(pageContext.getRequest().getLocale(), "editgroup.DescriptionColon")%>
-                </label>
-                <input type="text" size="50" class="form-control" name="description" id="description" value='<%=org.apache.manifoldcf.ui.util.Encoder.attributeEscape(description)%>'/>
-              </div>
-            </div>
-            <%
-            } else {
-              // Hiddens for the Name tab
-            %>
-            <input type="hidden" name="groupname" value='<%=org.apache.manifoldcf.ui.util.Encoder.attributeEscape(groupName)%>'/>
-            <input type="hidden" name="description" value='<%=org.apache.manifoldcf.ui.util.Encoder.attributeEscape(description)%>'/>
-            <%}%>
-          </div>
-        </div>
-        <div class="box-footer clearfix">
-          <div class="btn-group">
-            <a href="javascript:void()" onClick="javascript:Save()" alt="<%=Messages.getAttributeString(pageContext.getRequest().getLocale(),"editgroup.SaveThisAuthorityGroup")%>"
-               class="btn btn-primary" role="button">
-              <span class="glyphicon glyphicon-floppy-disk" aria-hidden="true"></span>
-              <%=Messages.getAttributeString(pageContext.getRequest().getLocale(), "editgroup.Save")%>
-            </a>
-            <a href="javascript:void()" onClick="javascript:Cancel()" alt="<%=Messages.getAttributeString(pageContext.getRequest().getLocale(),"editgroup.CancelAuthorityGroupEditing")%>"
-               class="btn btn-primary" role="button">
-              <span class="glyphicon glyphicon-ban-circle" aria-hidden="true"></span>
-              <%=Messages.getAttributeString(pageContext.getRequest().getLocale(),"editgroup.Cancel")%>
-            </a>
-          </div>
-        </div>
-      </form>
-    </div>
-  </div>
-</div>
-
-<%
-} catch (ManifoldCFException e) {
-  e.printStackTrace();
-  variableContext.setParameter("text", e.getMessage());
-  variableContext.setParameter("target", "listauthorities.jsp");
-%>
-<jsp:forward page="error.jsp"/>
-<%}%>
+    }
+%>

<% response.setHeader("Pragma", "No-cache");
  response.setDateHeader("Expires", 0);
  response.setHeader("Cache-Control", "no-cache");
  response.setDateHeader("max-age", 0);
  response.setContentType("text/html;charset=utf-8");
%>
<%@ include file="adminDefaults.jsp" %>

<%
  /* $Id$ */

/**
 * Licensed to the Apache Software Foundation (ASF) under one or more
 * contributor license agreements. See the NOTICE file distributed with
 * this work for additional information regarding copyright ownership.
 * The ASF licenses this file to You under the Apache License, Version 2.0
 * (the "License"); you may not use this file except in compliance with
 * the License. You may obtain a copy of the License at
 *
 * http://www.apache.org/licenses/LICENSE-2.0
 *
 * Unless required by applicable law or agreed to in writing, software
 * distributed under the License is distributed on an "AS IS" BASIS,
 * WITHOUT WARRANTIES OR CONDITIONS OF ANY KIND, either express or implied.
 * See the License for the specific language governing permissions and
 * limitations under the License.
 */
%>
<?xml version="1.0" encoding="utf-8"?>
<!DOCTYPE html>
<meta http-equiv="X-UA-Compatible" content="IE=edge"/>

<html xmlns="http://www.w3.org/1999/xhtml">
<<<<<<< HEAD
<head>
  <meta http-equiv="Content-Type" content="text/html; charset=utf-8"/>
  <meta content='width=device-width, initial-scale=1, maximum-scale=1, user-scalable=no' name='viewport'>
  <!-- Bootstrap 3.3.2 -->
  <link href="bootstrap/css/bootstrap.min.css" rel="stylesheet" type="text/css"/>
  <link rel="StyleSheet" href="css/style.css" type="text/css" media="screen"/>
  <!-- HTML5 Shim and Respond.js IE8 support of HTML5 elements and media queries -->
  <!-- WARNING: Respond.js doesn't work if you view the page via file:// -->
  <!--[if lt IE 9]>
  <script src=javascript/html5shiv.min.js"></script>
  <script src="javascript/respond.min.js"></script>
  <![endif]-->
  <script type="text/javascript">
    <!--
    document.title = '<%=Messages.getBodyString(pageContext.getRequest().getLocale(), "index.ApacheManifoldCFLogin")%>';
    function login() {
      document.loginform.submit();
    }
    //-->
  </script>
</head>
<body class="login-page">
<div class="login-box">
  <div class="login-logo">
    <a href="/"><img src="ManifoldCF-logo.png"/></a>
  </div>
  <!-- /.login-logo -->
  <div class="login-box-body">
    <p class="login-box-msg">Sign in to start your session</p>

    <form class="standardform" name="loginform" action="setupAdminProfile.jsp" method="POST">
      <%
        if (request.getParameter("nextUrl") != null) {
      %>
      <input type="hidden" name="nextUrl" value="<%=request.getParameter("nextUrl")%>">
      <%}%>
      <%
        String value = variableContext.getParameter("loginfailed");
        if (value != null && value.equals("true")) {
      %>
      <div class="callout callout-danger">
        <p><%=Messages.getBodyString(pageContext.getRequest().getLocale(), "index.LoginFailed")%>
        </p>
      </div>

      <%
        }
      %>
      <div class="form-group has-feedback">
        <input name="userID" type="text" class="form-control"
               placeholder="<%=Messages.getBodyString(pageContext.getRequest().getLocale(),"index.UserIDColon")%>"/>
        <span class="glyphicon glyphicon-user form-control-feedback"></span>
      </div>
      <div class="form-group has-feedback">
        <input name="password" type="password" class="form-control"
               placeholder="<%=Messages.getBodyString(pageContext.getRequest().getLocale(),"index.PasswordColon")%>"/>
        <span class="glyphicon glyphicon-lock form-control-feedback"></span>
      </div>
      <div class="row">
        <div class="col-xs-8">

        </div>
        <!-- /.col -->
        <div class="col-xs-4">
          <input type="button" class="btn btn-primary btn-block" onclick='Javascript:login();'
                 value='<%=Messages.getAttributeString(pageContext.getRequest().getLocale(),"index.Login")%>'
                 alt='<%=Messages.getAttributeString(pageContext.getRequest().getLocale(),"index.Login")%>'/>
        </div>
        <!-- /.col -->
      </div>
    </form>
  </div>
</div>
</body>
</html>
=======
  <head>
    <meta http-equiv="Content-Type" content="text/html; charset=utf-8" />
    <link rel="StyleSheet" href="style.css" type="text/css" media="screen"/>
    <title>
      <%=Messages.getBodyString(pageContext.getRequest().getLocale(),"index.ApacheManifoldCFLogin")%>
    </title>
    <script type="text/javascript">
      <!--
      function login()
      {
        document.loginform.submit();
      }
      //-->
    </script>
  </head>
  <body class="standardbody">
    <table class="page">
      <tr><td colspan="2" class="banner"><jsp:include page="banner.jsp" flush="true"/></td></tr>
      <tr>
        <td colspan="2" class="window">

          <form class="standardform" name="loginform" action="setupAdminProfile.jsp" method="POST">
            <table class="displaytable">
<%
String value = variableContext.getParameter("loginfailed");
if (value != null && value.equals("true"))
{
%>
              <tr><td class="message" colspan="2"><%=Messages.getBodyString(pageContext.getRequest().getLocale(),"index.LoginFailed")%></td></tr>
              <tr><td class="separator" colspan="2"><hr/></td></tr>
<%
}
%>
              <tr>
                <td class="description"><nobr><%=Messages.getBodyString(pageContext.getRequest().getLocale(),"index.UserIDColon")%></nobr></td>
                <td class="value">
                  <input name="userID" type="text" size="32" value=""/>
                </td>
              </tr>
              <tr>
                <td class="description"><nobr><%=Messages.getBodyString(pageContext.getRequest().getLocale(),"index.PasswordColon")%></nobr></td>
                <td class="value">
                  <input name="password" type="password" size="32" value=""/>
                </td>
              </tr>
              <tr><td class="separator" colspan="2"><hr/></td></tr>
              <tr>
                <td class="message" colspan="2">
                  <input type="button" onclick='Javascript:login();' value='<%=Messages.getAttributeString(pageContext.getRequest().getLocale(),"index.Login")%>' alt='<%=Messages.getAttributeString(pageContext.getRequest().getLocale(),"index.Login")%>'/>
                </td>
              </tr>
            </table>
          </form>
        </td>
      </tr>
    </table>
  </body>
</html>
>>>>>>> c8a0da90
<|MERGE_RESOLUTION|>--- conflicted
+++ resolved
@@ -1,113 +1,35 @@
-<% response.setHeader("Pragma", "No-cache");
-  response.setDateHeader("Expires", 0);
-  response.setHeader("Cache-Control", "no-cache");
-  response.setDateHeader("max-age", 0);
-  response.setContentType("text/html;charset=utf-8");
-%>
-<%@ include file="adminDefaults.jsp" %>
+<% response.setHeader("Pragma","No-cache");
+response.setDateHeader("Expires",0);
+response.setHeader("Cache-Control", "no-cache");
+response.setDateHeader("max-age", 0);
+response.setContentType("text/html;charset=utf-8");
+%><%@ include file="adminDefaults.jsp" %>
 
 <%
-  /* $Id$ */
+/* $Id$ */
 
 /**
- * Licensed to the Apache Software Foundation (ASF) under one or more
- * contributor license agreements. See the NOTICE file distributed with
- * this work for additional information regarding copyright ownership.
- * The ASF licenses this file to You under the Apache License, Version 2.0
- * (the "License"); you may not use this file except in compliance with
- * the License. You may obtain a copy of the License at
- *
- * http://www.apache.org/licenses/LICENSE-2.0
- *
- * Unless required by applicable law or agreed to in writing, software
- * distributed under the License is distributed on an "AS IS" BASIS,
- * WITHOUT WARRANTIES OR CONDITIONS OF ANY KIND, either express or implied.
- * See the License for the specific language governing permissions and
- * limitations under the License.
- */
+* Licensed to the Apache Software Foundation (ASF) under one or more
+* contributor license agreements. See the NOTICE file distributed with
+* this work for additional information regarding copyright ownership.
+* The ASF licenses this file to You under the Apache License, Version 2.0
+* (the "License"); you may not use this file except in compliance with
+* the License. You may obtain a copy of the License at
+* 
+* http://www.apache.org/licenses/LICENSE-2.0
+* 
+* Unless required by applicable law or agreed to in writing, software
+* distributed under the License is distributed on an "AS IS" BASIS,
+* WITHOUT WARRANTIES OR CONDITIONS OF ANY KIND, either express or implied.
+* See the License for the specific language governing permissions and
+* limitations under the License.
+*/
 %>
 <?xml version="1.0" encoding="utf-8"?>
 <!DOCTYPE html>
 <meta http-equiv="X-UA-Compatible" content="IE=edge"/>
 
 <html xmlns="http://www.w3.org/1999/xhtml">
-<<<<<<< HEAD
-<head>
-  <meta http-equiv="Content-Type" content="text/html; charset=utf-8"/>
-  <meta content='width=device-width, initial-scale=1, maximum-scale=1, user-scalable=no' name='viewport'>
-  <!-- Bootstrap 3.3.2 -->
-  <link href="bootstrap/css/bootstrap.min.css" rel="stylesheet" type="text/css"/>
-  <link rel="StyleSheet" href="css/style.css" type="text/css" media="screen"/>
-  <!-- HTML5 Shim and Respond.js IE8 support of HTML5 elements and media queries -->
-  <!-- WARNING: Respond.js doesn't work if you view the page via file:// -->
-  <!--[if lt IE 9]>
-  <script src=javascript/html5shiv.min.js"></script>
-  <script src="javascript/respond.min.js"></script>
-  <![endif]-->
-  <script type="text/javascript">
-    <!--
-    document.title = '<%=Messages.getBodyString(pageContext.getRequest().getLocale(), "index.ApacheManifoldCFLogin")%>';
-    function login() {
-      document.loginform.submit();
-    }
-    //-->
-  </script>
-</head>
-<body class="login-page">
-<div class="login-box">
-  <div class="login-logo">
-    <a href="/"><img src="ManifoldCF-logo.png"/></a>
-  </div>
-  <!-- /.login-logo -->
-  <div class="login-box-body">
-    <p class="login-box-msg">Sign in to start your session</p>
-
-    <form class="standardform" name="loginform" action="setupAdminProfile.jsp" method="POST">
-      <%
-        if (request.getParameter("nextUrl") != null) {
-      %>
-      <input type="hidden" name="nextUrl" value="<%=request.getParameter("nextUrl")%>">
-      <%}%>
-      <%
-        String value = variableContext.getParameter("loginfailed");
-        if (value != null && value.equals("true")) {
-      %>
-      <div class="callout callout-danger">
-        <p><%=Messages.getBodyString(pageContext.getRequest().getLocale(), "index.LoginFailed")%>
-        </p>
-      </div>
-
-      <%
-        }
-      %>
-      <div class="form-group has-feedback">
-        <input name="userID" type="text" class="form-control"
-               placeholder="<%=Messages.getBodyString(pageContext.getRequest().getLocale(),"index.UserIDColon")%>"/>
-        <span class="glyphicon glyphicon-user form-control-feedback"></span>
-      </div>
-      <div class="form-group has-feedback">
-        <input name="password" type="password" class="form-control"
-               placeholder="<%=Messages.getBodyString(pageContext.getRequest().getLocale(),"index.PasswordColon")%>"/>
-        <span class="glyphicon glyphicon-lock form-control-feedback"></span>
-      </div>
-      <div class="row">
-        <div class="col-xs-8">
-
-        </div>
-        <!-- /.col -->
-        <div class="col-xs-4">
-          <input type="button" class="btn btn-primary btn-block" onclick='Javascript:login();'
-                 value='<%=Messages.getAttributeString(pageContext.getRequest().getLocale(),"index.Login")%>'
-                 alt='<%=Messages.getAttributeString(pageContext.getRequest().getLocale(),"index.Login")%>'/>
-        </div>
-        <!-- /.col -->
-      </div>
-    </form>
-  </div>
-</div>
-</body>
-</html>
-=======
   <head>
     <meta http-equiv="Content-Type" content="text/html; charset=utf-8" />
     <link rel="StyleSheet" href="style.css" type="text/css" media="screen"/>
@@ -166,4 +88,3 @@
     </table>
   </body>
 </html>
->>>>>>> c8a0da90

--- conflicted
+++ resolved
@@ -53,12 +53,9 @@
     <module>elasticsearch</module>
     <module>dropbox</module>
     <module>googledrive</module>
-<<<<<<< HEAD
     <module>jira</module>
     <module>generic</module>
-=======
     <module>regexpmapper</module>
->>>>>>> fbb77d4c
   </modules>
 
 </project>
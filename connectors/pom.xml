<?xml version="1.0" encoding="UTF-8"?>
<!--
 Licensed to the Apache Software Foundation (ASF) under one or more
 contributor license agreements.  See the NOTICE file distributed with
 this work for additional information regarding copyright ownership.
 The ASF licenses this file to You under the Apache License, Version 2.0
 (the "License"); you may not use this file except in compliance with
 the License.  You may obtain a copy of the License at

     http://www.apache.org/licenses/LICENSE-2.0

 Unless required by applicable law or agreed to in writing, software
 distributed under the License is distributed on an "AS IS" BASIS,
 WITHOUT WARRANTIES OR CONDITIONS OF ANY KIND, either express or implied.
 See the License for the specific language governing permissions and
 limitations under the License.
-->

<project xmlns="http://maven.apache.org/POM/4.0.0" xmlns:xsi="http://www.w3.org/2001/XMLSchema-instance" xsi:schemaLocation="http://maven.apache.org/POM/4.0.0 http://maven.apache.org/xsd/maven-4.0.0.xsd">
  <parent>
    <groupId>org.apache.manifoldcf</groupId>
    <artifactId>mcf-parent</artifactId>
    <version>1.6-SNAPSHOT</version>
  </parent>
  <modelVersion>4.0.0</modelVersion>

  <groupId>org.apache.manifoldcf</groupId>
  <artifactId>mcf-connectors</artifactId>
  <version>1.6-SNAPSHOT</version>

  <name>ManifoldCF - Connectors</name>
  <packaging>pom</packaging>

  <modules>
    <!-- common modules -->
    <module>activedirectory</module>
    <module>filesystem</module>
    <module>gts</module>
    <module>hdfs</module>
    <module>jcifs</module>
    <module>jdbc</module>
    <module>ldap</module>
    <module>nullauthority</module>
    <module>nulloutput</module>
    <module>rss</module>
    <module>solr</module>
    <module>webcrawler</module>
    <module>cmis</module>
    <module>opensearchserver</module>
    <module>wiki</module>
    <module>alfresco</module>
    <module>elasticsearch</module>
    <module>dropbox</module>
    <module>googledrive</module>
    <module>jira</module>
    <module>generic</module>
    <module>regexpmapper</module>
<<<<<<< HEAD
    <module>rabbitmq</module>
=======
    <module>email</module>
>>>>>>> 4a5b9044
  </modules>

</project><|MERGE_RESOLUTION|>--- conflicted
+++ resolved
@@ -43,6 +43,7 @@
     <module>nullauthority</module>
     <module>nulloutput</module>
     <module>rss</module>
+    <module>sharepoint</module>
     <module>solr</module>
     <module>webcrawler</module>
     <module>cmis</module>
@@ -55,11 +56,7 @@
     <module>jira</module>
     <module>generic</module>
     <module>regexpmapper</module>
-<<<<<<< HEAD
-    <module>rabbitmq</module>
-=======
     <module>email</module>
->>>>>>> 4a5b9044
   </modules>
 
 </project>
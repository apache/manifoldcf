--- conflicted
+++ resolved
@@ -1,55 +1,32 @@
-<%@ page import="org.apache.manifoldcf.core.util.URLDecoder" %>
-<% response.setHeader("Pragma", "No-cache");
-  response.setDateHeader("Expires", 0);
-  response.setHeader("Cache-Control", "no-cache");
-  response.setDateHeader("max-age", 0);
-  response.setContentType("text/html;charset=utf-8");
-%>
-<%@ include file="adminDefaults.jsp" %>
+<% response.setHeader("Pragma","No-cache");
+response.setDateHeader("Expires",0);
+response.setHeader("Cache-Control", "no-cache");
+response.setDateHeader("max-age", 0);
+response.setContentType("text/html;charset=utf-8");
+%><%@ include file="adminDefaults.jsp" %>
 
 <%
-  /* $Id$ */
+/* $Id$ */
 
 /**
- * Licensed to the Apache Software Foundation (ASF) under one or more
- * contributor license agreements. See the NOTICE file distributed with
- * this work for additional information regarding copyright ownership.
- * The ASF licenses this file to You under the Apache License, Version 2.0
- * (the "License"); you may not use this file except in compliance with
- * the License. You may obtain a copy of the License at
- *
- * http://www.apache.org/licenses/LICENSE-2.0
- *
- * Unless required by applicable law or agreed to in writing, software
- * distributed under the License is distributed on an "AS IS" BASIS,
- * WITHOUT WARRANTIES OR CONDITIONS OF ANY KIND, either express or implied.
- * See the License for the specific language governing permissions and
- * limitations under the License.
- */
+* Licensed to the Apache Software Foundation (ASF) under one or more
+* contributor license agreements. See the NOTICE file distributed with
+* this work for additional information regarding copyright ownership.
+* The ASF licenses this file to You under the Apache License, Version 2.0
+* (the "License"); you may not use this file except in compliance with
+* the License. You may obtain a copy of the License at
+* 
+* http://www.apache.org/licenses/LICENSE-2.0
+* 
+* Unless required by applicable law or agreed to in writing, software
+* distributed under the License is distributed on an "AS IS" BASIS,
+* WITHOUT WARRANTIES OR CONDITIONS OF ANY KIND, either express or implied.
+* See the License for the specific language governing permissions and
+* limitations under the License.
+*/
 %>
 
 <%
-<<<<<<< HEAD
-  String userID = variableContext.getParameter("userID");
-  String password = variableContext.getParameter("password");
-  if (userID == null)
-    userID = "";
-  if (password == null)
-    password = "";
-
-  adminprofile.login(threadContext, userID, password);
-  if (adminprofile.getLoggedOn()) {
-    String nextUri = request.getParameter("nextUrl");
-    if (nextUri == null) {
-      response.sendRedirect("index.jsp");
-    } else {
-      response.sendRedirect(URLDecoder.decode(nextUri));
-    }
-  } else {
-    // Go back to login page, but with signal that login failed
-    response.sendRedirect("login.jsp?loginfailed=true");
-  }
-=======
 String userID = variableContext.getParameter("userID");
 String password = variableContext.getParameter("password");
 if (userID == null)
@@ -65,5 +42,4 @@
   // Go back to login page, but with signal that login failed
   response.sendRedirect("login.jsp?loginfailed=true");
 }
->>>>>>> 4d8a3ad4
 %>
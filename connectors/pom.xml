<?xml version="1.0" encoding="UTF-8"?>
<!--
 Licensed to the Apache Software Foundation (ASF) under one or more
 contributor license agreements.  See the NOTICE file distributed with
 this work for additional information regarding copyright ownership.
 The ASF licenses this file to You under the Apache License, Version 2.0
 (the "License"); you may not use this file except in compliance with
 the License.  You may obtain a copy of the License at

     http://www.apache.org/licenses/LICENSE-2.0

 Unless required by applicable law or agreed to in writing, software
 distributed under the License is distributed on an "AS IS" BASIS,
 WITHOUT WARRANTIES OR CONDITIONS OF ANY KIND, either express or implied.
 See the License for the specific language governing permissions and
 limitations under the License.
-->

<project xmlns="http://maven.apache.org/POM/4.0.0" xmlns:xsi="http://www.w3.org/2001/XMLSchema-instance" xsi:schemaLocation="http://maven.apache.org/POM/4.0.0 http://maven.apache.org/xsd/maven-4.0.0.xsd">
  <parent>
    <groupId>org.apache.manifoldcf</groupId>
    <artifactId>mcf-parent</artifactId>
    <version>1.7-SNAPSHOT</version>
  </parent>
  <modelVersion>4.0.0</modelVersion>

  <groupId>org.apache.manifoldcf</groupId>
  <artifactId>mcf-connectors</artifactId>
  <version>1.7-SNAPSHOT</version>

  <name>ManifoldCF - Connectors</name>
  <packaging>pom</packaging>

  <modules>
    <!-- common modules -->
    <module>activedirectory</module>
    <module>filesystem</module>
    <module>gts</module>
    <module>hdfs</module>
    <module>jcifs</module>
    <module>jdbc</module>
    <module>gridfs</module>
    <module>ldap</module>
    <module>nullauthority</module>
    <module>nulloutput</module>
    <module>nulltransformation</module>
    <module>rss</module>
    <module>solr</module>
    <module>webcrawler</module>
    <module>cmis</module>
    <module>opensearchserver</module>
    <module>wiki</module>
    <module>alfresco</module>
    <module>elasticsearch</module>
    <module>dropbox</module>
    <module>googledrive</module>
    <module>jira</module>
    <module>generic</module>
    <module>regexpmapper</module>
    <module>email</module>
    <module>amazoncloudsearch</module>
<<<<<<< HEAD
    <module>rabbitmq</module>
=======
    <module>forcedmetadata</module>
>>>>>>> 8d336cb4
  </modules>

</project><|MERGE_RESOLUTION|>--- conflicted
+++ resolved
@@ -45,6 +45,7 @@
     <module>nulloutput</module>
     <module>nulltransformation</module>
     <module>rss</module>
+    <module>sharepoint</module>
     <module>solr</module>
     <module>webcrawler</module>
     <module>cmis</module>
@@ -59,11 +60,7 @@
     <module>regexpmapper</module>
     <module>email</module>
     <module>amazoncloudsearch</module>
-<<<<<<< HEAD
-    <module>rabbitmq</module>
-=======
     <module>forcedmetadata</module>
->>>>>>> 8d336cb4
   </modules>
 
 </project>
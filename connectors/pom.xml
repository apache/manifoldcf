--- conflicted
+++ resolved
@@ -45,6 +45,7 @@
     <module>nulloutput</module>
     <module>nulltransformation</module>
     <module>rss</module>
+    <module>sharepoint</module>
     <module>solr</module>
     <module>webcrawler</module>
     <module>cmis</module>
@@ -58,11 +59,7 @@
     <module>generic</module>
     <module>regexpmapper</module>
     <module>email</module>
-<<<<<<< HEAD
-    <module>rabbitmq</module>
-=======
     <module>amazoncloudsearch</module>
->>>>>>> 57cf445d
   </modules>
 
 </project>
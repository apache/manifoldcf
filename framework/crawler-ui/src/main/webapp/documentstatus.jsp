<%@ include file="adminHeaders.jsp" %>

<%

  /* $Id$ */

/**
 * Licensed to the Apache Software Foundation (ASF) under one or more
 * contributor license agreements. See the NOTICE file distributed with
 * this work for additional information regarding copyright ownership.
 * The ASF licenses this file to You under the Apache License, Version 2.0
 * (the "License"); you may not use this file except in compliance with
 * the License. You may obtain a copy of the License at
 *
 * http://www.apache.org/licenses/LICENSE-2.0
 *
 * Unless required by applicable law or agreed to in writing, software
 * distributed under the License is distributed on an "AS IS" BASIS,
 * WITHOUT WARRANTIES OR CONDITIONS OF ANY KIND, either express or implied.
 * See the License for the specific language governing permissions and
 * limitations under the License.
 */
  boolean maintenanceUnderway = org.apache.manifoldcf.crawler.system.ManifoldCF.checkMaintenanceUnderway();

%>
<<<<<<< HEAD
<script type="text/javascript">
  <!--
  $.ManifoldCF.setTitle('<%=Messages.getBodyString(pageContext.getRequest().getLocale(), "documentstatus.ApacheManifoldCFDocumentStatus")%>',
      '<%=Messages.getBodyString(pageContext.getRequest().getLocale(),"documentstatus.DocumentStatus")%>',
      'statusReports'
  );
  function Go() {
    if (!isInteger(report.rowcount.value)) {
=======

<?xml version="1.0" encoding="utf-8"?>
<!DOCTYPE html>
<meta http-equiv="X-UA-Compatible" content="IE=edge"/>

<html xmlns="http://www.w3.org/1999/xhtml">
<head>
  <meta http-equiv="Content-Type" content="text/html; charset=utf-8" />
  <link rel="StyleSheet" href="style.css" type="text/css" media="screen"/>
  <title>
    <%=Messages.getBodyString(pageContext.getRequest().getLocale(),"documentstatus.ApacheManifoldCFDocumentStatus")%>
  </title>

  <script type="text/javascript">
  <!--

  function Go()
  {
    if (!isInteger(report.rowcount.value))
    {
>>>>>>> 4d8a3ad4
      alert("<%=Messages.getBodyJavascriptString(pageContext.getRequest().getLocale(),"documentstatus.EnterALegalNumberForRowsPerPage")%>");
      report.rowcount.focus();
      return;
    }
<<<<<<< HEAD
    if (!isRegularExpression(report.statusidentifiermatch.value)) {
=======
    if (!isRegularExpression(report.statusidentifiermatch.value))
    {
>>>>>>> 4d8a3ad4
      alert("<%=Messages.getBodyJavascriptString(pageContext.getRequest().getLocale(),"documentstatus.IdentifierMatchMustBeAValidRegularExpression")%>");
      report.statusidentifiermatch.focus();
      return;
    }

<<<<<<< HEAD
    document.report.op.value = "Status";
    document.report.action = document.report.action + "#MainButton";
    $.ManifoldCF.submit(document.report);
    //document.report.submit();
  }

  function Continue() {
    if (!isRegularExpression(report.statusidentifiermatch.value)) {
=======
    document.report.op.value="Status";
    document.report.action = document.report.action + "#MainButton";
    document.report.submit();
  }

  function Continue()
  {
    if (!isRegularExpression(report.statusidentifiermatch.value))
    {
>>>>>>> 4d8a3ad4
      alert("<%=Messages.getBodyJavascriptString(pageContext.getRequest().getLocale(),"documentstatus.IdentifierMatchMustBeAValidRegularExpression")%>");
      report.statusidentifiermatch.focus();
      return;
    }
<<<<<<< HEAD
    document.report.op.value = "Continue";
    document.report.action = document.report.action + "#MainButton";

    $.ManifoldCF.submit(document.report);

    //document.report.submit();
  }

  function ColumnClick(colname) {
=======
    document.report.op.value="Continue";
    document.report.action = document.report.action + "#MainButton";
    document.report.submit();
  }

  function ColumnClick(colname)
  {
>>>>>>> 4d8a3ad4
    document.report.clickcolumn.value = colname;
    Go();
  }

<<<<<<< HEAD
  function SetPosition(amt) {
=======
  function SetPosition(amt)
  {
>>>>>>> 4d8a3ad4
    if (amt < 0)
      amt = 0;
    document.report.startrow.value = amt;
    Go();
  }

<<<<<<< HEAD
  function isRegularExpression(value) {
    try {
      var foo = "teststring";
      foo.search(value.replace(/\(\?i\)/, ""));
      return true;
    }
    catch (e) {
=======
  function isRegularExpression(value)
  {
    try
    {
      var foo = "teststring";
                        foo.search(value.replace(/\(\?i\)/,""));
      return true;
    }
    catch (e)
    {
>>>>>>> 4d8a3ad4
      return false;
    }

  }

<<<<<<< HEAD
  function isInteger(value) {
    var anum = /(^\d+$)/;
    return anum.test(value);
  }

  $(function () {
    $('.selectpicker').selectpicker();
  });

  //-->
</script>

<div class="row">
  <div class="col-md-12">

    <%
      if (maintenanceUnderway == false) {
        int k;

        // Read the document selection parameters.

        // The status report is connection based, so the connection has to be selected before anything else makes sense.
        String statusConnection = variableContext.getParameter("statusconnection");
        if (statusConnection == null)
          statusConnection = "";

        // Which jobs we care about also figure in the selection part of the query.  It is the user's responsibility to pick jobs
        // that are in desired states.
        String[] statusJobIdentifiers = variableContext.getParameterValues("statusjobs");
        if (statusJobIdentifiers == null)
          statusJobIdentifiers = new String[0];

        // We can select documents from the queue based on the earliest time they can be acted upon.  This is specified in
        // a delta in minutes offset from "now".  Empty means that we don't want to select on that criteria.
        String activeTimeOffsetMinutes = variableContext.getParameter("statusscheduleoffset");
        if (activeTimeOffsetMinutes == null)
          activeTimeOffsetMinutes = "";

        // There is a selection criteria also based on the document state; these are integers defined in IJobManager.
        String[] documentStateTypes;
        if (variableContext.getParameter("statusdocumentstates_posted") != null) {
          documentStateTypes = variableContext.getParameterValues("statusdocumentstates");
          if (documentStateTypes == null)
            documentStateTypes = new String[0];
        } else
          documentStateTypes = null;

        // There is a selection criteria based on the document status; these are also integers defined in IJobManager.
        String[] documentStatusTypes;
        if (variableContext.getParameter("statusdocumentstatuses_posted") != null) {
          documentStatusTypes = variableContext.getParameterValues("statusdocumentstatuses");
          if (documentStatusTypes == null)
            documentStatusTypes = new String[0];
        } else
          documentStatusTypes = null;

        // Match string for the document identifier
        String identifierMatch = variableContext.getParameter("statusidentifiermatch");
        if (identifierMatch == null)
          identifierMatch = "";

        // From the passed-in selection values, calculate the actual selection criteria that we'll use in the queries.
        IRepositoryConnectionManager connMgr = RepositoryConnectionManagerFactory.make(threadContext);
        IRepositoryConnection[] connList = connMgr.getAllConnections();

        IJobManager jobManager = JobManagerFactory.make(threadContext);

        // Repository connection name: This simply needs to be mapped to an eligible list of identifiers.
        IJobDescription[] eligibleList = null;
        HashMap selectedJobs = null;
        if (statusConnection.length() > 0) {
          eligibleList = jobManager.findJobsForConnection(statusConnection);
          selectedJobs = new HashMap();
          k = 0;
          while (k < statusJobIdentifiers.length) {
            Long identifier = new Long(statusJobIdentifiers[k++]);
            selectedJobs.put(identifier, identifier);
          }
        }

        // Time offset: Need to calculate the actual time in ms since epoch to use to query against the "checktime" field.
        // Note that the checktime field is actually nullable and will only have a value when the document is in certain states;
        // therefore, the query itself will only include checktime for those states where it makes sense.  An empty value
        // means "from the beginning of time", or is equivalent to time 0.
        long nowTime = 0L;
        if (activeTimeOffsetMinutes.length() > 0) {
          nowTime = System.currentTimeMillis() + (new Long(activeTimeOffsetMinutes).longValue()) * 60000L;
          if (nowTime < 0L)
            nowTime = 0L;
        } else
          nowTime = System.currentTimeMillis();

        // Translate the states from a string to a number that will be understood by IJobManager.
        int[] matchingStates;
        if (documentStateTypes == null) {
          matchingStates = new int[]{IJobManager.DOCSTATE_NEVERPROCESSED, IJobManager.DOCSTATE_PREVIOUSLYPROCESSED,
              IJobManager.DOCSTATE_OUTOFSCOPE};
        } else {
          matchingStates = new int[documentStateTypes.length];
          k = 0;
          while (k < matchingStates.length) {
            matchingStates[k] = new Integer(documentStateTypes[k]).intValue();
            k++;
          }
        }
        HashMap matchingStatesHash = new HashMap();
        k = 0;
        while (k < matchingStates.length) {
          Integer state = new Integer(matchingStates[k++]);
          matchingStatesHash.put(state, state);
        }

        // Convert the status from a string to a number that will be understood by IJobManager
        int[] matchingStatuses;
        if (documentStatusTypes == null) {
          matchingStatuses = new int[]{IJobManager.DOCSTATUS_INACTIVE, IJobManager.DOCSTATUS_PROCESSING, IJobManager.DOCSTATUS_EXPIRING,
              IJobManager.DOCSTATUS_DELETING, IJobManager.DOCSTATUS_READYFORPROCESSING, IJobManager.DOCSTATUS_READYFOREXPIRATION,
              IJobManager.DOCSTATUS_WAITINGFORPROCESSING, IJobManager.DOCSTATUS_WAITINGFOREXPIRATION, IJobManager.DOCSTATUS_WAITINGFOREVER,
              IJobManager.DOCSTATUS_HOPCOUNTEXCEEDED};
        } else {
          matchingStatuses = new int[documentStatusTypes.length];
          k = 0;
          while (k < matchingStatuses.length) {
            matchingStatuses[k] = new Integer(documentStatusTypes[k]).intValue();
            k++;
          }
        }
        HashMap matchingStatusesHash = new HashMap();
        k = 0;
        while (k < matchingStatuses.length) {
          Integer status = new Integer(matchingStatuses[k++]);
          matchingStatusesHash.put(status, status);
        }

    %>
    <form class="standardform" name="report" action="execute.jsp" method="POST">
      <input type="hidden" name="op" value="Continue"/>
      <input type="hidden" name="type" value="documentstatus"/>

      <div class="box box-primary">
        <div class="box-body">
          <table class="table table-bordered">
            <tr>
              <th><%=Messages.getBodyString(pageContext.getRequest().getLocale(), "documentstatus.Connection")%>
              </th>
              <td>
                <select class="selectpicker" name="statusconnection">
                  <option <%=(statusConnection.length() == 0) ? "selected=\"selected\"" : ""%> value="">
                    -- <%=Messages.getBodyString(pageContext.getRequest().getLocale(), "documentstatus.NotSpecified")%>
                    --
                  </option>
                  <%
                    int i = 0;
                    while (i < connList.length) {
                      IRepositoryConnection conn = connList[i++];
                      String thisConnectionName = conn.getName();
                      String thisDescription = conn.getDescription();
                      if (thisDescription == null || thisDescription.length() == 0)
                        thisDescription = thisConnectionName;
                  %>
                  <option <%=(thisConnectionName.equals(statusConnection)) ? "selected=\"selected\"" : ""%> value='<%=org.apache.manifoldcf.ui.util.Encoder.attributeEscape(thisConnectionName)%>'><%=org.apache.manifoldcf.ui.util.Encoder.bodyEscape(thisDescription)%>
                  </option>
                  <%}%>
                </select>
              </td>
              <%if (eligibleList != null) {%>
              <th><%=Messages.getBodyString(pageContext.getRequest().getLocale(), "documentstatus.Jobs")%>
              </th>
              <td>
                <select class="selectpicker" multiple="true" name="statusjobs">
                  <%
                    i = 0;
                    while (i < eligibleList.length) {
                      IJobDescription job = eligibleList[i++];
                      String description = job.getDescription();
                      Long identifier = job.getID();
                  %>
                  <option <%=((selectedJobs.get(identifier) == null) ? "" : "selected=\"selected\"")%> value='<%=identifier.toString()%>'><%=org.apache.manifoldcf.ui.util.Encoder.bodyEscape(description)%>
                  </option>
                  <%}%>
                </select>
              </td>
              <%} else {%>
              <td colspan="2"></td>
              <%}%>

            </tr>
            <tr>
              <th><%=Messages.getBodyString(pageContext.getRequest().getLocale(), "documentstatus.TimeOffsetFromNowMinutes")%>
              </th>
              <td colspan="3">
                <input name="statusscheduleoffset" type="text" size="6" value="" class="form-control"/>
              </td>
            </tr>
            <tr>
              <th><%=Messages.getBodyString(pageContext.getRequest().getLocale(), "documentstatus.DocumentState")%>
              </th>
              <td colspan="3">
                <input name="statusdocumentstates_posted" type="hidden" value="true"/>
                <select class="selectpicker" name="statusdocumentstates" multiple="true">
                  <option <%=((matchingStatesHash.get(new Integer(IJobManager.DOCSTATE_NEVERPROCESSED)) == null) ? "" : "selected=\"selected\"")%> value='<%=Integer.toString(IJobManager.DOCSTATE_NEVERPROCESSED)%>'><%=Messages.getBodyString(pageContext.getRequest().getLocale(), "documentstatus.DocumentsThatHaveNeverBeenProcessed")%>
                  </option>
                  <option <%=((matchingStatesHash.get(new Integer(IJobManager.DOCSTATE_PREVIOUSLYPROCESSED)) == null) ? "" : "selected=\"selected\"")%> value='<%=Integer.toString(IJobManager.DOCSTATE_PREVIOUSLYPROCESSED)%>'><%=Messages.getBodyString(pageContext.getRequest().getLocale(), "documentstatus.DocumentsProcessedAtLeastOnce")%>
                  </option>
                  <option <%=((matchingStatesHash.get(new Integer(IJobManager.DOCSTATE_OUTOFSCOPE)) == null) ? "" : "selected=\"selected\"")%> value='<%=Integer.toString(IJobManager.DOCSTATE_OUTOFSCOPE)%>'><%=Messages.getBodyString(pageContext.getRequest().getLocale(), "documentstatus.DocumentsOutOfScope")%>
                  </option>
                </select>
              </td>
            </tr>
            <tr>
              <th><%=Messages.getBodyString(pageContext.getRequest().getLocale(), "documentstatus.DocumentState")%>
              </th>
              <td colspan="3">
                <input name="statusdocumentstatuses_posted" type="hidden" value="true"/>
                <select class="selectpicker" name="statusdocumentstatuses" multiple="true">
                  <option <%=((matchingStatusesHash.get(new Integer(IJobManager.DOCSTATUS_INACTIVE)) == null) ? "" : "selected=\"selected\"")%> value='<%=Integer.toString(IJobManager.DOCSTATUS_INACTIVE)%>'><%=Messages.getBodyString(pageContext.getRequest().getLocale(), "documentstatus.DocumentsThatAreNoLongerActive")%>
                  </option>
                  <option <%=((matchingStatusesHash.get(new Integer(IJobManager.DOCSTATUS_PROCESSING)) == null) ? "" : "selected=\"selected\"")%> value='<%=Integer.toString(IJobManager.DOCSTATUS_PROCESSING)%>'><%=Messages.getBodyString(pageContext.getRequest().getLocale(), "documentstatus.DocumentsCurrentlyInProgress")%>
                  </option>
                  <option <%=((matchingStatusesHash.get(new Integer(IJobManager.DOCSTATUS_EXPIRING)) == null) ? "" : "selected=\"selected\"")%> value='<%=Integer.toString(IJobManager.DOCSTATUS_EXPIRING)%>'><%=Messages.getBodyString(pageContext.getRequest().getLocale(), "documentstatus.DocumentsCurrentlyBeingExpired")%>
                  </option>
                  <option <%=((matchingStatusesHash.get(new Integer(IJobManager.DOCSTATUS_DELETING)) == null) ? "" : "selected=\"selected\"")%> value='<%=Integer.toString(IJobManager.DOCSTATUS_DELETING)%>'><%=Messages.getBodyString(pageContext.getRequest().getLocale(), "documentstatus.DocumentsCurrentlyBeingDeleted")%>
                  </option>
                  <option <%=((matchingStatusesHash.get(new Integer(IJobManager.DOCSTATUS_READYFORPROCESSING)) == null) ? "" : "selected=\"selected\"")%> value='<%=Integer.toString(IJobManager.DOCSTATUS_READYFORPROCESSING)%>'><%=Messages.getBodyString(pageContext.getRequest().getLocale(), "documentstatus.DocumentsCurrentlyAvailableForProcessing")%>
                  </option>
                  <option <%=((matchingStatusesHash.get(new Integer(IJobManager.DOCSTATUS_READYFOREXPIRATION)) == null) ? "" : "selected=\"selected\"")%> value='<%=Integer.toString(IJobManager.DOCSTATUS_READYFOREXPIRATION)%>'><%=Messages.getBodyString(pageContext.getRequest().getLocale(), "documentstatus.DocumentsCurrentlyAvailableForExpiration")%>
                  </option>
                  <option <%=((matchingStatusesHash.get(new Integer(IJobManager.DOCSTATUS_WAITINGFORPROCESSING)) == null) ? "" : "selected=\"selected\"")%> value='<%=Integer.toString(IJobManager.DOCSTATUS_WAITINGFORPROCESSING)%>'><%=Messages.getBodyString(pageContext.getRequest().getLocale(), "documentstatus.DocumentsNotYetProcessable")%>
                  </option>
                  <option <%=((matchingStatusesHash.get(new Integer(IJobManager.DOCSTATUS_WAITINGFOREXPIRATION)) == null) ? "" : "selected=\"selected\"")%> value='<%=Integer.toString(IJobManager.DOCSTATUS_WAITINGFOREXPIRATION)%>'><%=Messages.getBodyString(pageContext.getRequest().getLocale(), "documentstatus.DocumentsNotYetExpirable")%>
                  </option>
                  <option <%=((matchingStatusesHash.get(new Integer(IJobManager.DOCSTATUS_WAITINGFOREVER)) == null) ? "" : "selected=\"selected\"")%> value='<%=Integer.toString(IJobManager.DOCSTATUS_WAITINGFOREVER)%>'><%=Messages.getBodyString(pageContext.getRequest().getLocale(), "documentstatus.DocumentsWaitingForever")%>
                  </option>
                  <option <%=((matchingStatusesHash.get(new Integer(IJobManager.DOCSTATUS_HOPCOUNTEXCEEDED)) == null) ? "" : "selected=\"selected\"")%> value='<%=Integer.toString(IJobManager.DOCSTATUS_HOPCOUNTEXCEEDED)%>'><%=Messages.getBodyString(pageContext.getRequest().getLocale(), "documentstatus.DocumentsHopcountExceeded")%>
                  </option>
                </select>
              </td>
            </tr>
            <tr>
              <th><%=Messages.getBodyString(pageContext.getRequest().getLocale(), "documentstatus.DocumentIdentifierMatch")%>
              </th>
              <td colspan="3">
                <input type="text" name="statusidentifiermatch" size="40" class="form-control" value='<%=org.apache.manifoldcf.ui.util.Encoder.attributeEscape(identifierMatch)%>'/>
              </td>
            </tr>
          </table>
        </div>
        <div class="box-footer clearfix">
          <div class="btn-group">
            <%if (statusConnection.length() > 0 && statusJobIdentifiers.length > 0) {%>
            <a name="MainButton"><input class="btn btn-primary btn-sm" type="button" value="<%=Messages.getAttributeString(pageContext.getRequest().getLocale(),"documentstatus.Go")%>" onClick="javascript:Go()" alt="<%=Messages.getAttributeString(pageContext.getRequest().getLocale(),"documentstatus.ExecuteThisQuery")%>"/></a>
            <%} else {%>
            <a name="MainButton"><input class="btn btn-primary btn-sm" type="button" value="<%=Messages.getAttributeString(pageContext.getRequest().getLocale(),"documentstatus.Continue")%>" onClick="javascript:Continue()" alt="<%=Messages.getAttributeString(pageContext.getRequest().getLocale(),"documentstatus.Continue")%>"/></a>
            <%}%>
          </div>
        </div>
      </div>

      <%
        if (statusConnection.length() > 0) {
          if (statusJobIdentifiers.length > 0) {
            // Run the report.

            // First, we need to gather the sort order object.
            String sortOrderString = variableContext.getParameter("sortorder");
            SortOrder sortOrder;
            if (sortOrderString == null || sortOrderString.length() == 0)
              sortOrder = new SortOrder();
            else
              sortOrder = new SortOrder(sortOrderString);

            // Now, gather the column header that was clicked on (if any)
            String clickedColumn = variableContext.getParameter("clickcolumn");
            if (clickedColumn != null && clickedColumn.length() > 0)
              sortOrder.clickColumn(clickedColumn);

            // Gather the start
            String startRowString = variableContext.getParameter("startrow");
            int startRow = 0;
            if (startRowString != null && startRowString.length() > 0)
              startRow = Integer.parseInt(startRowString);

            // Gather the max
            String maxRowCountString = variableContext.getParameter("rowcount");
            int rowCount = 20;
            if (maxRowCountString != null && maxRowCountString.length() > 0)
              rowCount = Integer.parseInt(maxRowCountString);

            Long[] ourJobs = new Long[selectedJobs.size()];
            Iterator iter = selectedJobs.keySet().iterator();
            int zz = 0;
            while (iter.hasNext()) {
              ourJobs[zz++] = (Long) iter.next();
            }

            RegExpCriteria identifierMatchObject = null;
            if (identifierMatch.length() > 0)
              identifierMatchObject = new RegExpCriteria(identifierMatch, true);
            StatusFilterCriteria criteria = new StatusFilterCriteria(ourJobs, nowTime, identifierMatchObject, matchingStates, matchingStatuses);

            IResultSet set = jobManager.genDocumentStatus(statusConnection, criteria, sortOrder, startRow, rowCount + 1);

      %>
      <input type="hidden" name="clickcolumn" value=""/>
      <input type="hidden" name="startrow" value='<%=Integer.toString(startRow)%>'/>
      <input type="hidden" name="sortorder" value='<%=org.apache.manifoldcf.ui.util.Encoder.attributeEscape(sortOrder.toString())%>'/>

      <div class="box box-primary">
        <div class="box-body">
          <table class="table table-bordered">
            <tr>
              <th><%=Messages.getBodyString(pageContext.getRequest().getLocale(), "documentstatus.Identifier")%>
              </th>
              <th><a href="javascript:void(0);" onclick='javascript:ColumnClick("job");'>
                <nobr><%=Messages.getBodyString(pageContext.getRequest().getLocale(), "documentstatus.Job")%>
                </nobr>
              </a></th>
              <th><a href="javascript:void(0);" onclick='javascript:ColumnClick("state");'>
                <nobr><%=Messages.getBodyString(pageContext.getRequest().getLocale(), "documentstatus.State")%>
                </nobr>
              </a></th>
              <th><a href="javascript:void(0);" onclick='javascript:ColumnClick("status");'>
                <nobr><%=Messages.getBodyString(pageContext.getRequest().getLocale(), "documentstatus.Status")%>
                </nobr>
              </a></th>
              <th><a href="javascript:void(0);" onclick='javascript:ColumnClick("scheduled");'>
                <nobr><%=Messages.getBodyString(pageContext.getRequest().getLocale(), "documentstatus.Scheduled")%>
                </nobr>
              </a></th>
              <th><a href="javascript:void(0);" onclick='javascript:ColumnClick("action");'>
                <nobr><%=Messages.getBodyString(pageContext.getRequest().getLocale(), "documentstatus.ScheduledAction")%>
                </nobr>
              </a></th>
              <th><a href="javascript:void(0);" onclick='javascript:ColumnClick("retrycount");'>
                <nobr><%=Messages.getBodyString(pageContext.getRequest().getLocale(), "documentstatus.RetryCount")%>
                </nobr>
              </a></th>
              <th><a href="javascript:void(0);" onclick='javascript:ColumnClick("retrylimit");'>
                <nobr><%=Messages.getBodyString(pageContext.getRequest().getLocale(), "documentstatus.RetryLimit")%>
                </nobr>
              </a></th>
            </tr>
            <%
              zz = 0;
              boolean hasMoreRows = (set.getRowCount() > rowCount);
              int iterCount = hasMoreRows ? rowCount : set.getRowCount();
              while (zz < iterCount) {
                IResultRow row = set.getRow(zz);

                // Translate column values into something that can be reasonably displayed.
                // Note that the actual hard work of translating things to human-readable strings largely is done by the query itself; this is because
                // we want to sort on the columns, so it has to be that way.

                String[] identifierBreakdown = org.apache.manifoldcf.ui.util.Formatter.formatString(row.getValue("identifier").toString(), 64, true, true);
                Long scheduleTime = (Long) row.getValue("scheduled");
                String scheduleTimeString = "";
                if (scheduleTime != null)
                  scheduleTimeString = org.apache.manifoldcf.ui.util.Formatter.formatTime(scheduleTime.longValue());
                String scheduledActionString = (String) row.getValue("action");
                if (scheduledActionString == null)
                  scheduledActionString = "";
                Long retryCount = (Long) row.getValue("retrycount");
                String retryCountString = "";
                if (retryCount != null)
                  retryCountString = retryCount.toString();
                Long retryLimit = (Long) row.getValue("retrylimit");
                String retryLimitString = "";
                if (retryLimit != null)
                  retryLimitString = org.apache.manifoldcf.ui.util.Formatter.formatTime(retryLimit.longValue());

            %>
            <tr>
              <td>
                <%
                  int q = 0;
                  while (q < identifierBreakdown.length) {
                %>
                <nobr><%=org.apache.manifoldcf.ui.util.Encoder.bodyEscape(identifierBreakdown[q++])%>
                </nobr>
                <br/>
                <%}%>
              </td>
              <td><%=org.apache.manifoldcf.ui.util.Encoder.bodyEscape(row.getValue("job").toString())%>
              </td>
              <td><%=org.apache.manifoldcf.ui.util.Encoder.bodyEscape(row.getValue("state").toString())%>
              </td>
              <td><%=org.apache.manifoldcf.ui.util.Encoder.bodyEscape(row.getValue("status").toString())%>
              </td>
              <td><%=org.apache.manifoldcf.ui.util.Encoder.bodyEscape(scheduleTimeString)%>
              </td>
              <td><%=org.apache.manifoldcf.ui.util.Encoder.bodyEscape(scheduledActionString)%>
              </td>
              <td><%=org.apache.manifoldcf.ui.util.Encoder.bodyEscape(retryCountString)%>
              </td>
              <td><%=org.apache.manifoldcf.ui.util.Encoder.bodyEscape(retryLimitString)%>
              </td>
            </tr>
            <%
                zz++;
              }
            %>
          </table>
        </div>
        <div class="box-footer">
          <ul class="pagination pagination-sm no-margin pull-left">
            <%if (startRow == 0) {%>
            <li><a href="#"><%=Messages.getBodyString(pageContext.getRequest().getLocale(), "documentstatus.Previous")%>
            </a></li>
            <%} else {%>
            <li>
              <a href="javascript:void(0);" onclick='<%="javascript:SetPosition("+Integer.toString(startRow-rowCount)+");"%>' alt="Previous page">Previous</a>
            </li>
            <%}%>

            <%if (hasMoreRows == false) {%>
            <li><a href="#"><%=Messages.getBodyString(pageContext.getRequest().getLocale(), "documentstatus.Next")%>
            </a></li>
            <%} else {%>
            <li><a href="javascript:void(0);" onclick='<%="javascript:SetPosition("+Integer.toString(startRow+rowCount)+");"%>' alt="Next page">Next</a>
            </li>
            <%}%>
          </ul>
          <ul class="pagination pagination-sm no-margin pull-right">
            <li class="pad">
              <span class="label label-primary">
                <%=Messages.getBodyString(pageContext.getRequest().getLocale(), "documentstatus.Rows")%>
                <%=Integer.toString(startRow)%>-<%=(hasMoreRows ? Integer.toString(startRow + rowCount - 1) : "END")%>
              </span>
            </li>
            <li class="form-inline">
              <div class="input-group input-group-sm">
                <span class="input-group-addon"><%=Messages.getBodyString(pageContext.getRequest().getLocale(), "documentstatus.RowsPerPage")%></span>
                <input type="text" class="form-control" name="rowcount" size="5" class="form-control" value='<%=Integer.toString(rowCount)%>'/>
              </div>
            </li>
          </ul>
        </div>
        <%} else {%>
        <div class="callout callout-info">
          <p><%=Messages.getBodyString(pageContext.getRequest().getLocale(), "documentstatus.PleaseSelectAtLeastOneJob")%>
          </p>
        </div>
        <%
          }
        } else {
        %>
        <div class="callout callout-info">
          <p><%=Messages.getBodyString(pageContext.getRequest().getLocale(), "documentstatus.PleaseSelectaConnection")%>
          </p>
        </div>
        <%}%>
      </div>
    </form>
    <%} else {%>
    <div class="callout callout-warning">
      <p><%=Messages.getBodyString(pageContext.getRequest().getLocale(), "documentstatus.PleaseTryAgainLater")%>
      </p>
    </div>
    <%}%>
  </div>
</div>
</div>
=======
  function isInteger(value)
  {
    var anum=/(^\d+$)/;
    return anum.test(value);
  }

  //-->
  </script>


</head>

<body class="standardbody">

    <table class="page">
      <tr><td colspan="2" class="banner"><jsp:include page="banner.jsp" flush="true"/></td></tr>
      <tr><td class="navigation"><jsp:include page="navigation.jsp" flush="true"/></td>
       <td class="window">
  <p class="windowtitle"><%=Messages.getBodyString(pageContext.getRequest().getLocale(),"documentstatus.DocumentStatus")%></p>
<%
if (maintenanceUnderway == false)
{
  int k;

  // Read the document selection parameters.

  // The status report is connection based, so the connection has to be selected before anything else makes sense.
  String statusConnection = variableContext.getParameter("statusconnection");
  if (statusConnection == null)
    statusConnection = "";

  // Which jobs we care about also figure in the selection part of the query.  It is the user's responsibility to pick jobs
  // that are in desired states.
  String[] statusJobIdentifiers = variableContext.getParameterValues("statusjobs");
  if (statusJobIdentifiers == null)
    statusJobIdentifiers = new String[0];

  // We can select documents from the queue based on the earliest time they can be acted upon.  This is specified in
  // a delta in minutes offset from "now".  Empty means that we don't want to select on that criteria.
  String activeTimeOffsetMinutes = variableContext.getParameter("statusscheduleoffset");
  if (activeTimeOffsetMinutes == null)
    activeTimeOffsetMinutes = "";

  // There is a selection criteria also based on the document state; these are integers defined in IJobManager.
  String[] documentStateTypes;
  if (variableContext.getParameter("statusdocumentstates_posted") != null)
  {
    documentStateTypes = variableContext.getParameterValues("statusdocumentstates");
    if (documentStateTypes == null)
      documentStateTypes = new String[0];
  }
  else
    documentStateTypes = null;

  // There is a selection criteria based on the document status; these are also integers defined in IJobManager.
  String[] documentStatusTypes;
  if (variableContext.getParameter("statusdocumentstatuses_posted") != null)
  {
    documentStatusTypes = variableContext.getParameterValues("statusdocumentstatuses");
    if (documentStatusTypes == null)
      documentStatusTypes = new String[0];
  }
  else
    documentStatusTypes = null;

  // Match string for the document identifier
  String identifierMatch = variableContext.getParameter("statusidentifiermatch");
  if (identifierMatch == null)
    identifierMatch = "";

  // From the passed-in selection values, calculate the actual selection criteria that we'll use in the queries.
  IRepositoryConnectionManager connMgr = RepositoryConnectionManagerFactory.make(threadContext);
  IRepositoryConnection[] connList = connMgr.getAllConnections();

  IJobManager jobManager = JobManagerFactory.make(threadContext);

  // Repository connection name: This simply needs to be mapped to an eligible list of identifiers.
  IJobDescription[] eligibleList = null;
  HashMap selectedJobs = null;
  if (statusConnection.length() > 0)
  {
    eligibleList = jobManager.findJobsForConnection(statusConnection);
    selectedJobs = new HashMap();
    k = 0;
    while (k < statusJobIdentifiers.length)
    {
      Long identifier = new Long(statusJobIdentifiers[k++]);
      selectedJobs.put(identifier,identifier);
    }
  }

  // Time offset: Need to calculate the actual time in ms since epoch to use to query against the "checktime" field.
  // Note that the checktime field is actually nullable and will only have a value when the document is in certain states;
  // therefore, the query itself will only include checktime for those states where it makes sense.  An empty value
  // means "from the beginning of time", or is equivalent to time 0.
  long nowTime = 0L;
  if (activeTimeOffsetMinutes.length() > 0)
  {
    nowTime = System.currentTimeMillis() + (new Long(activeTimeOffsetMinutes).longValue()) * 60000L;
    if (nowTime < 0L)
      nowTime = 0L;
  }
  else
    nowTime = System.currentTimeMillis();

  // Translate the states from a string to a number that will be understood by IJobManager.
  int[] matchingStates;
  if (documentStateTypes == null)
  {
    matchingStates = new int[]{IJobManager.DOCSTATE_NEVERPROCESSED,IJobManager.DOCSTATE_PREVIOUSLYPROCESSED,
      IJobManager.DOCSTATE_OUTOFSCOPE};
  }
  else
  {
    matchingStates = new int[documentStateTypes.length];
    k = 0;
    while (k < matchingStates.length)
    {
      matchingStates[k] = new Integer(documentStateTypes[k]).intValue();
      k++;
    }
  }
  HashMap matchingStatesHash = new HashMap();
  k = 0;
  while (k < matchingStates.length)
  {
    Integer state = new Integer(matchingStates[k++]);
    matchingStatesHash.put(state,state);
  }

  // Convert the status from a string to a number that will be understood by IJobManager
  int[] matchingStatuses;
  if (documentStatusTypes == null)
  {
    matchingStatuses = new int[]{IJobManager.DOCSTATUS_INACTIVE,IJobManager.DOCSTATUS_PROCESSING,IJobManager.DOCSTATUS_EXPIRING,
      IJobManager.DOCSTATUS_DELETING,IJobManager.DOCSTATUS_READYFORPROCESSING,IJobManager.DOCSTATUS_READYFOREXPIRATION,
      IJobManager.DOCSTATUS_WAITINGFORPROCESSING,IJobManager.DOCSTATUS_WAITINGFOREXPIRATION,IJobManager.DOCSTATUS_WAITINGFOREVER,
      IJobManager.DOCSTATUS_HOPCOUNTEXCEEDED};
  }
  else
  {
    matchingStatuses = new int[documentStatusTypes.length];
    k = 0;
    while (k < matchingStatuses.length)
    {
      matchingStatuses[k] = new Integer(documentStatusTypes[k]).intValue();
      k++;
    }
  }
  HashMap matchingStatusesHash = new HashMap();
  k = 0;
  while (k < matchingStatuses.length)
  {
    Integer status = new Integer(matchingStatuses[k++]);
    matchingStatusesHash.put(status,status);
  }

%>
  <form class="standardform" name="report" action="execute.jsp" method="POST">
    <input type="hidden" name="op" value="Continue"/>
    <input type="hidden" name="type" value="documentstatus"/>
    <table class="displaytable">
      <tr>
        <td class="separator" colspan="4"><hr/></td>
      </tr>
      <tr>
        <td class="description" colspan="1"><%=Messages.getBodyString(pageContext.getRequest().getLocale(),"documentstatus.Connection")%></td><td class="value" colspan="1">
          <select name="statusconnection" size="3">
            <option <%=(statusConnection.length()==0)?"selected=\"selected\"":""%> value="">-- <%=Messages.getBodyString(pageContext.getRequest().getLocale(),"documentstatus.NotSpecified")%> --</option>
<%
  int i = 0;
  while (i < connList.length)
  {
    IRepositoryConnection conn = connList[i++];
    String thisConnectionName = conn.getName();
    String thisDescription = conn.getDescription();
    if (thisDescription == null || thisDescription.length() == 0)
      thisDescription = thisConnectionName;
%>
            <option <%=(thisConnectionName.equals(statusConnection))?"selected=\"selected\"":""%> value='<%=org.apache.manifoldcf.ui.util.Encoder.attributeEscape(thisConnectionName)%>'><%=org.apache.manifoldcf.ui.util.Encoder.bodyEscape(thisDescription)%></option>
<%
  }
%>
          </select>
        </td>
<%
  if (eligibleList != null)
  {
%>
        <td class="description" colspan="1"><%=Messages.getBodyString(pageContext.getRequest().getLocale(),"documentstatus.Jobs")%></td><td class="value" colspan="1">
          <select multiple="true" name="statusjobs" size="3">
<%
      i = 0;
      while (i < eligibleList.length)
      {
    IJobDescription job = eligibleList[i++];
    String description = job.getDescription();
    Long identifier = job.getID();
%>
            <option <%=((selectedJobs.get(identifier)==null)?"":"selected=\"selected\"")%> value='<%=identifier.toString()%>'><%=org.apache.manifoldcf.ui.util.Encoder.bodyEscape(description)%></option>
<%
      }
%>
          </select>
        </td>
<%
  }
  else
  {
%>
        <td class="value" colspan="2"></td>
<%
  }
%>

      </tr>
      <tr>
        <td class="separator" colspan="4"><hr/></td>
      </tr>
      <tr>
        <td class="description"><%=Messages.getBodyString(pageContext.getRequest().getLocale(),"documentstatus.TimeOffsetFromNowMinutes")%></td>
        <td class="value" colspan="3">
          <input name="statusscheduleoffset" type="text" size="6" value=""/>
        </td>
      </tr>
      <tr>
        <td class="description"><%=Messages.getBodyString(pageContext.getRequest().getLocale(),"documentstatus.DocumentState")%></td>
        <td class="value" colspan="3">
          <input name="statusdocumentstates_posted" type="hidden" value="true"/>
          <select name="statusdocumentstates" multiple="true" size="3">
            <option <%=((matchingStatesHash.get(new Integer(IJobManager.DOCSTATE_NEVERPROCESSED))==null)?"":"selected=\"selected\"")%> value='<%=Integer.toString(IJobManager.DOCSTATE_NEVERPROCESSED)%>'><%=Messages.getBodyString(pageContext.getRequest().getLocale(),"documentstatus.DocumentsThatHaveNeverBeenProcessed")%></option>
            <option <%=((matchingStatesHash.get(new Integer(IJobManager.DOCSTATE_PREVIOUSLYPROCESSED))==null)?"":"selected=\"selected\"")%> value='<%=Integer.toString(IJobManager.DOCSTATE_PREVIOUSLYPROCESSED)%>'><%=Messages.getBodyString(pageContext.getRequest().getLocale(),"documentstatus.DocumentsProcessedAtLeastOnce")%></option>
            <option <%=((matchingStatesHash.get(new Integer(IJobManager.DOCSTATE_OUTOFSCOPE))==null)?"":"selected=\"selected\"")%> value='<%=Integer.toString(IJobManager.DOCSTATE_OUTOFSCOPE)%>'><%=Messages.getBodyString(pageContext.getRequest().getLocale(),"documentstatus.DocumentsOutOfScope")%></option>
          </select>
        </td>
      </tr>
      <tr>
        <td class="description"><%=Messages.getBodyString(pageContext.getRequest().getLocale(),"documentstatus.DocumentState")%></td>
        <td class="value" colspan="3">
          <input name="statusdocumentstatuses_posted" type="hidden" value="true"/>
          <select name="statusdocumentstatuses" multiple="true" size="3">
            <option <%=((matchingStatusesHash.get(new Integer(IJobManager.DOCSTATUS_INACTIVE))==null)?"":"selected=\"selected\"")%> value='<%=Integer.toString(IJobManager.DOCSTATUS_INACTIVE)%>'><%=Messages.getBodyString(pageContext.getRequest().getLocale(),"documentstatus.DocumentsThatAreNoLongerActive")%></option>
            <option <%=((matchingStatusesHash.get(new Integer(IJobManager.DOCSTATUS_PROCESSING))==null)?"":"selected=\"selected\"")%> value='<%=Integer.toString(IJobManager.DOCSTATUS_PROCESSING)%>'><%=Messages.getBodyString(pageContext.getRequest().getLocale(),"documentstatus.DocumentsCurrentlyInProgress")%></option>
            <option <%=((matchingStatusesHash.get(new Integer(IJobManager.DOCSTATUS_EXPIRING))==null)?"":"selected=\"selected\"")%> value='<%=Integer.toString(IJobManager.DOCSTATUS_EXPIRING)%>'><%=Messages.getBodyString(pageContext.getRequest().getLocale(),"documentstatus.DocumentsCurrentlyBeingExpired")%></option>
            <option <%=((matchingStatusesHash.get(new Integer(IJobManager.DOCSTATUS_DELETING))==null)?"":"selected=\"selected\"")%> value='<%=Integer.toString(IJobManager.DOCSTATUS_DELETING)%>'><%=Messages.getBodyString(pageContext.getRequest().getLocale(),"documentstatus.DocumentsCurrentlyBeingDeleted")%></option>
            <option <%=((matchingStatusesHash.get(new Integer(IJobManager.DOCSTATUS_READYFORPROCESSING))==null)?"":"selected=\"selected\"")%> value='<%=Integer.toString(IJobManager.DOCSTATUS_READYFORPROCESSING)%>'><%=Messages.getBodyString(pageContext.getRequest().getLocale(),"documentstatus.DocumentsCurrentlyAvailableForProcessing")%></option>
            <option <%=((matchingStatusesHash.get(new Integer(IJobManager.DOCSTATUS_READYFOREXPIRATION))==null)?"":"selected=\"selected\"")%> value='<%=Integer.toString(IJobManager.DOCSTATUS_READYFOREXPIRATION)%>'><%=Messages.getBodyString(pageContext.getRequest().getLocale(),"documentstatus.DocumentsCurrentlyAvailableForExpiration")%></option>
            <option <%=((matchingStatusesHash.get(new Integer(IJobManager.DOCSTATUS_WAITINGFORPROCESSING))==null)?"":"selected=\"selected\"")%> value='<%=Integer.toString(IJobManager.DOCSTATUS_WAITINGFORPROCESSING)%>'><%=Messages.getBodyString(pageContext.getRequest().getLocale(),"documentstatus.DocumentsNotYetProcessable")%></option>
            <option <%=((matchingStatusesHash.get(new Integer(IJobManager.DOCSTATUS_WAITINGFOREXPIRATION))==null)?"":"selected=\"selected\"")%> value='<%=Integer.toString(IJobManager.DOCSTATUS_WAITINGFOREXPIRATION)%>'><%=Messages.getBodyString(pageContext.getRequest().getLocale(),"documentstatus.DocumentsNotYetExpirable")%></option>
            <option <%=((matchingStatusesHash.get(new Integer(IJobManager.DOCSTATUS_WAITINGFOREVER))==null)?"":"selected=\"selected\"")%> value='<%=Integer.toString(IJobManager.DOCSTATUS_WAITINGFOREVER)%>'><%=Messages.getBodyString(pageContext.getRequest().getLocale(),"documentstatus.DocumentsWaitingForever")%></option>
            <option <%=((matchingStatusesHash.get(new Integer(IJobManager.DOCSTATUS_HOPCOUNTEXCEEDED))==null)?"":"selected=\"selected\"")%> value='<%=Integer.toString(IJobManager.DOCSTATUS_HOPCOUNTEXCEEDED)%>'><%=Messages.getBodyString(pageContext.getRequest().getLocale(),"documentstatus.DocumentsHopcountExceeded")%></option>
          </select>
        </td>
      </tr>
      <tr>
        <td class="separator" colspan="4"><hr/></td>
      </tr>
      <tr>
        <td class="description"><nobr><%=Messages.getBodyString(pageContext.getRequest().getLocale(),"documentstatus.DocumentIdentifierMatch")%></nobr></td>
        <td class="value" colspan="3"><input type="text" name="statusidentifiermatch" size="40" value='<%=org.apache.manifoldcf.ui.util.Encoder.attributeEscape(identifierMatch)%>'/></td>
      </tr>
      <tr>
        <td class="separator" colspan="4"><hr/></td>
      </tr>
      <tr>
        <td class="message" colspan="4">
<%
  if (statusConnection.length() > 0 && statusJobIdentifiers.length > 0)
  {
%>
          <a name="MainButton"><input type="button" value="<%=Messages.getAttributeString(pageContext.getRequest().getLocale(),"documentstatus.Go")%>" onClick="javascript:Go()" alt="<%=Messages.getAttributeString(pageContext.getRequest().getLocale(),"documentstatus.ExecuteThisQuery")%>"/></a>
<%
  }
  else
  {
%>
          <a name="MainButton"><input type="button" value="<%=Messages.getAttributeString(pageContext.getRequest().getLocale(),"documentstatus.Continue")%>" onClick="javascript:Continue()" alt="<%=Messages.getAttributeString(pageContext.getRequest().getLocale(),"documentstatus.Continue")%>"/></a>
<%
  }
%>
        </td>
      </tr>
      <tr>
        <td class="separator" colspan="4"><hr/></td>
      </tr>

    </table>
<%
  if (statusConnection.length() > 0)
  {
      if (statusJobIdentifiers.length > 0)
      {
    // Run the report.

    // First, we need to gather the sort order object.
    String sortOrderString = variableContext.getParameter("sortorder");
    SortOrder sortOrder;
    if (sortOrderString == null || sortOrderString.length() == 0)
      sortOrder = new SortOrder();
    else
      sortOrder = new SortOrder(sortOrderString);

    // Now, gather the column header that was clicked on (if any)
    String clickedColumn = variableContext.getParameter("clickcolumn");
    if (clickedColumn != null && clickedColumn.length() > 0)
      sortOrder.clickColumn(clickedColumn);

    // Gather the start
    String startRowString = variableContext.getParameter("startrow");
    int startRow = 0;
    if (startRowString != null && startRowString.length() > 0)
      startRow = Integer.parseInt(startRowString);

    // Gather the max
    String maxRowCountString = variableContext.getParameter("rowcount");
    int rowCount = 20;
    if (maxRowCountString != null && maxRowCountString.length() > 0)
      rowCount = Integer.parseInt(maxRowCountString);

    Long[] ourJobs = new Long[selectedJobs.size()];
    Iterator iter = selectedJobs.keySet().iterator();
    int zz = 0;
    while (iter.hasNext())
    {
      ourJobs[zz++] = (Long)iter.next();
    }

    RegExpCriteria identifierMatchObject = null;
    if (identifierMatch.length() > 0)
      identifierMatchObject = new RegExpCriteria(identifierMatch,true);
    StatusFilterCriteria criteria = new StatusFilterCriteria(ourJobs,nowTime,identifierMatchObject,matchingStates,matchingStatuses);

    IResultSet set = jobManager.genDocumentStatus(statusConnection,criteria,sortOrder,startRow,rowCount+1);

%>
    <input type="hidden" name="clickcolumn" value=""/>
    <input type="hidden" name="startrow" value='<%=Integer.toString(startRow)%>'/>
    <input type="hidden" name="sortorder" value='<%=org.apache.manifoldcf.ui.util.Encoder.attributeEscape(sortOrder.toString())%>'/>

    <table class="displaytable">
        <tr class="headerrow">
      <td class="reportcolumnheader"><nobr><%=Messages.getBodyString(pageContext.getRequest().getLocale(),"documentstatus.Identifier")%></nobr></td>
      <td class="reportcolumnheader"><a href="javascript:void(0);" onclick='javascript:ColumnClick("job");'><nobr><%=Messages.getBodyString(pageContext.getRequest().getLocale(),"documentstatus.Job")%></nobr></a></td>
      <td class="reportcolumnheader"><a href="javascript:void(0);" onclick='javascript:ColumnClick("state");'><nobr><%=Messages.getBodyString(pageContext.getRequest().getLocale(),"documentstatus.State")%></nobr></a></td>
      <td class="reportcolumnheader"><a href="javascript:void(0);" onclick='javascript:ColumnClick("status");'><nobr><%=Messages.getBodyString(pageContext.getRequest().getLocale(),"documentstatus.Status")%></nobr></a></td>
      <td class="reportcolumnheader"><a href="javascript:void(0);" onclick='javascript:ColumnClick("scheduled");'><nobr><%=Messages.getBodyString(pageContext.getRequest().getLocale(),"documentstatus.Scheduled")%></nobr></a></td>
      <td class="reportcolumnheader"><a href="javascript:void(0);" onclick='javascript:ColumnClick("action");'><nobr><%=Messages.getBodyString(pageContext.getRequest().getLocale(),"documentstatus.ScheduledAction")%></nobr></a></td>
      <td class="reportcolumnheader"><a href="javascript:void(0);" onclick='javascript:ColumnClick("retrycount");'><nobr><%=Messages.getBodyString(pageContext.getRequest().getLocale(),"documentstatus.RetryCount")%></nobr></a></td>
      <td class="reportcolumnheader"><a href="javascript:void(0);" onclick='javascript:ColumnClick("retrylimit");'><nobr><%=Messages.getBodyString(pageContext.getRequest().getLocale(),"documentstatus.RetryLimit")%></nobr></a></td>
        </tr>
<%
    zz = 0;
    boolean hasMoreRows = (set.getRowCount() > rowCount);
    int iterCount = hasMoreRows?rowCount:set.getRowCount();
    while (zz < iterCount)
    {
        IResultRow row = set.getRow(zz);

        // Translate column values into something that can be reasonably displayed.
        // Note that the actual hard work of translating things to human-readable strings largely is done by the query itself; this is because
        // we want to sort on the columns, so it has to be that way.

        String[] identifierBreakdown = org.apache.manifoldcf.ui.util.Formatter.formatString(row.getValue("identifier").toString(),64,true,true);
        Long scheduleTime = (Long)row.getValue("scheduled");
        String scheduleTimeString = "";
        if (scheduleTime != null)
      scheduleTimeString = org.apache.manifoldcf.ui.util.Formatter.formatTime(scheduleTime.longValue());
        String scheduledActionString = (String)row.getValue("action");
        if (scheduledActionString == null)
            scheduledActionString = "";
        Long retryCount = (Long)row.getValue("retrycount");
        String retryCountString = "";
        if (retryCount != null)
      retryCountString = retryCount.toString();
        Long retryLimit = (Long)row.getValue("retrylimit");
        String retryLimitString = "";
        if (retryLimit != null)
            retryLimitString = org.apache.manifoldcf.ui.util.Formatter.formatTime(retryLimit.longValue());

%>
        <tr <%="class=\""+((zz%2==0)?"evendatarow":"odddatarow")+"\""%>>
      <td class="reportcolumncell">
<%
        int q = 0;
        while (q < identifierBreakdown.length)
        {
%>
        <nobr><%=org.apache.manifoldcf.ui.util.Encoder.bodyEscape(identifierBreakdown[q++])%></nobr><br/>
<%
        }
%>
      </td>
      <td class="reportcolumncell"><%=org.apache.manifoldcf.ui.util.Encoder.bodyEscape(row.getValue("job").toString())%></td>
      <td class="reportcolumncell"><%=org.apache.manifoldcf.ui.util.Encoder.bodyEscape(row.getValue("state").toString())%></td>
      <td class="reportcolumncell"><%=org.apache.manifoldcf.ui.util.Encoder.bodyEscape(row.getValue("status").toString())%></td>
      <td class="reportcolumncell"><%=org.apache.manifoldcf.ui.util.Encoder.bodyEscape(scheduleTimeString)%></td>
      <td class="reportcolumncell"><%=org.apache.manifoldcf.ui.util.Encoder.bodyEscape(scheduledActionString)%></td>
      <td class="reportcolumncell"><%=org.apache.manifoldcf.ui.util.Encoder.bodyEscape(retryCountString)%></td>
      <td class="reportcolumncell"><%=org.apache.manifoldcf.ui.util.Encoder.bodyEscape(retryLimitString)%></td>
        </tr>
<%
      zz++;
    }
%>
    </table>
    <table class="reportfootertable">
        <tr class="reportfooterrow">
      <td class="reportfootercell">
        <nobr>
<%
    if (startRow == 0)
    {
%>
          <%=Messages.getBodyString(pageContext.getRequest().getLocale(),"documentstatus.Previous")%>
<%
    }
    else
    {
%>
          <a href="javascript:void(0);" onclick='<%="javascript:SetPosition("+Integer.toString(startRow-rowCount)+");"%>' alt="Previous page">Previous</a>
<%
    }
%>
        </nobr>
      </td>
      <td class="reportfootercell">
        <nobr>
<%
    if (hasMoreRows == false)
    {
%>
          <%=Messages.getBodyString(pageContext.getRequest().getLocale(),"documentstatus.Next")%>
<%
    }
    else
    {
%>
          <a href="javascript:void(0);" onclick='<%="javascript:SetPosition("+Integer.toString(startRow+rowCount)+");"%>' alt="Next page">Next</a>
<%
    }
%>
        </nobr>
      </td>
      <td class="reportfootercell">
        <nobr><%=Messages.getBodyString(pageContext.getRequest().getLocale(),"documentstatus.Rows")%></nobr>
        <nobr><%=Integer.toString(startRow)%>-<%=(hasMoreRows?Integer.toString(startRow+rowCount-1):"END")%></nobr>
      </td>
      <td class="reportfootercell">
        <nobr><%=Messages.getBodyString(pageContext.getRequest().getLocale(),"documentstatus.RowsPerPage")%></nobr>
        <nobr><input type="text" name="rowcount" size="5" value='<%=Integer.toString(rowCount)%>'/></nobr>
      </td>
        </tr>
    </table>

<%
      }
      else
      {
%>
    <table class="displaytable"><tr><td class="message"><%=Messages.getBodyString(pageContext.getRequest().getLocale(),"documentstatus.PleaseSelectAtLeastOneJob")%></td></tr></table>
<%
      }
  }
  else
  {
%>
    <table class="displaytable"><tr><td class="message"><%=Messages.getBodyString(pageContext.getRequest().getLocale(),"documentstatus.PleaseSelectaConnection")%></td></tr></table>
<%
  }
%>
  </form>
<%
}
else
{
%>
    <table class="displaytable">
      <tr><td class="separator" colspan="1"><hr/></td></tr>
      <tr><td class="message"><%=Messages.getBodyString(pageContext.getRequest().getLocale(),"documentstatus.PleaseTryAgainLater")%></td></tr>
    </table>
<%
}
%>
       </td>
      </tr>
    </table>

</body>

</html>
>>>>>>> 4d8a3ad4
<|MERGE_RESOLUTION|>--- conflicted
+++ resolved
@@ -2,37 +2,27 @@
 
 <%
 
-  /* $Id$ */
+/* $Id$ */
 
 /**
- * Licensed to the Apache Software Foundation (ASF) under one or more
- * contributor license agreements. See the NOTICE file distributed with
- * this work for additional information regarding copyright ownership.
- * The ASF licenses this file to You under the Apache License, Version 2.0
- * (the "License"); you may not use this file except in compliance with
- * the License. You may obtain a copy of the License at
- *
- * http://www.apache.org/licenses/LICENSE-2.0
- *
- * Unless required by applicable law or agreed to in writing, software
- * distributed under the License is distributed on an "AS IS" BASIS,
- * WITHOUT WARRANTIES OR CONDITIONS OF ANY KIND, either express or implied.
- * See the License for the specific language governing permissions and
- * limitations under the License.
- */
-  boolean maintenanceUnderway = org.apache.manifoldcf.crawler.system.ManifoldCF.checkMaintenanceUnderway();
-
-%>
-<<<<<<< HEAD
-<script type="text/javascript">
-  <!--
-  $.ManifoldCF.setTitle('<%=Messages.getBodyString(pageContext.getRequest().getLocale(), "documentstatus.ApacheManifoldCFDocumentStatus")%>',
-      '<%=Messages.getBodyString(pageContext.getRequest().getLocale(),"documentstatus.DocumentStatus")%>',
-      'statusReports'
-  );
-  function Go() {
-    if (!isInteger(report.rowcount.value)) {
-=======
+* Licensed to the Apache Software Foundation (ASF) under one or more
+* contributor license agreements. See the NOTICE file distributed with
+* this work for additional information regarding copyright ownership.
+* The ASF licenses this file to You under the Apache License, Version 2.0
+* (the "License"); you may not use this file except in compliance with
+* the License. You may obtain a copy of the License at
+* 
+* http://www.apache.org/licenses/LICENSE-2.0
+* 
+* Unless required by applicable law or agreed to in writing, software
+* distributed under the License is distributed on an "AS IS" BASIS,
+* WITHOUT WARRANTIES OR CONDITIONS OF ANY KIND, either express or implied.
+* See the License for the specific language governing permissions and
+* limitations under the License.
+*/
+boolean maintenanceUnderway = org.apache.manifoldcf.crawler.system.ManifoldCF.checkMaintenanceUnderway();
+
+%>
 
 <?xml version="1.0" encoding="utf-8"?>
 <!DOCTYPE html>
@@ -53,32 +43,17 @@
   {
     if (!isInteger(report.rowcount.value))
     {
->>>>>>> 4d8a3ad4
       alert("<%=Messages.getBodyJavascriptString(pageContext.getRequest().getLocale(),"documentstatus.EnterALegalNumberForRowsPerPage")%>");
       report.rowcount.focus();
       return;
     }
-<<<<<<< HEAD
-    if (!isRegularExpression(report.statusidentifiermatch.value)) {
-=======
     if (!isRegularExpression(report.statusidentifiermatch.value))
     {
->>>>>>> 4d8a3ad4
       alert("<%=Messages.getBodyJavascriptString(pageContext.getRequest().getLocale(),"documentstatus.IdentifierMatchMustBeAValidRegularExpression")%>");
       report.statusidentifiermatch.focus();
       return;
     }
 
-<<<<<<< HEAD
-    document.report.op.value = "Status";
-    document.report.action = document.report.action + "#MainButton";
-    $.ManifoldCF.submit(document.report);
-    //document.report.submit();
-  }
-
-  function Continue() {
-    if (!isRegularExpression(report.statusidentifiermatch.value)) {
-=======
     document.report.op.value="Status";
     document.report.action = document.report.action + "#MainButton";
     document.report.submit();
@@ -88,22 +63,10 @@
   {
     if (!isRegularExpression(report.statusidentifiermatch.value))
     {
->>>>>>> 4d8a3ad4
       alert("<%=Messages.getBodyJavascriptString(pageContext.getRequest().getLocale(),"documentstatus.IdentifierMatchMustBeAValidRegularExpression")%>");
       report.statusidentifiermatch.focus();
       return;
     }
-<<<<<<< HEAD
-    document.report.op.value = "Continue";
-    document.report.action = document.report.action + "#MainButton";
-
-    $.ManifoldCF.submit(document.report);
-
-    //document.report.submit();
-  }
-
-  function ColumnClick(colname) {
-=======
     document.report.op.value="Continue";
     document.report.action = document.report.action + "#MainButton";
     document.report.submit();
@@ -111,32 +74,18 @@
 
   function ColumnClick(colname)
   {
->>>>>>> 4d8a3ad4
     document.report.clickcolumn.value = colname;
     Go();
   }
 
-<<<<<<< HEAD
-  function SetPosition(amt) {
-=======
   function SetPosition(amt)
   {
->>>>>>> 4d8a3ad4
     if (amt < 0)
       amt = 0;
     document.report.startrow.value = amt;
     Go();
   }
 
-<<<<<<< HEAD
-  function isRegularExpression(value) {
-    try {
-      var foo = "teststring";
-      foo.search(value.replace(/\(\?i\)/, ""));
-      return true;
-    }
-    catch (e) {
-=======
   function isRegularExpression(value)
   {
     try
@@ -147,476 +96,11 @@
     }
     catch (e)
     {
->>>>>>> 4d8a3ad4
       return false;
     }
 
   }
 
-<<<<<<< HEAD
-  function isInteger(value) {
-    var anum = /(^\d+$)/;
-    return anum.test(value);
-  }
-
-  $(function () {
-    $('.selectpicker').selectpicker();
-  });
-
-  //-->
-</script>
-
-<div class="row">
-  <div class="col-md-12">
-
-    <%
-      if (maintenanceUnderway == false) {
-        int k;
-
-        // Read the document selection parameters.
-
-        // The status report is connection based, so the connection has to be selected before anything else makes sense.
-        String statusConnection = variableContext.getParameter("statusconnection");
-        if (statusConnection == null)
-          statusConnection = "";
-
-        // Which jobs we care about also figure in the selection part of the query.  It is the user's responsibility to pick jobs
-        // that are in desired states.
-        String[] statusJobIdentifiers = variableContext.getParameterValues("statusjobs");
-        if (statusJobIdentifiers == null)
-          statusJobIdentifiers = new String[0];
-
-        // We can select documents from the queue based on the earliest time they can be acted upon.  This is specified in
-        // a delta in minutes offset from "now".  Empty means that we don't want to select on that criteria.
-        String activeTimeOffsetMinutes = variableContext.getParameter("statusscheduleoffset");
-        if (activeTimeOffsetMinutes == null)
-          activeTimeOffsetMinutes = "";
-
-        // There is a selection criteria also based on the document state; these are integers defined in IJobManager.
-        String[] documentStateTypes;
-        if (variableContext.getParameter("statusdocumentstates_posted") != null) {
-          documentStateTypes = variableContext.getParameterValues("statusdocumentstates");
-          if (documentStateTypes == null)
-            documentStateTypes = new String[0];
-        } else
-          documentStateTypes = null;
-
-        // There is a selection criteria based on the document status; these are also integers defined in IJobManager.
-        String[] documentStatusTypes;
-        if (variableContext.getParameter("statusdocumentstatuses_posted") != null) {
-          documentStatusTypes = variableContext.getParameterValues("statusdocumentstatuses");
-          if (documentStatusTypes == null)
-            documentStatusTypes = new String[0];
-        } else
-          documentStatusTypes = null;
-
-        // Match string for the document identifier
-        String identifierMatch = variableContext.getParameter("statusidentifiermatch");
-        if (identifierMatch == null)
-          identifierMatch = "";
-
-        // From the passed-in selection values, calculate the actual selection criteria that we'll use in the queries.
-        IRepositoryConnectionManager connMgr = RepositoryConnectionManagerFactory.make(threadContext);
-        IRepositoryConnection[] connList = connMgr.getAllConnections();
-
-        IJobManager jobManager = JobManagerFactory.make(threadContext);
-
-        // Repository connection name: This simply needs to be mapped to an eligible list of identifiers.
-        IJobDescription[] eligibleList = null;
-        HashMap selectedJobs = null;
-        if (statusConnection.length() > 0) {
-          eligibleList = jobManager.findJobsForConnection(statusConnection);
-          selectedJobs = new HashMap();
-          k = 0;
-          while (k < statusJobIdentifiers.length) {
-            Long identifier = new Long(statusJobIdentifiers[k++]);
-            selectedJobs.put(identifier, identifier);
-          }
-        }
-
-        // Time offset: Need to calculate the actual time in ms since epoch to use to query against the "checktime" field.
-        // Note that the checktime field is actually nullable and will only have a value when the document is in certain states;
-        // therefore, the query itself will only include checktime for those states where it makes sense.  An empty value
-        // means "from the beginning of time", or is equivalent to time 0.
-        long nowTime = 0L;
-        if (activeTimeOffsetMinutes.length() > 0) {
-          nowTime = System.currentTimeMillis() + (new Long(activeTimeOffsetMinutes).longValue()) * 60000L;
-          if (nowTime < 0L)
-            nowTime = 0L;
-        } else
-          nowTime = System.currentTimeMillis();
-
-        // Translate the states from a string to a number that will be understood by IJobManager.
-        int[] matchingStates;
-        if (documentStateTypes == null) {
-          matchingStates = new int[]{IJobManager.DOCSTATE_NEVERPROCESSED, IJobManager.DOCSTATE_PREVIOUSLYPROCESSED,
-              IJobManager.DOCSTATE_OUTOFSCOPE};
-        } else {
-          matchingStates = new int[documentStateTypes.length];
-          k = 0;
-          while (k < matchingStates.length) {
-            matchingStates[k] = new Integer(documentStateTypes[k]).intValue();
-            k++;
-          }
-        }
-        HashMap matchingStatesHash = new HashMap();
-        k = 0;
-        while (k < matchingStates.length) {
-          Integer state = new Integer(matchingStates[k++]);
-          matchingStatesHash.put(state, state);
-        }
-
-        // Convert the status from a string to a number that will be understood by IJobManager
-        int[] matchingStatuses;
-        if (documentStatusTypes == null) {
-          matchingStatuses = new int[]{IJobManager.DOCSTATUS_INACTIVE, IJobManager.DOCSTATUS_PROCESSING, IJobManager.DOCSTATUS_EXPIRING,
-              IJobManager.DOCSTATUS_DELETING, IJobManager.DOCSTATUS_READYFORPROCESSING, IJobManager.DOCSTATUS_READYFOREXPIRATION,
-              IJobManager.DOCSTATUS_WAITINGFORPROCESSING, IJobManager.DOCSTATUS_WAITINGFOREXPIRATION, IJobManager.DOCSTATUS_WAITINGFOREVER,
-              IJobManager.DOCSTATUS_HOPCOUNTEXCEEDED};
-        } else {
-          matchingStatuses = new int[documentStatusTypes.length];
-          k = 0;
-          while (k < matchingStatuses.length) {
-            matchingStatuses[k] = new Integer(documentStatusTypes[k]).intValue();
-            k++;
-          }
-        }
-        HashMap matchingStatusesHash = new HashMap();
-        k = 0;
-        while (k < matchingStatuses.length) {
-          Integer status = new Integer(matchingStatuses[k++]);
-          matchingStatusesHash.put(status, status);
-        }
-
-    %>
-    <form class="standardform" name="report" action="execute.jsp" method="POST">
-      <input type="hidden" name="op" value="Continue"/>
-      <input type="hidden" name="type" value="documentstatus"/>
-
-      <div class="box box-primary">
-        <div class="box-body">
-          <table class="table table-bordered">
-            <tr>
-              <th><%=Messages.getBodyString(pageContext.getRequest().getLocale(), "documentstatus.Connection")%>
-              </th>
-              <td>
-                <select class="selectpicker" name="statusconnection">
-                  <option <%=(statusConnection.length() == 0) ? "selected=\"selected\"" : ""%> value="">
-                    -- <%=Messages.getBodyString(pageContext.getRequest().getLocale(), "documentstatus.NotSpecified")%>
-                    --
-                  </option>
-                  <%
-                    int i = 0;
-                    while (i < connList.length) {
-                      IRepositoryConnection conn = connList[i++];
-                      String thisConnectionName = conn.getName();
-                      String thisDescription = conn.getDescription();
-                      if (thisDescription == null || thisDescription.length() == 0)
-                        thisDescription = thisConnectionName;
-                  %>
-                  <option <%=(thisConnectionName.equals(statusConnection)) ? "selected=\"selected\"" : ""%> value='<%=org.apache.manifoldcf.ui.util.Encoder.attributeEscape(thisConnectionName)%>'><%=org.apache.manifoldcf.ui.util.Encoder.bodyEscape(thisDescription)%>
-                  </option>
-                  <%}%>
-                </select>
-              </td>
-              <%if (eligibleList != null) {%>
-              <th><%=Messages.getBodyString(pageContext.getRequest().getLocale(), "documentstatus.Jobs")%>
-              </th>
-              <td>
-                <select class="selectpicker" multiple="true" name="statusjobs">
-                  <%
-                    i = 0;
-                    while (i < eligibleList.length) {
-                      IJobDescription job = eligibleList[i++];
-                      String description = job.getDescription();
-                      Long identifier = job.getID();
-                  %>
-                  <option <%=((selectedJobs.get(identifier) == null) ? "" : "selected=\"selected\"")%> value='<%=identifier.toString()%>'><%=org.apache.manifoldcf.ui.util.Encoder.bodyEscape(description)%>
-                  </option>
-                  <%}%>
-                </select>
-              </td>
-              <%} else {%>
-              <td colspan="2"></td>
-              <%}%>
-
-            </tr>
-            <tr>
-              <th><%=Messages.getBodyString(pageContext.getRequest().getLocale(), "documentstatus.TimeOffsetFromNowMinutes")%>
-              </th>
-              <td colspan="3">
-                <input name="statusscheduleoffset" type="text" size="6" value="" class="form-control"/>
-              </td>
-            </tr>
-            <tr>
-              <th><%=Messages.getBodyString(pageContext.getRequest().getLocale(), "documentstatus.DocumentState")%>
-              </th>
-              <td colspan="3">
-                <input name="statusdocumentstates_posted" type="hidden" value="true"/>
-                <select class="selectpicker" name="statusdocumentstates" multiple="true">
-                  <option <%=((matchingStatesHash.get(new Integer(IJobManager.DOCSTATE_NEVERPROCESSED)) == null) ? "" : "selected=\"selected\"")%> value='<%=Integer.toString(IJobManager.DOCSTATE_NEVERPROCESSED)%>'><%=Messages.getBodyString(pageContext.getRequest().getLocale(), "documentstatus.DocumentsThatHaveNeverBeenProcessed")%>
-                  </option>
-                  <option <%=((matchingStatesHash.get(new Integer(IJobManager.DOCSTATE_PREVIOUSLYPROCESSED)) == null) ? "" : "selected=\"selected\"")%> value='<%=Integer.toString(IJobManager.DOCSTATE_PREVIOUSLYPROCESSED)%>'><%=Messages.getBodyString(pageContext.getRequest().getLocale(), "documentstatus.DocumentsProcessedAtLeastOnce")%>
-                  </option>
-                  <option <%=((matchingStatesHash.get(new Integer(IJobManager.DOCSTATE_OUTOFSCOPE)) == null) ? "" : "selected=\"selected\"")%> value='<%=Integer.toString(IJobManager.DOCSTATE_OUTOFSCOPE)%>'><%=Messages.getBodyString(pageContext.getRequest().getLocale(), "documentstatus.DocumentsOutOfScope")%>
-                  </option>
-                </select>
-              </td>
-            </tr>
-            <tr>
-              <th><%=Messages.getBodyString(pageContext.getRequest().getLocale(), "documentstatus.DocumentState")%>
-              </th>
-              <td colspan="3">
-                <input name="statusdocumentstatuses_posted" type="hidden" value="true"/>
-                <select class="selectpicker" name="statusdocumentstatuses" multiple="true">
-                  <option <%=((matchingStatusesHash.get(new Integer(IJobManager.DOCSTATUS_INACTIVE)) == null) ? "" : "selected=\"selected\"")%> value='<%=Integer.toString(IJobManager.DOCSTATUS_INACTIVE)%>'><%=Messages.getBodyString(pageContext.getRequest().getLocale(), "documentstatus.DocumentsThatAreNoLongerActive")%>
-                  </option>
-                  <option <%=((matchingStatusesHash.get(new Integer(IJobManager.DOCSTATUS_PROCESSING)) == null) ? "" : "selected=\"selected\"")%> value='<%=Integer.toString(IJobManager.DOCSTATUS_PROCESSING)%>'><%=Messages.getBodyString(pageContext.getRequest().getLocale(), "documentstatus.DocumentsCurrentlyInProgress")%>
-                  </option>
-                  <option <%=((matchingStatusesHash.get(new Integer(IJobManager.DOCSTATUS_EXPIRING)) == null) ? "" : "selected=\"selected\"")%> value='<%=Integer.toString(IJobManager.DOCSTATUS_EXPIRING)%>'><%=Messages.getBodyString(pageContext.getRequest().getLocale(), "documentstatus.DocumentsCurrentlyBeingExpired")%>
-                  </option>
-                  <option <%=((matchingStatusesHash.get(new Integer(IJobManager.DOCSTATUS_DELETING)) == null) ? "" : "selected=\"selected\"")%> value='<%=Integer.toString(IJobManager.DOCSTATUS_DELETING)%>'><%=Messages.getBodyString(pageContext.getRequest().getLocale(), "documentstatus.DocumentsCurrentlyBeingDeleted")%>
-                  </option>
-                  <option <%=((matchingStatusesHash.get(new Integer(IJobManager.DOCSTATUS_READYFORPROCESSING)) == null) ? "" : "selected=\"selected\"")%> value='<%=Integer.toString(IJobManager.DOCSTATUS_READYFORPROCESSING)%>'><%=Messages.getBodyString(pageContext.getRequest().getLocale(), "documentstatus.DocumentsCurrentlyAvailableForProcessing")%>
-                  </option>
-                  <option <%=((matchingStatusesHash.get(new Integer(IJobManager.DOCSTATUS_READYFOREXPIRATION)) == null) ? "" : "selected=\"selected\"")%> value='<%=Integer.toString(IJobManager.DOCSTATUS_READYFOREXPIRATION)%>'><%=Messages.getBodyString(pageContext.getRequest().getLocale(), "documentstatus.DocumentsCurrentlyAvailableForExpiration")%>
-                  </option>
-                  <option <%=((matchingStatusesHash.get(new Integer(IJobManager.DOCSTATUS_WAITINGFORPROCESSING)) == null) ? "" : "selected=\"selected\"")%> value='<%=Integer.toString(IJobManager.DOCSTATUS_WAITINGFORPROCESSING)%>'><%=Messages.getBodyString(pageContext.getRequest().getLocale(), "documentstatus.DocumentsNotYetProcessable")%>
-                  </option>
-                  <option <%=((matchingStatusesHash.get(new Integer(IJobManager.DOCSTATUS_WAITINGFOREXPIRATION)) == null) ? "" : "selected=\"selected\"")%> value='<%=Integer.toString(IJobManager.DOCSTATUS_WAITINGFOREXPIRATION)%>'><%=Messages.getBodyString(pageContext.getRequest().getLocale(), "documentstatus.DocumentsNotYetExpirable")%>
-                  </option>
-                  <option <%=((matchingStatusesHash.get(new Integer(IJobManager.DOCSTATUS_WAITINGFOREVER)) == null) ? "" : "selected=\"selected\"")%> value='<%=Integer.toString(IJobManager.DOCSTATUS_WAITINGFOREVER)%>'><%=Messages.getBodyString(pageContext.getRequest().getLocale(), "documentstatus.DocumentsWaitingForever")%>
-                  </option>
-                  <option <%=((matchingStatusesHash.get(new Integer(IJobManager.DOCSTATUS_HOPCOUNTEXCEEDED)) == null) ? "" : "selected=\"selected\"")%> value='<%=Integer.toString(IJobManager.DOCSTATUS_HOPCOUNTEXCEEDED)%>'><%=Messages.getBodyString(pageContext.getRequest().getLocale(), "documentstatus.DocumentsHopcountExceeded")%>
-                  </option>
-                </select>
-              </td>
-            </tr>
-            <tr>
-              <th><%=Messages.getBodyString(pageContext.getRequest().getLocale(), "documentstatus.DocumentIdentifierMatch")%>
-              </th>
-              <td colspan="3">
-                <input type="text" name="statusidentifiermatch" size="40" class="form-control" value='<%=org.apache.manifoldcf.ui.util.Encoder.attributeEscape(identifierMatch)%>'/>
-              </td>
-            </tr>
-          </table>
-        </div>
-        <div class="box-footer clearfix">
-          <div class="btn-group">
-            <%if (statusConnection.length() > 0 && statusJobIdentifiers.length > 0) {%>
-            <a name="MainButton"><input class="btn btn-primary btn-sm" type="button" value="<%=Messages.getAttributeString(pageContext.getRequest().getLocale(),"documentstatus.Go")%>" onClick="javascript:Go()" alt="<%=Messages.getAttributeString(pageContext.getRequest().getLocale(),"documentstatus.ExecuteThisQuery")%>"/></a>
-            <%} else {%>
-            <a name="MainButton"><input class="btn btn-primary btn-sm" type="button" value="<%=Messages.getAttributeString(pageContext.getRequest().getLocale(),"documentstatus.Continue")%>" onClick="javascript:Continue()" alt="<%=Messages.getAttributeString(pageContext.getRequest().getLocale(),"documentstatus.Continue")%>"/></a>
-            <%}%>
-          </div>
-        </div>
-      </div>
-
-      <%
-        if (statusConnection.length() > 0) {
-          if (statusJobIdentifiers.length > 0) {
-            // Run the report.
-
-            // First, we need to gather the sort order object.
-            String sortOrderString = variableContext.getParameter("sortorder");
-            SortOrder sortOrder;
-            if (sortOrderString == null || sortOrderString.length() == 0)
-              sortOrder = new SortOrder();
-            else
-              sortOrder = new SortOrder(sortOrderString);
-
-            // Now, gather the column header that was clicked on (if any)
-            String clickedColumn = variableContext.getParameter("clickcolumn");
-            if (clickedColumn != null && clickedColumn.length() > 0)
-              sortOrder.clickColumn(clickedColumn);
-
-            // Gather the start
-            String startRowString = variableContext.getParameter("startrow");
-            int startRow = 0;
-            if (startRowString != null && startRowString.length() > 0)
-              startRow = Integer.parseInt(startRowString);
-
-            // Gather the max
-            String maxRowCountString = variableContext.getParameter("rowcount");
-            int rowCount = 20;
-            if (maxRowCountString != null && maxRowCountString.length() > 0)
-              rowCount = Integer.parseInt(maxRowCountString);
-
-            Long[] ourJobs = new Long[selectedJobs.size()];
-            Iterator iter = selectedJobs.keySet().iterator();
-            int zz = 0;
-            while (iter.hasNext()) {
-              ourJobs[zz++] = (Long) iter.next();
-            }
-
-            RegExpCriteria identifierMatchObject = null;
-            if (identifierMatch.length() > 0)
-              identifierMatchObject = new RegExpCriteria(identifierMatch, true);
-            StatusFilterCriteria criteria = new StatusFilterCriteria(ourJobs, nowTime, identifierMatchObject, matchingStates, matchingStatuses);
-
-            IResultSet set = jobManager.genDocumentStatus(statusConnection, criteria, sortOrder, startRow, rowCount + 1);
-
-      %>
-      <input type="hidden" name="clickcolumn" value=""/>
-      <input type="hidden" name="startrow" value='<%=Integer.toString(startRow)%>'/>
-      <input type="hidden" name="sortorder" value='<%=org.apache.manifoldcf.ui.util.Encoder.attributeEscape(sortOrder.toString())%>'/>
-
-      <div class="box box-primary">
-        <div class="box-body">
-          <table class="table table-bordered">
-            <tr>
-              <th><%=Messages.getBodyString(pageContext.getRequest().getLocale(), "documentstatus.Identifier")%>
-              </th>
-              <th><a href="javascript:void(0);" onclick='javascript:ColumnClick("job");'>
-                <nobr><%=Messages.getBodyString(pageContext.getRequest().getLocale(), "documentstatus.Job")%>
-                </nobr>
-              </a></th>
-              <th><a href="javascript:void(0);" onclick='javascript:ColumnClick("state");'>
-                <nobr><%=Messages.getBodyString(pageContext.getRequest().getLocale(), "documentstatus.State")%>
-                </nobr>
-              </a></th>
-              <th><a href="javascript:void(0);" onclick='javascript:ColumnClick("status");'>
-                <nobr><%=Messages.getBodyString(pageContext.getRequest().getLocale(), "documentstatus.Status")%>
-                </nobr>
-              </a></th>
-              <th><a href="javascript:void(0);" onclick='javascript:ColumnClick("scheduled");'>
-                <nobr><%=Messages.getBodyString(pageContext.getRequest().getLocale(), "documentstatus.Scheduled")%>
-                </nobr>
-              </a></th>
-              <th><a href="javascript:void(0);" onclick='javascript:ColumnClick("action");'>
-                <nobr><%=Messages.getBodyString(pageContext.getRequest().getLocale(), "documentstatus.ScheduledAction")%>
-                </nobr>
-              </a></th>
-              <th><a href="javascript:void(0);" onclick='javascript:ColumnClick("retrycount");'>
-                <nobr><%=Messages.getBodyString(pageContext.getRequest().getLocale(), "documentstatus.RetryCount")%>
-                </nobr>
-              </a></th>
-              <th><a href="javascript:void(0);" onclick='javascript:ColumnClick("retrylimit");'>
-                <nobr><%=Messages.getBodyString(pageContext.getRequest().getLocale(), "documentstatus.RetryLimit")%>
-                </nobr>
-              </a></th>
-            </tr>
-            <%
-              zz = 0;
-              boolean hasMoreRows = (set.getRowCount() > rowCount);
-              int iterCount = hasMoreRows ? rowCount : set.getRowCount();
-              while (zz < iterCount) {
-                IResultRow row = set.getRow(zz);
-
-                // Translate column values into something that can be reasonably displayed.
-                // Note that the actual hard work of translating things to human-readable strings largely is done by the query itself; this is because
-                // we want to sort on the columns, so it has to be that way.
-
-                String[] identifierBreakdown = org.apache.manifoldcf.ui.util.Formatter.formatString(row.getValue("identifier").toString(), 64, true, true);
-                Long scheduleTime = (Long) row.getValue("scheduled");
-                String scheduleTimeString = "";
-                if (scheduleTime != null)
-                  scheduleTimeString = org.apache.manifoldcf.ui.util.Formatter.formatTime(scheduleTime.longValue());
-                String scheduledActionString = (String) row.getValue("action");
-                if (scheduledActionString == null)
-                  scheduledActionString = "";
-                Long retryCount = (Long) row.getValue("retrycount");
-                String retryCountString = "";
-                if (retryCount != null)
-                  retryCountString = retryCount.toString();
-                Long retryLimit = (Long) row.getValue("retrylimit");
-                String retryLimitString = "";
-                if (retryLimit != null)
-                  retryLimitString = org.apache.manifoldcf.ui.util.Formatter.formatTime(retryLimit.longValue());
-
-            %>
-            <tr>
-              <td>
-                <%
-                  int q = 0;
-                  while (q < identifierBreakdown.length) {
-                %>
-                <nobr><%=org.apache.manifoldcf.ui.util.Encoder.bodyEscape(identifierBreakdown[q++])%>
-                </nobr>
-                <br/>
-                <%}%>
-              </td>
-              <td><%=org.apache.manifoldcf.ui.util.Encoder.bodyEscape(row.getValue("job").toString())%>
-              </td>
-              <td><%=org.apache.manifoldcf.ui.util.Encoder.bodyEscape(row.getValue("state").toString())%>
-              </td>
-              <td><%=org.apache.manifoldcf.ui.util.Encoder.bodyEscape(row.getValue("status").toString())%>
-              </td>
-              <td><%=org.apache.manifoldcf.ui.util.Encoder.bodyEscape(scheduleTimeString)%>
-              </td>
-              <td><%=org.apache.manifoldcf.ui.util.Encoder.bodyEscape(scheduledActionString)%>
-              </td>
-              <td><%=org.apache.manifoldcf.ui.util.Encoder.bodyEscape(retryCountString)%>
-              </td>
-              <td><%=org.apache.manifoldcf.ui.util.Encoder.bodyEscape(retryLimitString)%>
-              </td>
-            </tr>
-            <%
-                zz++;
-              }
-            %>
-          </table>
-        </div>
-        <div class="box-footer">
-          <ul class="pagination pagination-sm no-margin pull-left">
-            <%if (startRow == 0) {%>
-            <li><a href="#"><%=Messages.getBodyString(pageContext.getRequest().getLocale(), "documentstatus.Previous")%>
-            </a></li>
-            <%} else {%>
-            <li>
-              <a href="javascript:void(0);" onclick='<%="javascript:SetPosition("+Integer.toString(startRow-rowCount)+");"%>' alt="Previous page">Previous</a>
-            </li>
-            <%}%>
-
-            <%if (hasMoreRows == false) {%>
-            <li><a href="#"><%=Messages.getBodyString(pageContext.getRequest().getLocale(), "documentstatus.Next")%>
-            </a></li>
-            <%} else {%>
-            <li><a href="javascript:void(0);" onclick='<%="javascript:SetPosition("+Integer.toString(startRow+rowCount)+");"%>' alt="Next page">Next</a>
-            </li>
-            <%}%>
-          </ul>
-          <ul class="pagination pagination-sm no-margin pull-right">
-            <li class="pad">
-              <span class="label label-primary">
-                <%=Messages.getBodyString(pageContext.getRequest().getLocale(), "documentstatus.Rows")%>
-                <%=Integer.toString(startRow)%>-<%=(hasMoreRows ? Integer.toString(startRow + rowCount - 1) : "END")%>
-              </span>
-            </li>
-            <li class="form-inline">
-              <div class="input-group input-group-sm">
-                <span class="input-group-addon"><%=Messages.getBodyString(pageContext.getRequest().getLocale(), "documentstatus.RowsPerPage")%></span>
-                <input type="text" class="form-control" name="rowcount" size="5" class="form-control" value='<%=Integer.toString(rowCount)%>'/>
-              </div>
-            </li>
-          </ul>
-        </div>
-        <%} else {%>
-        <div class="callout callout-info">
-          <p><%=Messages.getBodyString(pageContext.getRequest().getLocale(), "documentstatus.PleaseSelectAtLeastOneJob")%>
-          </p>
-        </div>
-        <%
-          }
-        } else {
-        %>
-        <div class="callout callout-info">
-          <p><%=Messages.getBodyString(pageContext.getRequest().getLocale(), "documentstatus.PleaseSelectaConnection")%>
-          </p>
-        </div>
-        <%}%>
-      </div>
-    </form>
-    <%} else {%>
-    <div class="callout callout-warning">
-      <p><%=Messages.getBodyString(pageContext.getRequest().getLocale(), "documentstatus.PleaseTryAgainLater")%>
-      </p>
-    </div>
-    <%}%>
-  </div>
-</div>
-</div>
-=======
   function isInteger(value)
   {
     var anum=/(^\d+$)/;
@@ -1106,5 +590,4 @@
 
 </body>
 
-</html>
->>>>>>> 4d8a3ad4
+</html>
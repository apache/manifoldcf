--- conflicted
+++ resolved
@@ -2,154 +2,26 @@
 
 <%
 
-  /* $Id$ */
+/* $Id$ */
 
 /**
- * Licensed to the Apache Software Foundation (ASF) under one or more
- * contributor license agreements. See the NOTICE file distributed with
- * this work for additional information regarding copyright ownership.
- * The ASF licenses this file to You under the Apache License, Version 2.0
- * (the "License"); you may not use this file except in compliance with
- * the License. You may obtain a copy of the License at
- *
- * http://www.apache.org/licenses/LICENSE-2.0
- *
- * Unless required by applicable law or agreed to in writing, software
- * distributed under the License is distributed on an "AS IS" BASIS,
- * WITHOUT WARRANTIES OR CONDITIONS OF ANY KIND, either express or implied.
- * See the License for the specific language governing permissions and
- * limitations under the License.
- */
+* Licensed to the Apache Software Foundation (ASF) under one or more
+* contributor license agreements. See the NOTICE file distributed with
+* this work for additional information regarding copyright ownership.
+* The ASF licenses this file to You under the Apache License, Version 2.0
+* (the "License"); you may not use this file except in compliance with
+* the License. You may obtain a copy of the License at
+* 
+* http://www.apache.org/licenses/LICENSE-2.0
+* 
+* Unless required by applicable law or agreed to in writing, software
+* distributed under the License is distributed on an "AS IS" BASIS,
+* WITHOUT WARRANTIES OR CONDITIONS OF ANY KIND, either express or implied.
+* See the License for the specific language governing permissions and
+* limitations under the License.
+*/
 %>
 
-<<<<<<< HEAD
-<script type="text/javascript">
-  <!--
-  $.ManifoldCF.setTitle('<%=Messages.getBodyString(pageContext.getRequest().getLocale(), "listoutputs.ApacheManifoldCFListOutputConnections")%>',
-      '<%=Messages.getBodyString(pageContext.getRequest().getLocale(), "listoutputs.ListOfOutputConnections")%>',
-      'outputs'
-  );
-
-  function Delete(connectionName) {
-    if (confirm("<%=Messages.getBodyJavascriptString(pageContext.getRequest().getLocale(),"listoutputs.DeleteOutputConnection")%> '" + connectionName + "'?")) {
-      document.listconnections.op.value = "Delete";
-      document.listconnections.connname.value = connectionName;
-      $.ManifoldCF.submit(document.listconnections);
-      //document.listconnections.submit();
-    }
-  }
-
-  //-->
-</script>
-
-
-<div class="row">
-  <div class="col-md-12">
-    <div class="box box-primary">
-      <form name="listconnections" action="execute.jsp" method="POST">
-        <input type="hidden" name="op" value="Continue"/>
-        <input type="hidden" name="type" value="output"/>
-        <input type="hidden" name="connname" value=""/>
-
-        <div class="box-body">
-
-          <%
-            try {
-              // Get the output connection manager handle
-              IOutputConnectionManager manager = OutputConnectionManagerFactory.make(threadContext);
-              IOutputConnectorManager connectorManager = OutputConnectorManagerFactory.make(threadContext);
-              IOutputConnection[] connections = manager.getAllConnections();
-          %>
-          <table class="table table-bordered">
-            <tr>
-              <th>Action</th>
-              <th><%=Messages.getBodyString(pageContext.getRequest().getLocale(), "listoutputs.Name")%>
-              </th>
-              <th><%=Messages.getBodyString(pageContext.getRequest().getLocale(), "listoutputs.Description")%>
-              </th>
-              <th><%=Messages.getBodyString(pageContext.getRequest().getLocale(), "listoutputs.ConnectionType")%>
-              </th>
-              <th><%=Messages.getBodyString(pageContext.getRequest().getLocale(), "listoutputs.Max")%>
-              </th>
-            </tr>
-            <%
-              int i = 0;
-              while (i < connections.length) {
-                IOutputConnection connection = connections[i++];
-
-                String name = connection.getName();
-                String description = connection.getDescription();
-                if (description == null)
-                  description = "";
-                String className = connection.getClassName();
-                String connectorName = connectorManager.getDescription(className);
-                if (connectorName == null)
-                  connectorName = className + Messages.getString(pageContext.getRequest().getLocale(), "listoutputs.uninstalled");
-                ;
-                int maxCount = connection.getMaxConnections();
-
-            %>
-            <tr>
-              <td>
-                <div class="btn-group">
-                  <a href='<%="viewoutput.jsp?connname="+org.apache.manifoldcf.core.util.URLEncoder.encode(name)%>'
-                     title='<%=Messages.getAttributeString(pageContext.getRequest().getLocale(),"listoutputs.View")+" "+org.apache.manifoldcf.ui.util.Encoder.attributeEscape(name)%>'
-                     class="link btn btn-success btn-xs" role="button" data-toggle="tooltip">
-                    <span class="fa fa-eye" aria-hidden="true"></span>
-                  </a>
-                  <a href='<%="editoutput.jsp?connname="+org.apache.manifoldcf.core.util.URLEncoder.encode(name)%>'
-                     title='<%=Messages.getAttributeString(pageContext.getRequest().getLocale(),"listoutputs.Edit")+" "+org.apache.manifoldcf.ui.util.Encoder.attributeEscape(name)%>'
-                     class="link btn btn-primary btn-xs" role="button" data-toggle="tooltip">
-                    <span class="fa fa-pencil-square-o" aria-hidden="true"></span>
-                  </a>
-                  <a href="javascript:void()"
-                     onclick='<%="javascript:Delete(\""+org.apache.manifoldcf.ui.util.Encoder.attributeJavascriptEscape(name)+"\")"%>'
-                     title='<%=Messages.getAttributeString(pageContext.getRequest().getLocale(),"listoutputs.Delete")+" "+org.apache.manifoldcf.ui.util.Encoder.attributeEscape(name)%>'
-                     class="btn btn-danger btn-xs" role="button" data-toggle="tooltip">
-                    <span class="fa fa-trash" aria-hidden="true"></span>
-                  </a>
-                </div>
-              </td>
-              <td><%=org.apache.manifoldcf.ui.util.Encoder.bodyEscape(name)%>
-              </td>
-              <td><%=org.apache.manifoldcf.ui.util.Encoder.bodyEscape(description)%>
-              </td>
-              <td><%=org.apache.manifoldcf.ui.util.Encoder.bodyEscape(connectorName)%>
-              </td>
-              <td><%=Integer.toString(maxCount)%>
-              </td>
-            </tr>
-            <%
-              }
-            %>
-          </table>
-        </div>
-        <div class="box-footer clearfix">
-          <div class="btn-group">
-            <a href="editoutput.jsp"
-               alt="<%=Messages.getAttributeString(pageContext.getRequest().getLocale(),"listoutputs.AddAnOutputConnection")%>"
-               class="link btn btn-primary" role="button">
-              <span class="fa fa-plus-circle" aria-hidden="true"></span>
-              <%=Messages.getBodyString(pageContext.getRequest().getLocale(), "listoutputs.AddaNewOutputConnection")%>
-            </a>
-          </div>
-
-          <%
-          } catch (ManifoldCFException e) {
-            e.printStackTrace();
-            variableContext.setParameter("text", e.getMessage());
-            variableContext.setParameter("target", "index.jsp");
-          %>
-          <jsp:forward page="error.jsp"/>
-          <%
-            }
-          %>
-        </div>
-      </form>
-    </div>
-  </div>
-</div>
-=======
 <?xml version="1.0" encoding="utf-8"?>
 <!DOCTYPE html>
 <meta http-equiv="X-UA-Compatible" content="IE=edge"/>
@@ -269,5 +141,4 @@
 
 </body>
 
-</html>
->>>>>>> 4d8a3ad4
+</html>
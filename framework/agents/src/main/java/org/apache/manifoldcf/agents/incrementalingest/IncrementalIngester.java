/* $Id: IncrementalIngester.java 988245 2010-08-23 18:39:35Z kwright $ */

/**
* Licensed to the Apache Software Foundation (ASF) under one or more
* contributor license agreements. See the NOTICE file distributed with
* this work for additional information regarding copyright ownership.
* The ASF licenses this file to You under the Apache License, Version 2.0
* (the "License"); you may not use this file except in compliance with
* the License. You may obtain a copy of the License at
*
* http://www.apache.org/licenses/LICENSE-2.0
*
* Unless required by applicable law or agreed to in writing, software
* distributed under the License is distributed on an "AS IS" BASIS,
* WITHOUT WARRANTIES OR CONDITIONS OF ANY KIND, either express or implied.
* See the License for the specific language governing permissions and
* limitations under the License.
*/
package org.apache.manifoldcf.agents.incrementalingest;

import org.apache.manifoldcf.core.interfaces.*;
import org.apache.manifoldcf.agents.interfaces.*;
import org.apache.manifoldcf.agents.system.Logging;
import org.apache.manifoldcf.agents.system.ManifoldCF;
import java.util.*;
import java.io.*;

/** Incremental ingestion API implementation.
* This class is responsible for keeping track of what has been sent where, and also the corresponding version of
* each document so indexed.  The space over which this takes place is defined by the individual output connection - that is, the output connection
* seems to "remember" what documents were handed to it.
*
* A secondary purpose of this module is to provide a mapping between the key by which a document is described internally (by an
* identifier hash, plus the name of an identifier space), and the way the document is identified in the output space (by the name of an
* output connection, plus a URI which is considered local to that output connection space).
*
* <br><br>
* <b>ingeststatus</b>
* <table border="1" cellpadding="3" cellspacing="0">
* <tr class="TableHeadingColor">
* <th>Field</th><th>Type</th><th>Description&nbsp;&nbsp;&nbsp;&nbsp;&nbsp;&nbsp;&nbsp;&nbsp;</th>
* <tr><td>id</td><td>BIGINT</td><td>Primary Key</td></tr>
* <tr><td>connectionname</td><td>VARCHAR(32)</td><td>Reference:outputconnections.connectionname</td></tr>
* <tr><td>dockey</td><td>VARCHAR(73)</td><td></td></tr>
* <tr><td>docuri</td><td>LONGTEXT</td><td></td></tr>
* <tr><td>urihash</td><td>VARCHAR(40)</td><td></td></tr>
* <tr><td>lastversion</td><td>LONGTEXT</td><td></td></tr>
* <tr><td>lastoutputversion</td><td>LONGTEXT</td><td></td></tr>
* <tr><td>lasttransformationversion</td><td>LONGTEXT</td><td></td></tr>
* <tr><td>forcedparams</td><td>LONGTEXT</td><td></td></tr>
* <tr><td>changecount</td><td>BIGINT</td><td></td></tr>
* <tr><td>firstingest</td><td>BIGINT</td><td></td></tr>
* <tr><td>lastingest</td><td>BIGINT</td><td></td></tr>
* <tr><td>authorityname</td><td>VARCHAR(32)</td><td></td></tr>
* </table>
* <br><br>
* 
*/
public class IncrementalIngester extends org.apache.manifoldcf.core.database.BaseTable implements IIncrementalIngester
{
  public static final String _rcsid = "@(#)$Id: IncrementalIngester.java 988245 2010-08-23 18:39:35Z kwright $";

  // Fields
  protected final static String idField = "id";
  protected final static String outputConnNameField = "connectionname";
  protected final static String docKeyField = "dockey";
  protected final static String docURIField = "docuri";
  protected final static String uriHashField = "urihash";
  protected final static String lastVersionField = "lastversion";
  protected final static String lastOutputVersionField = "lastoutputversion";
  protected final static String lastTransformationVersionField = "lasttransformationversion";
  protected final static String forcedParamsField = "forcedparams";
  protected final static String changeCountField = "changecount";
  protected final static String firstIngestField = "firstingest";
  protected final static String lastIngestField = "lastingest";
  protected final static String authorityNameField = "authorityname";

  // Thread context.
  protected final IThreadContext threadContext;
  // Lock manager.
  protected final ILockManager lockManager;
  // Output connection manager
  protected final IOutputConnectionManager connectionManager;
  // Output connector pool manager
  protected final IOutputConnectorPool outputConnectorPool;
  // Transformation connection manager
  protected final ITransformationConnectionManager transformationConnectionManager;
  // Transformation connector pool manager
  protected final ITransformationConnectorPool transformationConnectorPool;
  
  /** Constructor.
  */
  public IncrementalIngester(IThreadContext threadContext, IDBInterface database)
    throws ManifoldCFException
  {
    super(database,"ingeststatus");
    this.threadContext = threadContext;
    lockManager = LockManagerFactory.make(threadContext);
    connectionManager = OutputConnectionManagerFactory.make(threadContext);
    outputConnectorPool = OutputConnectorPoolFactory.make(threadContext);
    transformationConnectionManager = TransformationConnectionManagerFactory.make(threadContext);
    transformationConnectorPool = TransformationConnectorPoolFactory.make(threadContext);
  }

  /** Install the incremental ingestion manager.
  */
  @Override
  public void install()
    throws ManifoldCFException
  {
    String outputConnectionTableName = connectionManager.getTableName();
    String outputConnectionNameField = connectionManager.getConnectionNameColumn();

    // We always include an outer loop, because some upgrade conditions require retries.
    while (true)
    {
      // Postgresql has a limitation on the number of characters that can be indexed in a column.  So we use hashes instead.
      Map existing = getTableSchema(null,null);
      if (existing == null)
      {
        HashMap map = new HashMap();
        map.put(idField,new ColumnDescription("BIGINT",true,false,null,null,false));
        map.put(outputConnNameField,new ColumnDescription("VARCHAR(32)",false,false,outputConnectionTableName,outputConnectionNameField,false));
        map.put(docKeyField,new ColumnDescription("VARCHAR(73)",false,false,null,null,false));
        // The document URI field, if null, indicates that the document was not actually ingested!
        // This happens when a connector wishes to keep track of a version string, but not actually ingest the doc.
        map.put(docURIField,new ColumnDescription("LONGTEXT",false,true,null,null,false));
        map.put(uriHashField,new ColumnDescription("VARCHAR(40)",false,true,null,null,false));
        map.put(lastVersionField,new ColumnDescription("LONGTEXT",false,true,null,null,false));
        map.put(lastOutputVersionField,new ColumnDescription("LONGTEXT",false,true,null,null,false));
        map.put(lastTransformationVersionField,new ColumnDescription("LONGTEXT",false,true,null,null,false));
        map.put(forcedParamsField,new ColumnDescription("LONGTEXT",false,true,null,null,false));
        map.put(changeCountField,new ColumnDescription("BIGINT",false,false,null,null,false));
        map.put(firstIngestField,new ColumnDescription("BIGINT",false,false,null,null,false));
        map.put(lastIngestField,new ColumnDescription("BIGINT",false,false,null,null,false));
        map.put(authorityNameField,new ColumnDescription("VARCHAR(32)",false,true,null,null,false));
        performCreate(map,null);
      }
      else
      {
        // Schema upgrade from 1.1 to 1.2
        ColumnDescription cd = (ColumnDescription)existing.get(forcedParamsField);
        if (cd == null)
        {
          Map<String,ColumnDescription> addMap = new HashMap<String,ColumnDescription>();
          addMap.put(forcedParamsField,new ColumnDescription("LONGTEXT",false,true,null,null,false));
          performAlter(addMap,null,null,null);
        }
        
        // Schema upgrade from 1.6 to 1.7
        cd = (ColumnDescription)existing.get(lastTransformationVersionField);
        if (cd == null)
        {
          Map<String,ColumnDescription> addMap = new HashMap<String,ColumnDescription>();
          addMap.put(lastTransformationVersionField,new ColumnDescription("LONGTEXT",false,true,null,null,false));
          performAlter(addMap,null,null,null);
        }

      }

      // Now, do indexes
      IndexDescription keyIndex = new IndexDescription(true,new String[]{docKeyField,outputConnNameField});
      IndexDescription uriHashIndex = new IndexDescription(false,new String[]{uriHashField,outputConnNameField});
      IndexDescription outputConnIndex = new IndexDescription(false,new String[]{outputConnNameField});

      // Get rid of indexes that shouldn't be there
      Map indexes = getTableIndexes(null,null);
      Iterator iter = indexes.keySet().iterator();
      while (iter.hasNext())
      {
        String indexName = (String)iter.next();
        IndexDescription id = (IndexDescription)indexes.get(indexName);

        if (keyIndex != null && id.equals(keyIndex))
          keyIndex = null;
        else if (uriHashIndex != null && id.equals(uriHashIndex))
          uriHashIndex = null;
        else if (outputConnIndex != null && id.equals(outputConnIndex))
          outputConnIndex = null;
        else if (indexName.indexOf("_pkey") == -1)
          // This index shouldn't be here; drop it
          performRemoveIndex(indexName);
      }

      // Add the ones we didn't find
      if (uriHashIndex != null)
        performAddIndex(null,uriHashIndex);

      if (keyIndex != null)
        performAddIndex(null,keyIndex);

      if (outputConnIndex != null)
        performAddIndex(null,outputConnIndex);
      
      // All done; break out of loop
      break;
    }

  }

  /** Uninstall the incremental ingestion manager.
  */
  @Override
  public void deinstall()
    throws ManifoldCFException
  {
    performDrop(null);
  }

  /** Flush all knowledge of what was ingested before.
  */
  @Override
  public void clearAll()
    throws ManifoldCFException
  {
    performDelete("",null,null);
  }

  /** From a pipeline specification, get the name of the output connection that will be indexed last
  * in the pipeline.
  *@param pipelineSpecificationBasic is the basic pipeline specification.
  *@return the last indexed output connection name.
  */
  @Override
  public String getLastIndexedOutputConnectionName(IPipelineSpecificationBasic pipelineSpecificationBasic)
  {
    // It's always the last in the sequence.
    int count = pipelineSpecificationBasic.getOutputCount();
    if (count == 0)
      return null;
    return pipelineSpecificationBasic.getStageConnectionName(count-1);
  }

  /** Check if a mime type is indexable.
  *@param pipelineSpecification is the pipeline specification.
  *@param mimeType is the mime type to check.
  *@param activity are the activities available to this method.
  *@return true if the mimeType is indexable.
  */
  @Override
  public boolean checkMimeTypeIndexable(
    IPipelineSpecification pipelineSpecification,
    String mimeType,
    IOutputCheckActivity activity)
    throws ManifoldCFException, ServiceInterruption
  {
    PipelineObject pipeline = pipelineGrab(
      new PipelineConnections(pipelineSpecification));
    if (pipeline == null)
      // A connector is not installed; treat this as a service interruption.
      throw new ServiceInterruption("One or more connectors are not installed",0L);
    try
    {
      return pipeline.checkMimeTypeIndexable(mimeType,activity);
    }
    finally
    {
      pipeline.release();
    }
  }

  /** Check if a file is indexable.
  *@param pipelineSpecification is the pipeline specification.
  *@param localFile is the local file to check.
  *@param activity are the activities available to this method.
  *@return true if the local file is indexable.
  */
  @Override
  public boolean checkDocumentIndexable(
    IPipelineSpecification pipelineSpecification,
    File localFile,
    IOutputCheckActivity activity)
    throws ManifoldCFException, ServiceInterruption
  {
    PipelineObject pipeline = pipelineGrab(
      new PipelineConnections(pipelineSpecification));
    if (pipeline == null)
      // A connector is not installed; treat this as a service interruption.
      throw new ServiceInterruption("One or more connectors are not installed",0L);
    try
    {
      return pipeline.checkDocumentIndexable(localFile,activity);
    }
    finally
    {
      pipeline.release();
    }
  }

  /** Pre-determine whether a document's length is indexable by this connector.  This method is used by participating repository connectors
  * to help filter out documents that are too long to be indexable.
  *@param pipelineSpecification is the pipeline specification.
  *@param length is the length of the document.
  *@param activity are the activities available to this method.
  *@return true if the file is indexable.
  */
  @Override
  public boolean checkLengthIndexable(
    IPipelineSpecification pipelineSpecification,
    long length,
    IOutputCheckActivity activity)
    throws ManifoldCFException, ServiceInterruption
  {
    PipelineObject pipeline = pipelineGrab(
      new PipelineConnections(pipelineSpecification));
    if (pipeline == null)
      // A connector is not installed; treat this as a service interruption.
      throw new ServiceInterruption("One or more connectors are not installed",0L);
    try
    {
      return pipeline.checkLengthIndexable(length,activity);
    }
    finally
    {
      pipeline.release();
    }
  }

  /** Pre-determine whether a document's URL is indexable by this connector.  This method is used by participating repository connectors
  * to help filter out documents that not indexable.
  *@param pipelineSpecification is the pipeline specification.
  *@param url is the url of the document.
  *@param activity are the activities available to this method.
  *@return true if the file is indexable.
  */
  @Override
  public boolean checkURLIndexable(
    IPipelineSpecification pipelineSpecification,
    String url,
    IOutputCheckActivity activity)
    throws ManifoldCFException, ServiceInterruption
  {
    PipelineObject pipeline = pipelineGrab(
      new PipelineConnections(pipelineSpecification));
    if (pipeline == null)
      // A connector is not installed; treat this as a service interruption.
      throw new ServiceInterruption("One or more connectors are not installed",0L);
    try
    {
      return pipeline.checkURLIndexable(url,activity);
    }
    finally
    {
      pipeline.release();
    }
  }

  /** Grab the entire pipeline.
  *@param transformationConnections - the transformation connections, in order
  *@param outputConnection - the output connection
  *@param transformationDescriptionStrings - the array of description strings for transformations
  *@param outputDescriptionString - the output description string
  *@return the pipeline description, or null if any part of the pipeline cannot be grabbed.
  */
  protected PipelineObjectWithVersions pipelineGrabWithVersions(PipelineConnectionsWithVersions pipelineConnections)
    throws ManifoldCFException
  {
    // Pick up all needed transformation connectors
    ITransformationConnector[] transformationConnectors = transformationConnectorPool.grabMultiple(pipelineConnections.getTransformationConnectionNames(),pipelineConnections.getTransformationConnections());
    for (ITransformationConnector c : transformationConnectors)
    {
      if (c == null)
      {
        transformationConnectorPool.releaseMultiple(pipelineConnections.getTransformationConnections(),transformationConnectors);
        return null;
      }
    }
    
    // Pick up all needed output connectors.  If this fails we have to release the transformation connectors.
    try
    {
      IOutputConnector[] outputConnectors = outputConnectorPool.grabMultiple(pipelineConnections.getOutputConnectionNames(),pipelineConnections.getOutputConnections());
      for (IOutputConnector c : outputConnectors)
      {
        if (c == null)
        {
          outputConnectorPool.releaseMultiple(pipelineConnections.getOutputConnections(),outputConnectors);
          transformationConnectorPool.releaseMultiple(pipelineConnections.getTransformationConnections(),transformationConnectors);
          return null;
        }
      }
      return new PipelineObjectWithVersions(pipelineConnections,transformationConnectors,outputConnectors);
    }
    catch (Throwable e)
    {
      transformationConnectorPool.releaseMultiple(pipelineConnections.getTransformationConnections(),transformationConnectors);
      if (e instanceof ManifoldCFException)
        throw (ManifoldCFException)e;
      else if (e instanceof RuntimeException)
        throw (RuntimeException)e;
      else if (e instanceof Error)
        throw (Error)e;
      else
        throw new RuntimeException("Unexpected exception type: "+e.getClass().getName()+": "+e.getMessage(),e);
    }
  }

  /** Grab the entire pipeline.
  *@param transformationConnections - the transformation connections, in order
  *@param outputConnection - the output connection
  *@param transformationDescriptionStrings - the array of description strings for transformations
  *@param outputDescriptionString - the output description string
  *@return the pipeline description, or null if any part of the pipeline cannot be grabbed.
  */
  protected PipelineObject pipelineGrab(PipelineConnections pipelineConnections)
    throws ManifoldCFException
  {
    // Pick up all needed transformation connectors
    ITransformationConnector[] transformationConnectors = transformationConnectorPool.grabMultiple(pipelineConnections.getTransformationConnectionNames(),pipelineConnections.getTransformationConnections());
    for (ITransformationConnector c : transformationConnectors)
    {
      if (c == null)
      {
        transformationConnectorPool.releaseMultiple(pipelineConnections.getTransformationConnections(),transformationConnectors);
        return null;
      }
    }
    
    // Pick up all needed output connectors.  If this fails we have to release the transformation connectors.
    try
    {
      IOutputConnector[] outputConnectors = outputConnectorPool.grabMultiple(pipelineConnections.getOutputConnectionNames(),pipelineConnections.getOutputConnections());
      for (IOutputConnector c : outputConnectors)
      {
        if (c == null)
        {
          outputConnectorPool.releaseMultiple(pipelineConnections.getOutputConnections(),outputConnectors);
          transformationConnectorPool.releaseMultiple(pipelineConnections.getTransformationConnections(),transformationConnectors);
          return null;
        }
      }
      return new PipelineObject(pipelineConnections,transformationConnectors,outputConnectors);
    }
    catch (Throwable e)
    {
      transformationConnectorPool.releaseMultiple(pipelineConnections.getTransformationConnections(),transformationConnectors);
      if (e instanceof ManifoldCFException)
        throw (ManifoldCFException)e;
      else if (e instanceof RuntimeException)
        throw (RuntimeException)e;
      else if (e instanceof Error)
        throw (Error)e;
      else
        throw new RuntimeException("Unexpected exception type: "+e.getClass().getName()+": "+e.getMessage(),e);
    }
  }

  /** Get an output version string for a document.
  *@param outputConnectionName is the name of the output connection associated with this action.
  *@param spec is the output specification.
  *@return the description string.
  */
  @Override
  public VersionContext getOutputDescription(String outputConnectionName, Specification spec)
    throws ManifoldCFException, ServiceInterruption
  {
    IOutputConnection connection = connectionManager.load(outputConnectionName);
    IOutputConnector connector = outputConnectorPool.grab(connection);
    if (connector == null)
      // The connector is not installed; treat this as a service interruption.
      throw new ServiceInterruption("Output connector not installed",0L);
    try
    {
      return connector.getPipelineDescription(spec);
    }
    finally
    {
      outputConnectorPool.release(connection,connector);
    }

  }

  /** Get transformation version string for a document.
  *@param transformationConnectionName is the names of the transformation connection associated with this action.
  *@param spec is the transformation specification.
  *@return the description string.
  */
  @Override
  public VersionContext getTransformationDescription(String transformationConnectionName, Specification spec)
    throws ManifoldCFException, ServiceInterruption
  {
    ITransformationConnection connection = transformationConnectionManager.load(transformationConnectionName);
    ITransformationConnector connector = transformationConnectorPool.grab(connection);
    if (connector == null)
      // The connector is not installed; treat this as a service interruption.
      throw new ServiceInterruption("Transformation connector not installed",0L);
    try
    {
      return connector.getPipelineDescription(spec);
    }
    finally
    {
      transformationConnectorPool.release(connection,connector);
    }
  }

  /** Determine whether we need to fetch or refetch a document.
  * Pass in information including the pipeline specification with existing version info, plus new document and parameter version strings.
  * If no outputs need to be updated, then this method will return false.  If any outputs need updating, then true is returned.
  *@param pipelineSpecificationWithVersions is the pipeline specification including new version info for all transformation and output
  *  connections.
  *@param newDocumentVersion is the newly-determined document version.
  *@param newParameterVersion is the newly-determined parameter version.
  *@param newAuthorityNameString is the newly-determined authority name.
  *@return true if the document needs to be refetched.
  */
  @Override
  public boolean checkFetchDocument(
    IPipelineSpecificationWithVersions pipelineSpecificationWithVersions,
    String newDocumentVersion,
    String newParameterVersion,
    String newAuthorityNameString)
  {
    IPipelineSpecification pipelineSpecification = pipelineSpecificationWithVersions.getPipelineSpecification();
    IPipelineSpecificationBasic basicSpecification = pipelineSpecification.getBasicPipelineSpecification();
    // Empty document version has a special meaning....
    if (newDocumentVersion.length() == 0)
      return true;
    // Otherwise, cycle through the outputs
    for (int i = 0; i < basicSpecification.getOutputCount(); i++)
    {
      int stage = basicSpecification.getOutputStage(i);
      String oldDocumentVersion = pipelineSpecificationWithVersions.getOutputDocumentVersionString(i);
      String oldParameterVersion = pipelineSpecificationWithVersions.getOutputParameterVersionString(i);
      String oldOutputVersion = pipelineSpecificationWithVersions.getOutputVersionString(i);
      String oldAuthorityName = pipelineSpecificationWithVersions.getAuthorityNameString(i);
      // If it looks like we never indexed this output before, we need to do it now.
      if (oldDocumentVersion == null)
        return true;
      // Look first at the version strings that aren't pipeline dependent
      if (!oldDocumentVersion.equals(newDocumentVersion) ||
        !oldParameterVersion.equals(newParameterVersion) ||
        !oldAuthorityName.equals(newAuthorityNameString) ||
        !oldOutputVersion.equals(pipelineSpecification.getStageDescriptionString(stage)))
        return true;
      
      // Everything matches so far.  Next step is to compute a transformation path an corresponding version string.
      String newTransformationVersion = computePackedTransformationVersion(pipelineSpecification,stage);
      if (!pipelineSpecificationWithVersions.getOutputTransformationVersionString(i).equals(newTransformationVersion))
        return true;
    }
    // Everything matches, so no reindexing is needed.
    return false;
  }

  /** Compute a transformation version given a pipeline specification and starting output stage.
  *@param pipelineSpecification is the pipeline specification.
  *@param stage is the stage number of the output stage.
  *@return the transformation version string, which will be a composite of all the transformations applied.
  */
  protected static String computePackedTransformationVersion(IPipelineSpecification pipelineSpecification, int stage)
  {
    IPipelineSpecificationBasic basicSpecification = pipelineSpecification.getBasicPipelineSpecification();
    // First, count the stages we need to represent
    int stageCount = 0;
    int currentStage = stage;
    while (true)
    {
      int newStage = basicSpecification.getStageParent(currentStage);
      if (newStage == -1)
        break;
      stageCount++;
      currentStage = newStage;
    }
    // Doesn't matter how we pack it; I've chosen to do it in reverse for convenience
    String[] stageNames = new String[stageCount];
    String[] stageDescriptions = new String[stageCount];
    stageCount = 0;
    currentStage = stage;
    while (true)
    {
      int newStage = basicSpecification.getStageParent(currentStage);
      if (newStage == -1)
        break;
      stageNames[stageCount] = basicSpecification.getStageConnectionName(newStage);
      stageDescriptions[stageCount] = pipelineSpecification.getStageDescriptionString(newStage).getVersionString();
      stageCount++;
      currentStage = newStage;
    }
    // Finally, do the packing.
    StringBuilder sb = new StringBuilder();
    packList(sb,stageNames,'+');
    packList(sb,stageDescriptions,'!');
    return sb.toString();
  }
  
  protected static void packList(StringBuilder output, String[] values, char delimiter)
  {
    pack(output,Integer.toString(values.length),delimiter);
    int i = 0;
    while (i < values.length)
    {
      pack(output,values[i++],delimiter);
    }
  }

  protected static void pack(StringBuilder sb, String value, char delim)
  {
    for (int i = 0; i < value.length(); i++)
    {
      char x = value.charAt(i);
      if (x == delim || x == '\\')
      {
        sb.append('\\');
      }
      sb.append(x);
    }
    sb.append(delim);
  }

  /** Note the start of processing of a set of documents.  This method does whatever is needed to handle the
  * bookkeeping for the documents' indexing records, and the indexing records for multiple virtual child documents.
  * The documents must all have the same identifier class.
  *@param pipelineSpecificationBasic is the basic pipeline specification for the set of documents.
  *@param identifierClass is the name of the space in which the identifier hash should be interpreted.
  *@param identifierHashes are the document identifier hashes that are about to be processed.
  */
  @Override
  public void beginDocumentProcessing(
    IPipelineSpecificationBasic pipelineSpecificationBasic,
    String identifierClass, String[] identifierHashes)
    throws ManifoldCFException
  {
    // MHL
  }

  /** Note the end of processing of a set of documents.  This method completes bookkeeping for the documents'
  * indexing records, and the indexing records for multiple virtual child documents.  This method may cause
  * documents to be removed from the specified output connections, should that be indicated.
  *@param pipelineSpecificationBasic is the basic pipeline specification for the set of documents.
  *@param identifierClass is the name of the space in which the identifier hash should be interpreted.
  *@param identifierHashes are the document identifier hashes that are about to be processed.
  *@param activities is the object to use to log the details of any removals.  May be null.
  */
  @Override
  public void endDocumentProcessing(
    IPipelineSpecificationBasic pipelineSpecificationBasic,
    String identifierClass, String[] identifierHashes,
    IOutputRemoveActivity activities)
    throws ManifoldCFException, ServiceInterruption
  {
    // MHL
  }

  /** Record a document version, but don't ingest it.
  * The purpose of this method is to keep track of the frequency at which ingestion "attempts" take place.
  * ServiceInterruption is thrown if this action must be rescheduled.
<<<<<<< HEAD
=======
  *@param outputConnectionName is the name of the output connection associated with this action.
  *@param identifierClass is the name of the space in which the identifier hash should be interpreted.
  *@param identifierHash is the hashed document identifier.
  *@param documentVersion is the document version.
  *@param recordTime is the time at which the recording took place, in milliseconds since epoch.
  *@param activities is the object used in case a document needs to be removed from the output index as the result of this operation.
  */
  @Override
  @Deprecated
  public void documentRecord(String outputConnectionName,
    String identifierClass, String identifierHash,
    String documentVersion,
    long recordTime, IOutputActivity activities)
    throws ManifoldCFException, ServiceInterruption
  {
    documentRecord(
      new RuntPipelineSpecificationBasic(outputConnectionName),
      identifierClass, identifierHash, null,
      documentVersion,
      recordTime, activities);
  }
  
  /** Record a document version, but don't ingest it.
  * The purpose of this method is to keep track of the frequency at which ingestion "attempts" take place.
  * ServiceInterruption is thrown if this action must be rescheduled.
>>>>>>> 31c14bd4
  *@param pipelineSpecificationBasic is the basic pipeline specification needed.
  *@param identifierClass is the name of the space in which the identifier hash should be interpreted.
  *@param identifierHash is the hashed document identifier.
  *@param childIdentifierHash is the hashed virtual child document identifier.  Pass null if this is a primary record.
  *@param documentVersion is the document version.
  *@param recordTime is the time at which the recording took place, in milliseconds since epoch.
  *@param activities is the object used in case a document needs to be removed from the output index as the result of this operation.
  */
  @Override
  public void documentRecord(
    IPipelineSpecificationBasic pipelineSpecificationBasic,
    String identifierClass, String identifierHash, String childIdentifierHash,
    String documentVersion, long recordTime,
    IOutputActivity activities)
    throws ManifoldCFException, ServiceInterruption
  {
    // MHL
    String docKey = makeKey(identifierClass,identifierHash);

    String[] outputConnectionNames = extractOutputConnectionNames(pipelineSpecificationBasic);
    IOutputConnection[] outputConnections = connectionManager.loadMultiple(outputConnectionNames);

    if (Logging.ingest.isDebugEnabled())
    {
      Logging.ingest.debug("Recording document '"+docKey+"' for output connections '"+outputConnectionNames+"'");
    }

    for (int k = 0; k < outputConnectionNames.length; k++)
    {
      String outputConnectionName = outputConnectionNames[k];
      IOutputConnection connection = outputConnections[k];

      String oldURI = null;
      String oldURIHash = null;
      String oldOutputVersion = null;

      // Repeat if needed
      while (true)
      {
        long sleepAmt = 0L;
        try
        {
          // See what uri was used before for this doc, if any
          ArrayList list = new ArrayList();
          String query = buildConjunctionClause(list,new ClauseDescription[]{
            new UnitaryClause(docKeyField,docKey),
            new UnitaryClause(outputConnNameField,outputConnectionName)});
            
          IResultSet set = performQuery("SELECT "+docURIField+","+uriHashField+","+lastOutputVersionField+" FROM "+getTableName()+
            " WHERE "+query,list,null,null);

          if (set.getRowCount() > 0)
          {
            IResultRow row = set.getRow(0);
            oldURI = (String)row.getValue(docURIField);
            oldURIHash = (String)row.getValue(uriHashField);
            oldOutputVersion = (String)row.getValue(lastOutputVersionField);
          }
          
          break;
        }
        catch (ManifoldCFException e)
        {
          // Look for deadlock and retry if so
          if (e.getErrorCode() == e.DATABASE_TRANSACTION_ABORT)
          {
            if (Logging.perf.isDebugEnabled())
              Logging.perf.debug("Aborted select looking for status: "+e.getMessage());
            sleepAmt = getSleepAmt();
            continue;
          }
          throw e;
        }
        finally
        {
          sleepFor(sleepAmt);
        }
      }

      // If uri hashes collide, then we must be sure to eliminate only the *correct* records from the table, or we will leave
      // dangling documents around.  So, all uri searches and comparisons MUST compare the actual uri as well.

      // But, since we need to insure that any given URI is only worked on by one thread at a time, use critical sections
      // to block the rare case that multiple threads try to work on the same URI.
      
      String[] lockArray = computeLockArray(null,oldURI,outputConnectionName);
      lockManager.enterLocks(null,null,lockArray);
      try
      {

        ArrayList list = new ArrayList();
        
        if (oldURI != null)
        {
          IOutputConnector connector = outputConnectorPool.grab(connection);
          if (connector == null)
            // The connector is not installed; treat this as a service interruption.
            throw new ServiceInterruption("Output connector not installed",0L);
          try
          {
            connector.removeDocument(oldURI,oldOutputVersion,new OutputRemoveActivitiesWrapper(activities,outputConnectionName));
          }
          finally
          {
            outputConnectorPool.release(connection,connector);
          }
          // Delete all records from the database that match the old URI, except for THIS record.
          list.clear();
          String query = buildConjunctionClause(list,new ClauseDescription[]{
            new UnitaryClause(uriHashField,"=",oldURIHash),
            new UnitaryClause(outputConnNameField,outputConnectionName)});
          list.add(docKey);
          performDelete("WHERE "+query+" AND "+docKeyField+"!=?",list,null);
        }

        // If we get here, it means we are noting that the document was examined, but that no change was required.  This is signaled
        // to noteDocumentIngest by having the null documentURI.
        noteDocumentIngest(outputConnectionName,docKey,documentVersion,null,null,null,null,recordTime,null,null);
      }
      finally
      {
        lockManager.leaveLocks(null,null,lockArray);
      }
    }
  }

  /** Ingest a document.
  * This ingests the document, and notes it.  If this is a repeat ingestion of the document, this
  * method also REMOVES ALL OLD METADATA.  When complete, the index will contain only the metadata
  * described by the RepositoryDocument object passed to this method.
  * ServiceInterruption is thrown if the document ingestion must be rescheduled.
<<<<<<< HEAD
=======
  *@param outputConnectionName is the name of the output connection associated with this action.
  *@param identifierClass is the name of the space in which the identifier hash should be interpreted.
  *@param identifierHash is the hashed document identifier.
  *@param documentVersion is the document version.
  *@param outputVersion is the output version string constructed from the output specification by the output connector.
  *@param authorityName is the name of the authority associated with the document, if any.
  *@param data is the document data.  The data is closed after ingestion is complete.
  *@param ingestTime is the time at which the ingestion took place, in milliseconds since epoch.
  *@param documentURI is the URI of the document, which will be used as the key of the document in the index.
  *@param activities is an object providing a set of methods that the implementer can use to perform the operation.
  *@return true if the ingest was ok, false if the ingest is illegal (and should not be repeated).
  */
  @Override
  @Deprecated
  public boolean documentIngest(String outputConnectionName,
    String identifierClass, String identifierHash,
    String documentVersion,
    String outputVersion,
    String authorityName,
    RepositoryDocument data,
    long ingestTime, String documentURI,
    IOutputActivity activities)
    throws ManifoldCFException, ServiceInterruption
  {
    return documentIngest(outputConnectionName,
      identifierClass,
      identifierHash,
      documentVersion,
      outputVersion,
      null,
      authorityName,
      data,
      ingestTime,
      documentURI,
      activities);
  }
  
  /** Ingest a document.
  * This ingests the document, and notes it.  If this is a repeat ingestion of the document, this
  * method also REMOVES ALL OLD METADATA.  When complete, the index will contain only the metadata
  * described by the RepositoryDocument object passed to this method.
  * ServiceInterruption is thrown if the document ingestion must be rescheduled.
  *@param outputConnectionName is the name of the output connection associated with this action.
  *@param identifierClass is the name of the space in which the identifier hash should be interpreted.
  *@param identifierHash is the hashed document identifier.
  *@param documentVersion is the document version.
  *@param parameterVersion is the forced parameter version.
  *@param outputVersion is the output version string constructed from the output specification by the output connector.
  *@param authorityName is the name of the authority associated with the document, if any.
  *@param data is the document data.  The data is closed after ingestion is complete.
  *@param ingestTime is the time at which the ingestion took place, in milliseconds since epoch.
  *@param documentURI is the URI of the document, which will be used as the key of the document in the index.
  *@param activities is an object providing a set of methods that the implementer can use to perform the operation.
  *@return true if the ingest was ok, false if the ingest is illegal (and should not be repeated).
  */
  @Override
  @Deprecated
  public boolean documentIngest(String outputConnectionName,
    String identifierClass, String identifierHash,
    String documentVersion,
    String outputVersion,
    String parameterVersion,
    String authorityName,
    RepositoryDocument data,
    long ingestTime, String documentURI,
    IOutputActivity activities)
    throws ManifoldCFException, ServiceInterruption
  {
    try
    {
      return documentIngest(
        new RuntPipelineSpecificationWithVersions(outputConnectionName,outputVersion,
          "","","","",""),
        identifierClass, identifierHash, null,
        documentVersion,
        parameterVersion,
        authorityName,
        data,
        ingestTime, documentURI,
        activities);
    }
    catch (IOException e)
    {
      handleIOException(e,"fetching");
      return false;
    }
  }
  
  // Standard handling for IOExceptions from reading data
  protected final static long interruptionRetryTime = 5L*60L*1000L;
  protected static void handleIOException(IOException e, String context)
    throws ManifoldCFException, ServiceInterruption
  {
    if ((e instanceof InterruptedIOException) && (!(e instanceof java.net.SocketTimeoutException)))
      throw new ManifoldCFException(e.getMessage(), ManifoldCFException.INTERRUPTED);

    long currentTime = System.currentTimeMillis();
    
    if (e instanceof java.net.ConnectException)
    {
      // Server isn't up at all.  Try for a brief time then give up.
      String message = "Server could not be contacted during "+context+": "+e.getMessage();
      Logging.ingest.warn(message,e);
      throw new ServiceInterruption(message,
        e,
        currentTime + interruptionRetryTime,
        -1L,
        3,
        true);
    }
    
    if (e instanceof java.net.SocketTimeoutException)
    {
      String message2 = "Socket timeout exception during "+context+": "+e.getMessage();
      Logging.ingest.warn(message2,e);
      throw new ServiceInterruption(message2,
        e,
        currentTime + interruptionRetryTime,
        currentTime + 20L * 60000L,
        -1,
        false);
    }
      
    if (e.getClass().getName().equals("java.net.SocketException"))
    {
      // In the past we would have treated this as a straight document rejection, and
      // treated it in the same manner as a 400.  The reasoning is that the server can
      // perfectly legally send out a 400 and drop the connection immediately thereafter,
      // this a race condition.
      // However, Solr 4.0 (or the Jetty version that the example runs on) seems
      // to have a bug where it drops the connection when two simultaneous documents come in
      // at the same time.  This is the final version of Solr 4.0 so we need to deal with
      // this.
      if (e.getMessage().toLowerCase(Locale.ROOT).indexOf("broken pipe") != -1 ||
        e.getMessage().toLowerCase(Locale.ROOT).indexOf("connection reset") != -1 ||
        e.getMessage().toLowerCase(Locale.ROOT).indexOf("target server failed to respond") != -1)
      {
        // Treat it as a service interruption, but with a limited number of retries.
        // In that way we won't burden the user with a huge retry interval; it should
        // give up fairly quickly, and yet NOT give up if the error was merely transient
        String message = "Server dropped connection during "+context+": "+e.getMessage();
        Logging.ingest.warn(message,e);
        throw new ServiceInterruption(message,
          e,
          currentTime + interruptionRetryTime,
          -1L,
          3,
          false);
      }
      
      // Other socket exceptions are service interruptions - but if we keep getting them, it means 
      // that a socket timeout is probably set too low to accept this particular document.  So
      // we retry for a while, then skip the document.
      String message2 = "Socket exception during "+context+": "+e.getMessage();
      Logging.ingest.warn(message2,e);
      throw new ServiceInterruption(message2,
        e,
        currentTime + interruptionRetryTime,
        currentTime + 20L * 60000L,
        -1,
        false);
    }

    // Otherwise, no idea what the trouble is, so presume that retries might fix it.
    String message3 = "IO exception during "+context+": "+e.getMessage();
    Logging.ingest.warn(message3,e);
    throw new ServiceInterruption(message3,
      e,
      currentTime + interruptionRetryTime,
      currentTime + 2L * 60L * 60000L,
      -1,
      true);
  }

  /** Ingest a document.
  * This ingests the document, and notes it.  If this is a repeat ingestion of the document, this
  * method also REMOVES ALL OLD METADATA.  When complete, the index will contain only the metadata
  * described by the RepositoryDocument object passed to this method.
  * ServiceInterruption is thrown if the document ingestion must be rescheduled.
>>>>>>> 31c14bd4
  *@param pipelineSpecificationWithVersions is the pipeline specification with already-fetched output versioning information.
  *@param identifierClass is the name of the space in which the identifier hash should be interpreted.
  *@param identifierHash is the hashed document identifier.
  *@param childIdentifierHash is the hashed virtual child document identifier.  Pass null if this is a primary record.
  *@param documentVersion is the document version.
  *@param parameterVersion is the version string for the forced parameters.
  *@param authorityName is the name of the authority associated with the document, if any.
  *@param data is the document data.  The data is closed after ingestion is complete.
  *@param ingestTime is the time at which the ingestion took place, in milliseconds since epoch.
  *@param documentURI is the URI of the document, which will be used as the key of the document in the index.
  *@param activities is an object providing a set of methods that the implementer can use to perform the operation.
  *@return true if the ingest was ok, false if the ingest is illegal (and should not be repeated).
  *@throws IOException only if data stream throws an IOException.
  */
  @Override
  public boolean documentIngest(
    IPipelineSpecificationWithVersions pipelineSpecificationWithVersions,
    String identifierClass, String identifierHash, String childIdentifierHash,
    String documentVersion,
    String parameterVersion,
    String authorityName,
    RepositoryDocument document,
    long ingestTime, String documentURI,
    IOutputActivity activities)
    throws ManifoldCFException, ServiceInterruption, IOException
  {
    // MHL

    PipelineConnectionsWithVersions pipelineConnectionsWithVersions = new PipelineConnectionsWithVersions(pipelineSpecificationWithVersions);
    
    String docKey = makeKey(identifierClass,identifierHash);

    if (Logging.ingest.isDebugEnabled())
    {
      Logging.ingest.debug("Ingesting document '"+docKey+"' into output connections '"+extractOutputConnectionNames(pipelineSpecificationWithVersions.getPipelineSpecification().getBasicPipelineSpecification())+"'");
    }

    // Set indexing date
    document.setIndexingDate(new Date());
    
    // Set up a pipeline
    PipelineObjectWithVersions pipeline = pipelineGrabWithVersions(pipelineConnectionsWithVersions);
    if (pipeline == null)
      // A connector is not installed; treat this as a service interruption.
      throw new ServiceInterruption("Pipeline connector not installed",0L);
    try
    {
      return pipeline.addOrReplaceDocumentWithException(docKey,documentURI,document,documentVersion,parameterVersion,authorityName,activities,ingestTime) == IPipelineConnector.DOCUMENTSTATUS_ACCEPTED;
    }
    finally
    {
      pipeline.release();
    }
  }

  protected static String[] extractOutputConnectionNames(IPipelineSpecificationBasic pipelineSpecificationBasic)
  {
    String[] rval = new String[pipelineSpecificationBasic.getOutputCount()];
    for (int i = 0; i < rval.length; i++)
    {
      rval[i] = pipelineSpecificationBasic.getStageConnectionName(pipelineSpecificationBasic.getOutputStage(i));
    }
    return rval;
  }
  
  /** Note the fact that we checked a document (and found that it did not need to be ingested, because the
  * versions agreed).
  *@param pipelineSpecificationBasic is a pipeline specification.
  *@param identifierClasses are the names of the spaces in which the identifier hashes should be interpreted.
  *@param identifierHashes are the set of document identifier hashes.
  *@param checkTime is the time at which the check took place, in milliseconds since epoch.
  */
  @Override
  public void documentCheckMultiple(
    IPipelineSpecificationBasic pipelineSpecificationBasic,
    String[] identifierClasses, String[] identifierHashes,
    long checkTime)
    throws ManifoldCFException
  {
    // Extract output connection names from pipeline spec
    String[] outputConnectionNames = extractOutputConnectionNames(pipelineSpecificationBasic);
    beginTransaction();
    try
    {
      int maxClauses;
      
      Set<String> docIDValues = new HashSet<String>();
      for (int j = 0; j < identifierHashes.length; j++)
      {
        String docDBString = makeKey(identifierClasses[j],identifierHashes[j]);
        docIDValues.add(docDBString);
      }

      // Now, perform n queries, each of them no larger the maxInClause in length.
      // Create a list of row id's from this.
      Set<Long> rowIDSet = new HashSet<Long>();
      Iterator<String> iter = docIDValues.iterator();
      int j = 0;
      List<String> list = new ArrayList<String>();
      maxClauses = maxClausesRowIdsForDocIds(outputConnectionNames);
      while (iter.hasNext())
      {
        if (j == maxClauses)
        {
          findRowIdsForDocIds(outputConnectionNames,rowIDSet,list);
          list.clear();
          j = 0;
        }
        list.add(iter.next());
        j++;
      }

      if (j > 0)
        findRowIdsForDocIds(outputConnectionNames,rowIDSet,list);

      // Now, break row id's into chunks too; submit one chunk at a time
      j = 0;
      List<Long> list2 = new ArrayList<Long>();
      Iterator<Long> iter2 = rowIDSet.iterator();
      maxClauses = maxClausesUpdateRowIds();
      while (iter2.hasNext())
      {
        if (j == maxClauses)
        {
          updateRowIds(list2,checkTime);
          list2.clear();
          j = 0;
        }
        list2.add(iter2.next());
        j++;
      }

      if (j > 0)
        updateRowIds(list2,checkTime);
    }
    catch (ManifoldCFException e)
    {
      signalRollback();
      throw e;
    }
    catch (Error e)
    {
      signalRollback();
      throw e;
    }
    finally
    {
      endTransaction();
    }
  }

  /** Note the fact that we checked a document (and found that it did not need to be ingested, because the
  * versions agreed).
  *@param pipelineSpecificationBasic is a basic pipeline specification.
  *@param identifierClass is the name of the space in which the identifier hash should be interpreted.
  *@param identifierHash is the hashed document identifier.
  *@param checkTime is the time at which the check took place, in milliseconds since epoch.
  */
  @Override
  public void documentCheck(
    IPipelineSpecificationBasic pipelineSpecificationBasic,
    String identifierClass, String identifierHash,
    long checkTime)
    throws ManifoldCFException
  {
    documentCheckMultiple(pipelineSpecificationBasic,new String[]{identifierClass},new String[]{identifierHash},checkTime);
  }

  /** Calculate the number of clauses.
  */
  protected int maxClausesUpdateRowIds()
  {
    return findConjunctionClauseMax(new ClauseDescription[]{});
  }
  
  /** Update a chunk of row ids.
  */
  protected void updateRowIds(List<Long> list, long checkTime)
    throws ManifoldCFException
  {
    ArrayList newList = new ArrayList();
    String query = buildConjunctionClause(newList,new ClauseDescription[]{
      new MultiClause(idField,list)});
      
    HashMap map = new HashMap();
    map.put(lastIngestField,new Long(checkTime));
    performUpdate(map,"WHERE "+query,newList,null);
  }


  /** Delete multiple documents from the search engine index.
  *@param pipelineSpecificationBasics are the pipeline specifications associated with the documents.
  *@param identifierClasses are the names of the spaces in which the identifier hashes should be interpreted.
  *@param identifierHashes is tha array of document identifier hashes if the documents.
  *@param activities is the object to use to log the details of the ingestion attempt.  May be null.
  */
  @Override
  public void documentDeleteMultiple(
    IPipelineSpecificationBasic[] pipelineSpecificationBasics,
    String[] identifierClasses, String[] identifierHashes,
    IOutputRemoveActivity activities)
    throws ManifoldCFException, ServiceInterruption
  {
    // Segregate request by pipeline spec instance address.  Not perfect but works in the
    // environment it is used it.
    Map<IPipelineSpecificationBasic,List<Integer>> keyMap = new HashMap<IPipelineSpecificationBasic,List<Integer>>();
    for (int i = 0; i < pipelineSpecificationBasics.length; i++)
    {
      IPipelineSpecificationBasic spec = pipelineSpecificationBasics[i];
      List<Integer> list = keyMap.get(spec);
      if (list == null)
      {
        list = new ArrayList<Integer>();
        keyMap.put(spec,list);
      }
      list.add(new Integer(i));
    }

    // Create the return array.
    Iterator<IPipelineSpecificationBasic> iter = keyMap.keySet().iterator();
    while (iter.hasNext())
    {
      IPipelineSpecificationBasic spec = iter.next();
      List<Integer> list = keyMap.get(spec);
      String[] localIdentifierClasses = new String[list.size()];
      String[] localIdentifierHashes = new String[list.size()];
      for (int i = 0; i < localIdentifierClasses.length; i++)
      {
        int index = list.get(i).intValue();
        localIdentifierClasses[i] = identifierClasses[index];
        localIdentifierHashes[i] = identifierHashes[index];
      }
      documentDeleteMultiple(spec,localIdentifierClasses,localIdentifierHashes,activities);
    }
  }

  /** Delete multiple documents from the search engine index.
  *@param pipelineSpecificationBasic is the basic pipeline specification.
  *@param identifierClasses are the names of the spaces in which the identifier hashes should be interpreted.
  *@param identifierHashes is tha array of document identifier hashes if the documents.
  *@param activities is the object to use to log the details of the ingestion attempt.  May be null.
  */
  @Override
  public void documentDeleteMultiple(
    IPipelineSpecificationBasic pipelineSpecificationBasic,
    String[] identifierClasses, String[] identifierHashes,
    IOutputRemoveActivity activities)
    throws ManifoldCFException, ServiceInterruption
  {
    String[] outputConnectionNames = extractOutputConnectionNames(pipelineSpecificationBasic);
    // Load connection managers up front to save time
    IOutputConnection[] outputConnections = connectionManager.loadMultiple(outputConnectionNames);
    
    // No transactions here, so we can cycle through the connection names one at a time
    for (int z = 0; z < outputConnectionNames.length; z++)
    {
      String outputConnectionName = outputConnectionNames[z];
      IOutputConnection connection = outputConnections[z];

      activities = new OutputRemoveActivitiesWrapper(activities,outputConnectionName);

      if (Logging.ingest.isDebugEnabled())
      {
        for (int i = 0; i < identifierHashes.length; i++)
        {
          Logging.ingest.debug("Request to delete document '"+makeKey(identifierClasses[i],identifierHashes[i])+"' from output connection '"+outputConnectionName+"'");
        }
      }

      // No transactions.  Time for the operation may exceed transaction timeout.

      // Obtain the current URIs of all of these.
      DeleteInfo[] uris = getDocumentURIMultiple(outputConnectionName,identifierClasses,identifierHashes);

      // Grab critical section locks so that we can't attempt to ingest at the same time we are deleting.
      // (This guarantees that when this operation is complete the database reflects reality.)
      int validURIcount = 0;
      for (int i = 0; i < uris.length; i++)
      {
        if (uris[i] != null && uris[i].getURI() != null)
          validURIcount++;
      }
      String[] lockArray = new String[validURIcount];
      String[] validURIArray = new String[validURIcount];
      validURIcount = 0;
      for (int i = 0; i < uris.length; i++)
      {
        if (uris[i] != null && uris[i].getURI() != null)
        {
          validURIArray[validURIcount] = uris[i].getURI();
          lockArray[validURIcount] = outputConnectionName+":"+validURIArray[validURIcount];
          validURIcount++;
        }
      }

      lockManager.enterLocks(null,null,lockArray);
      try
      {
        // Fetch the document URIs for the listed documents
        for (int i = 0; i < uris.length; i++)
        {
          if (uris[i] != null && uris[i].getURI() != null)
            removeDocument(connection,uris[i].getURI(),uris[i].getOutputVersion(),activities);
        }

        // Now, get rid of all rows that match the given uris.
        // Do the queries together, then the deletes
        beginTransaction();
        try
        {
          // The basic process is this:
          // 1) Come up with a set of urihash values
          // 2) Find the matching, corresponding id values
          // 3) Delete the rows corresponding to the id values, in sequence

          // Process (1 & 2) has to be broken down into chunks that contain the maximum
          // number of doc hash values each.  We need to avoid repeating doc hash values,
          // so the first step is to come up with ALL the doc hash values before looping
          // over them.

          int maxClauses;
          
          // Find all the documents that match this set of URIs
          Set<String> docURIHashValues = new HashSet<String>();
          Set<String> docURIValues = new HashSet<String>();
          for (String docDBString : validURIArray)
          {
            String docDBHashString = ManifoldCF.hash(docDBString);
            docURIValues.add(docDBString);
            docURIHashValues.add(docDBHashString);
          }

          // Now, perform n queries, each of them no larger the maxInClause in length.
          // Create a list of row id's from this.
          Set<Long> rowIDSet = new HashSet<Long>();
          Iterator<String> iter = docURIHashValues.iterator();
          int j = 0;
          List<String> hashList = new ArrayList<String>();
          maxClauses = maxClausesRowIdsForURIs(outputConnectionName);
          while (iter.hasNext())
          {
            if (j == maxClauses)
            {
              findRowIdsForURIs(outputConnectionName,rowIDSet,docURIValues,hashList);
              hashList.clear();
              j = 0;
            }
            hashList.add(iter.next());
            j++;
          }

          if (j > 0)
            findRowIdsForURIs(outputConnectionName,rowIDSet,docURIValues,hashList);

          // Next, go through the list of row IDs, and delete them in chunks
          j = 0;
          List<Long> list = new ArrayList<Long>();
          Iterator<Long> iter2 = rowIDSet.iterator();
          maxClauses = maxClausesDeleteRowIds();
          while (iter2.hasNext())
          {
            if (j == maxClauses)
            {
              deleteRowIds(list);
              list.clear();
              j = 0;
            }
            list.add(iter2.next());
            j++;
          }

          if (j > 0)
            deleteRowIds(list);

          // Now, find the set of documents that remain that match the document identifiers.
          Set<String> docIdValues = new HashSet<String>();
          for (int i = 0; i < identifierHashes.length; i++)
          {
            String docDBString = makeKey(identifierClasses[i],identifierHashes[i]);
            docIdValues.add(docDBString);
          }

          // Now, perform n queries, each of them no larger the maxInClause in length.
          // Create a list of row id's from this.
          rowIDSet.clear();
          iter = docIdValues.iterator();
          j = 0;
          List<String> list2 = new ArrayList<String>();
          maxClauses = maxClausesRowIdsForDocIds(outputConnectionName);
          while (iter.hasNext())
          {
            if (j == maxClauses)
            {
              findRowIdsForDocIds(outputConnectionName,rowIDSet,list2);
              list2.clear();
              j = 0;
            }
            list2.add(iter.next());
            j++;
          }

          if (j > 0)
            findRowIdsForDocIds(outputConnectionName,rowIDSet,list2);

          // Next, go through the list of row IDs, and delete them in chunks
          j = 0;
          list.clear();
          iter2 = rowIDSet.iterator();
          maxClauses = maxClausesDeleteRowIds();
          while (iter2.hasNext())
          {
            if (j == maxClauses)
            {
              deleteRowIds(list);
              list.clear();
              j = 0;
            }
            list.add(iter2.next());
            j++;
          }

          if (j > 0)
            deleteRowIds(list);

        }
        catch (ManifoldCFException e)
        {
          signalRollback();
          throw e;
        }
        catch (Error e)
        {
          signalRollback();
          throw e;
        }
        finally
        {
          endTransaction();
        }
      }
      finally
      {
        lockManager.leaveLocks(null,null,lockArray);
      }
    }
  }

  /** Calculate the clauses.
  */
  protected int maxClausesRowIdsForURIs(String outputConnectionName)
  {
    return findConjunctionClauseMax(new ClauseDescription[]{
      new UnitaryClause(outputConnNameField,outputConnectionName)});
  }
  
  /** Given values and parameters corresponding to a set of hash values, add corresponding
  * table row id's to the output map.
  */
  protected void findRowIdsForURIs(String outputConnectionName, Set<Long> rowIDSet, Set<String> uris, List<String> hashParamValues)
    throws ManifoldCFException
  {
    ArrayList list = new ArrayList();
    String query = buildConjunctionClause(list,new ClauseDescription[]{
      new MultiClause(uriHashField,hashParamValues),
      new UnitaryClause(outputConnNameField,outputConnectionName)});
      
    IResultSet set = performQuery("SELECT "+idField+","+docURIField+" FROM "+
      getTableName()+" WHERE "+query,list,null,null);
    
    for (int i = 0; i < set.getRowCount(); i++)
    {
      IResultRow row = set.getRow(i);
      String docURI = (String)row.getValue(docURIField);
      if (docURI != null && docURI.length() > 0)
      {
        if (uris.contains(docURI))
        {
          Long rowID = (Long)row.getValue(idField);
          rowIDSet.add(rowID);
        }
      }
    }
  }

  /** Calculate the maximum number of doc ids we should use.
  */
  protected int maxClausesRowIdsForDocIds(String outputConnectionName)
  {
    return findConjunctionClauseMax(new ClauseDescription[]{
      new UnitaryClause(outputConnNameField,outputConnectionName)});
  }

  /** Calculate the maximum number of doc ids we should use.
  */
  protected int maxClausesRowIdsForDocIds(String[] outputConnectionNames)
  {
    return findConjunctionClauseMax(new ClauseDescription[]{
      new MultiClause(outputConnNameField,outputConnectionNames)});
  }
  
  /** Given values and parameters corresponding to a set of hash values, add corresponding
  * table row id's to the output map.
  */
  protected void findRowIdsForDocIds(String outputConnectionName, Set<Long> rowIDSet, List<String> paramValues)
    throws ManifoldCFException
  {
    ArrayList list = new ArrayList();
    String query = buildConjunctionClause(list,new ClauseDescription[]{
      new MultiClause(docKeyField,paramValues),
      new UnitaryClause(outputConnNameField,outputConnectionName)});
      
    IResultSet set = performQuery("SELECT "+idField+" FROM "+
      getTableName()+" WHERE "+query,list,null,null);
    
    for (int i = 0; i < set.getRowCount(); i++)
    {
      IResultRow row = set.getRow(i);
      Long rowID = (Long)row.getValue(idField);
      rowIDSet.add(rowID);
    }
  }

  /** Given values and parameters corresponding to a set of hash values, add corresponding
  * table row id's to the output map.
  */
  protected void findRowIdsForDocIds(String[] outputConnectionNames, Set<Long> rowIDSet, List<String> paramValues)
    throws ManifoldCFException
  {
    ArrayList list = new ArrayList();
    String query = buildConjunctionClause(list,new ClauseDescription[]{
      new MultiClause(docKeyField,paramValues),
      new MultiClause(outputConnNameField,outputConnectionNames)});
      
    IResultSet set = performQuery("SELECT "+idField+" FROM "+
      getTableName()+" WHERE "+query,list,null,null);
    
    for (int i = 0; i < set.getRowCount(); i++)
    {
      IResultRow row = set.getRow(i);
      Long rowID = (Long)row.getValue(idField);
      rowIDSet.add(rowID);
    }
  }

  /** Calculate the maximum number of clauses.
  */
  protected int maxClausesDeleteRowIds()
  {
    return findConjunctionClauseMax(new ClauseDescription[]{});
  }
    
  /** Delete a chunk of row ids.
  */
  protected void deleteRowIds(List<Long> list)
    throws ManifoldCFException
  {
    ArrayList newList = new ArrayList();
    String query = buildConjunctionClause(newList,new ClauseDescription[]{
      new MultiClause(idField,list)});
    performDelete("WHERE "+query,newList,null);
  }

  /** Delete a document from the search engine index.
  *@param pipelineSpecificationBasic is the basic pipeline specification.
  *@param identifierClass is the name of the space in which the identifier hash should be interpreted.
  *@param identifierHash is the hash of the id of the document.
  *@param activities is the object to use to log the details of the ingestion attempt.  May be null.
  */
  @Override
  public void documentDelete(
    IPipelineSpecificationBasic pipelineSpecificationBasic,
    String identifierClass, String identifierHash,
    IOutputRemoveActivity activities)
    throws ManifoldCFException, ServiceInterruption
  {
    documentDeleteMultiple(pipelineSpecificationBasic,new String[]{identifierClass},new String[]{identifierHash},activities);
  }

  /** Find out what URIs a SET of document URIs are currently ingested.
  *@param identifierHashes is the array of document id's to check.
  *@return the array of current document uri's.  Null returned for identifiers
  * that don't exist in the index.
  */
  protected DeleteInfo[] getDocumentURIMultiple(String outputConnectionName, String[] identifierClasses, String[] identifierHashes)
    throws ManifoldCFException
  {
    DeleteInfo[] rval = new DeleteInfo[identifierHashes.length];
    Map<String,Integer> map = new HashMap<String,Integer>();
    for (int i = 0; i < identifierHashes.length; i++)
    {
      map.put(makeKey(identifierClasses[i],identifierHashes[i]),new Integer(i));
      rval[i] = null;
    }

    beginTransaction();
    try
    {
      List<String> list = new ArrayList<String>();
      int maxCount = maxClauseDocumentURIChunk(outputConnectionName);
      int j = 0;
      Iterator<String> iter = map.keySet().iterator();
      while (iter.hasNext())
      {
        if (j == maxCount)
        {
          getDocumentURIChunk(rval,map,outputConnectionName,list);
          j = 0;
          list.clear();
        }
        list.add(iter.next());
        j++;
      }
      if (j > 0)
        getDocumentURIChunk(rval,map,outputConnectionName,list);
      return rval;
    }
    catch (ManifoldCFException e)
    {
      signalRollback();
      throw e;
    }
    catch (Error e)
    {
      signalRollback();
      throw e;
    }
    finally
    {
      endTransaction();
    }
  }

  /** Look up ingestion data for a set of documents.
  *@param rval is a map of output key to document data, in no particular order, which will be loaded with all matching results.
  *@param pipelineSpecificationBasics are the pipeline specifications corresponding to the identifier classes and hashes.
  *@param identifierClasses are the names of the spaces in which the identifier hashes should be interpreted.
  *@param identifierHashes is the array of document identifier hashes to look up.
  */
  @Override
  public void getPipelineDocumentIngestDataMultiple(
    IngestStatuses rval,
    IPipelineSpecificationBasic[] pipelineSpecificationBasics,
    String[] identifierClasses, String[] identifierHashes)
    throws ManifoldCFException
  {
    // Organize by pipeline spec.
    Map<IPipelineSpecificationBasic,List<Integer>> keyMap = new HashMap<IPipelineSpecificationBasic,List<Integer>>();
    for (int i = 0; i < pipelineSpecificationBasics.length; i++)
    {
      IPipelineSpecificationBasic spec = pipelineSpecificationBasics[i];
      List<Integer> list = keyMap.get(spec);
      if (list == null)
      {
        list = new ArrayList<Integer>();
        keyMap.put(spec,list);
      }
      list.add(new Integer(i));
    }

    // Create the return array.
    Iterator<IPipelineSpecificationBasic> iter = keyMap.keySet().iterator();
    while (iter.hasNext())
    {
      IPipelineSpecificationBasic spec = iter.next();
      List<Integer> list = keyMap.get(spec);
      String[] localIdentifierClasses = new String[list.size()];
      String[] localIdentifierHashes = new String[list.size()];
      for (int i = 0; i < localIdentifierClasses.length; i++)
      {
        int index = list.get(i).intValue();
        localIdentifierClasses[i] = identifierClasses[index];
        localIdentifierHashes[i] = identifierHashes[index];
      }
      getPipelineDocumentIngestDataMultiple(rval,spec,localIdentifierClasses,localIdentifierHashes);
    }
  }

  /** Look up ingestion data for a SET of documents.
  *@param rval is a map of output key to document data, in no particular order, which will be loaded with all matching results.
  *@param pipelineSpecificationBasic is the pipeline specification for all documents.
  *@param identifierClasses are the names of the spaces in which the identifier hashes should be interpreted.
  *@param identifierHashes is the array of document identifier hashes to look up.
  */
  @Override
  public void getPipelineDocumentIngestDataMultiple(
    IngestStatuses rval,
    IPipelineSpecificationBasic pipelineSpecificationBasic,
    String[] identifierClasses, String[] identifierHashes)
    throws ManifoldCFException
  {
    String[] outputConnectionNames = extractOutputConnectionNames(pipelineSpecificationBasic);

    // Build a map, so we can convert an identifier into an array index.
    Map<String,Integer> indexMap = new HashMap<String,Integer>();
    for (int i = 0; i < identifierHashes.length; i++)
    {
      indexMap.put(makeKey(identifierClasses[i],identifierHashes[i]),new Integer(i));
    }

    beginTransaction();
    try
    {
      List<String> list = new ArrayList<String>();
      int maxCount = maxClausePipelineDocumentIngestDataChunk(outputConnectionNames);
      int j = 0;
      Iterator<String> iter = indexMap.keySet().iterator();
      while (iter.hasNext())
      {
        if (j == maxCount)
        {
          getPipelineDocumentIngestDataChunk(rval,indexMap,outputConnectionNames,list,identifierClasses,identifierHashes);
          j = 0;
          list.clear();
        }
        list.add(iter.next());
        j++;
      }
      if (j > 0)
        getPipelineDocumentIngestDataChunk(rval,indexMap,outputConnectionNames,list,identifierClasses,identifierHashes);
    }
    catch (ManifoldCFException e)
    {
      signalRollback();
      throw e;
    }
    catch (Error e)
    {
      signalRollback();
      throw e;
    }
    finally
    {
      endTransaction();
    }

  }

  /** Get a chunk of document ingest data records.
  *@param rval is the document ingest status array where the data should be put.
  *@param map is the map from id to index.
  *@param clause is the in clause for the query.
  *@param list is the parameter list for the query.
  */
  protected void getPipelineDocumentIngestDataChunk(IngestStatuses rval, Map<String,Integer> map, String[] outputConnectionNames, List<String> list,
    String[] identifierClasses, String[] identifierHashes)
    throws ManifoldCFException
  {
    ArrayList newList = new ArrayList();
    String query = buildConjunctionClause(newList,new ClauseDescription[]{
      new MultiClause(docKeyField,list),
      new MultiClause(outputConnNameField,outputConnectionNames)});
      
    // Get the primary records associated with this hash value
    IResultSet set = performQuery("SELECT "+idField+","+outputConnNameField+","+docKeyField+","+lastVersionField+","+lastOutputVersionField+","+authorityNameField+","+forcedParamsField+","+lastTransformationVersionField+
      " FROM "+getTableName()+" WHERE "+query,newList,null,null);

    // Now, go through the original request once more, this time building the result
    for (int i = 0; i < set.getRowCount(); i++)
    {
      IResultRow row = set.getRow(i);
      String docHash = row.getValue(docKeyField).toString();
      Integer position = map.get(docHash);
      if (position != null)
      {
        Long id = (Long)row.getValue(idField);
        String outputConnectionName = (String)row.getValue(outputConnNameField);
        String lastVersion = (String)row.getValue(lastVersionField);
        if (lastVersion == null)
          lastVersion = "";
        String lastTransformationVersion = (String)row.getValue(lastTransformationVersionField);
        if (lastTransformationVersion == null)
          lastTransformationVersion = "";
        String lastOutputVersion = (String)row.getValue(lastOutputVersionField);
        if (lastOutputVersion == null)
          lastOutputVersion = "";
        String paramVersion = (String)row.getValue(forcedParamsField);
        if (paramVersion == null)
          paramVersion = "";
        String authorityName = (String)row.getValue(authorityNameField);
        if (authorityName == null)
          authorityName = "";
        int indexValue = position.intValue();
<<<<<<< HEAD
        rval.addStatus(identifierClasses[indexValue],identifierHashes[indexValue],outputConnectionName,
=======
        // MHL
        rval.put(new OutputKey(identifierClasses[indexValue],identifierHashes[indexValue],null,outputConnectionName),
>>>>>>> 31c14bd4
          new DocumentIngestStatus(lastVersion,lastTransformationVersion,lastOutputVersion,paramVersion,authorityName));
      }
    }
  }
  
  /** Look up ingestion data for a document.
  *@param rval is a map of output key to document data, in no particular order, which will be loaded with all matching results.
  *@param pipelineSpecificationBasic is the pipeline specification for the document.
  *@param identifierClass is the name of the space in which the identifier hash should be interpreted.
  *@param identifierHash is the hash of the id of the document.
  */
  @Override
  public void getPipelineDocumentIngestData(
    IngestStatuses rval,
    IPipelineSpecificationBasic pipelineSpecificationBasic,
    String identifierClass, String identifierHash)
    throws ManifoldCFException
  {
    getPipelineDocumentIngestDataMultiple(rval,pipelineSpecificationBasic,
      new String[]{identifierClass},new String[]{identifierHash});
  }

  /** Calculate the average time interval between changes for a document.
  * This is based on the data gathered for the document.
  *@param pipelineSpecificationBasic is the basic pipeline specification.
  *@param identifierClasses are the names of the spaces in which the identifier hashes should be interpreted.
  *@param identifierHashes is the hashes of the ids of the documents.
  *@return the number of milliseconds between changes, or 0 if this cannot be calculated.
  */
  @Override
  public long[] getDocumentUpdateIntervalMultiple(
    IPipelineSpecificationBasic pipelineSpecificationBasic,
    String[] identifierClasses, String[] identifierHashes)
    throws ManifoldCFException
  {
    // Get the output connection names
    String[] outputConnectionNames = extractOutputConnectionNames(pipelineSpecificationBasic);

    // Do these all at once!!
    // First, create a return array
    long[] rval = new long[identifierHashes.length];
    // Also create a map from identifier to return index.
    Map<String,Integer> returnMap = new HashMap<String,Integer>();
    // Finally, need the set of hash codes
    Set<String> idCodes = new HashSet<String>();
    for (int j = 0; j < identifierHashes.length; j++)
    {
      String key = makeKey(identifierClasses[j],identifierHashes[j]);
      rval[j] = Long.MAX_VALUE;
      returnMap.put(key,new Integer(j));
      idCodes.add(key);
    }

    // Get the chunk size
    int maxClause = maxClauseGetIntervals(outputConnectionNames);

    // Loop through the hash codes
    Iterator<String> iter = idCodes.iterator();
    List<String> list = new ArrayList<String>();
    int j = 0;
    while (iter.hasNext())
    {
      if (j == maxClause)
      {
        getIntervals(rval,outputConnectionNames,list,returnMap);
        list.clear();
        j = 0;
      }

      list.add(iter.next());
      j++;
    }

    if (j > 0)
      getIntervals(rval,outputConnectionNames,list,returnMap);

    for (int i = 0; i < rval.length; i++)
    {
      if (rval[i] == Long.MAX_VALUE)
        rval[i] = 0;
    }
    
    return rval;

  }

  /** Calculate the average time interval between changes for a document.
  * This is based on the data gathered for the document.
  *@param pipelineSpecificationBasic is the basic pipeline specification.
  *@param identifierClass is the name of the space in which the identifier hash should be interpreted.
  *@param identifierHash is the hash of the id of the document.
  *@return the number of milliseconds between changes, or 0 if this cannot be calculated.
  */
  @Override
  public long getDocumentUpdateInterval(
    IPipelineSpecificationBasic pipelineSpecificationBasic,
    String identifierClass, String identifierHash)
    throws ManifoldCFException
  {
    return getDocumentUpdateIntervalMultiple(
      pipelineSpecificationBasic,
      new String[]{identifierClass},new String[]{identifierHash})[0];
  }

  /** Calculate the number of clauses.
  */
  protected int maxClauseGetIntervals(String[] outputConnectionNames)
  {
    return findConjunctionClauseMax(new ClauseDescription[]{
      new MultiClause(outputConnNameField,outputConnectionNames)});
  }
  
  /** Query for and calculate the interval for a bunch of hashcodes.
  *@param rval is the array to stuff calculated return values into.
  *@param list is the list of parameters.
  *@param queryPart is the part of the query pertaining to the list of hashcodes
  *@param returnMap is a mapping from document id to rval index.
  */
  protected void getIntervals(long[] rval, String[] outputConnectionNames, List<String> list, Map<String,Integer> returnMap)
    throws ManifoldCFException
  {
    ArrayList newList = new ArrayList();
    String query = buildConjunctionClause(newList,new ClauseDescription[]{
      new MultiClause(docKeyField,list),
      new MultiClause(outputConnNameField,outputConnectionNames)});
      
    IResultSet set = performQuery("SELECT "+docKeyField+","+changeCountField+","+firstIngestField+","+lastIngestField+
      " FROM "+getTableName()+" WHERE "+query,newList,null,null);

    for (int i = 0; i < set.getRowCount(); i++)
    {
      IResultRow row = set.getRow(i);
      String docHash = (String)row.getValue(docKeyField);
      Integer index = (Integer)returnMap.get(docHash);
      if (index != null)
      {
        // Calculate the return value
        long changeCount = ((Long)row.getValue(changeCountField)).longValue();
        long firstIngest = ((Long)row.getValue(firstIngestField)).longValue();
        long lastIngest = ((Long)row.getValue(lastIngestField)).longValue();
        int indexValue = index.intValue();
        long newValue = (long)(((double)(lastIngest-firstIngest))/(double)changeCount);
        if (newValue < rval[indexValue])
          rval[indexValue] = newValue;
      }
    }
  }

  /** Reset all documents belonging to a specific output connection, because we've got information that
  * that system has been reconfigured.  This will force all such documents to be reindexed the next time
  * they are checked.
  *@param outputConnectionName is the name of the output connection associated with this action.
  */
  @Override
  public void resetOutputConnection(String outputConnectionName)
    throws ManifoldCFException
  {
    // We're not going to blow away the records, but we are going to set their versions to mean, "reindex required"
    HashMap map = new HashMap();
    map.put(lastVersionField,null);
    ArrayList list = new ArrayList();
    String query = buildConjunctionClause(list,new ClauseDescription[]{
      new UnitaryClause(outputConnNameField,outputConnectionName)});
      
    performUpdate(map,"WHERE "+query,list,null);
  }

  /** Remove all knowledge of an output index from the system.  This is appropriate
  * when the output index no longer exists and you wish to delete the associated job.
  *@param outputConnectionName is the name of the output connection associated with this action.
  */
  @Override
  public void removeOutputConnection(String outputConnectionName)
    throws ManifoldCFException
  {
    IOutputConnection connection = connectionManager.load(outputConnectionName);
    
    ArrayList list = new ArrayList();
    String query = buildConjunctionClause(list,new ClauseDescription[]{
      new UnitaryClause(outputConnNameField,outputConnectionName)});
      
    performDelete("WHERE "+query,list,null);
      
    // Notify the output connection of the removal of all the records for the connection
    IOutputConnector connector = outputConnectorPool.grab(connection);
    if (connector == null)
      return;
    try
    {
      connector.noteAllRecordsRemoved();
    }
    finally
    {
      outputConnectorPool.release(connection,connector);
    }

  }
  
  /** Note the ingestion of a document, or the "update" of a document.
  *@param outputConnectionName is the name of the output connection.
  *@param docKey is the key string describing the document.
  *@param documentVersion is a string describing the new version of the document.
  *@param transformationVersion is a string describing all current transformations for the document.
  *@param outputVersion is the version string calculated for the output connection.
  *@param authorityNameString is the name of the relevant authority connection.
  *@param packedForcedParameters is the string we use to determine differences in packed parameters.
  *@param ingestTime is the time at which the ingestion took place, in milliseconds since epoch.
  *@param documentURI is the uri the document can be accessed at, or null (which signals that we are to record the version, but no
  * ingestion took place).
  *@param documentURIHash is the hash of the document uri.
  */
  protected void noteDocumentIngest(String outputConnectionName,
    String docKey, String documentVersion, String transformationVersion,
    String outputVersion, String packedForcedParameters,
    String authorityNameString,
    long ingestTime, String documentURI, String documentURIHash)
    throws ManifoldCFException
  {
    HashMap map = new HashMap();
    while (true)
    {
      // The table can have at most one row per URI, for non-null URIs.  It can also have at most one row per document identifier.
      // However, for null URI's, multiple rows are allowed.  Null URIs have a special meaning, which is that
      // the document was not actually ingested.

      // To make sure the constraints are enforced, we cannot simply look for the row and insert one if not found.  This is because
      // postgresql does not cause a lock to be created on rows that don't yet exist, so multiple transactions of the kind described
      // can lead to multiple rows with the same key.  Instead, we *could* lock the whole table down, but that would interfere with
      // parallelism.  The lowest-impact approach is to make sure an index constraint is in place, and first attempt to do an INSERT.
      // That attempt will fail if a record already exists.  Then, an update can be attempted.
      //
      // In the situation where the INSERT fails, the current transaction is aborted and a new transaction must be performed.
      // This means that it is impossible to structure things so that the UPDATE is guaranteed to succeed.  So, on the event of an
      // INSERT failure, the UPDATE is tried, but if that fails too, then the INSERT is tried again.  This should also handle the
      // case where a DELETE in another transaction removes the database row before it can be UPDATEd.
      //
      // If the UPDATE does not appear to modify any rows, this is also a signal that the INSERT must be retried.
      //

      // Try the update first.  Typically this succeeds except in the case where a doc is indexed for the first time.
      map.clear();
      map.put(lastVersionField,documentVersion);
      map.put(lastTransformationVersionField,transformationVersion);
      map.put(lastOutputVersionField,outputVersion);
      map.put(forcedParamsField,packedForcedParameters);
      map.put(lastIngestField,new Long(ingestTime));
      if (documentURI != null)
      {
        map.put(docURIField,documentURI);
        map.put(uriHashField,documentURIHash);
      }
      if (authorityNameString != null)
        map.put(authorityNameField,authorityNameString);
      else
        map.put(authorityNameField,"");
      
      // Transaction abort due to deadlock should be retried here.
      while (true)
      {
        long sleepAmt = 0L;

        beginTransaction();
        try
        {
          // Look for existing row.
          ArrayList list = new ArrayList();
          String query = buildConjunctionClause(list,new ClauseDescription[]{
            new UnitaryClause(docKeyField,docKey),
            new UnitaryClause(outputConnNameField,outputConnectionName)});
          IResultSet set = performQuery("SELECT "+idField+","+changeCountField+" FROM "+getTableName()+" WHERE "+
            query+" FOR UPDATE",list,null,null);
          IResultRow row = null;
          if (set.getRowCount() > 0)
            row = set.getRow(0);

          if (row != null)
          {
            // Update the record
            list.clear();
            query = buildConjunctionClause(list,new ClauseDescription[]{
              new UnitaryClause(idField,row.getValue(idField))});
            long changeCount = ((Long)row.getValue(changeCountField)).longValue();
            changeCount++;
            map.put(changeCountField,new Long(changeCount));
            performUpdate(map,"WHERE "+query,list,null);
            // Update successful!
            performCommit();
            return;
          }

          // Update failed to find a matching record, so try the insert
          break;
        }
        catch (ManifoldCFException e)
        {
          signalRollback();
          if (e.getErrorCode() == e.DATABASE_TRANSACTION_ABORT)
          {
            if (Logging.perf.isDebugEnabled())
              Logging.perf.debug("Aborted transaction noting ingestion: "+e.getMessage());
            sleepAmt = getSleepAmt();
            continue;
          }

          throw e;
        }
        catch (Error e)
        {
          signalRollback();
          throw e;
        }
        finally
        {
          endTransaction();
          sleepFor(sleepAmt);
        }
      }

      // Set up for insert
      map.clear();
      map.put(lastVersionField,documentVersion);
      map.put(lastTransformationVersionField,transformationVersion);
      map.put(lastOutputVersionField,outputVersion);
      map.put(forcedParamsField,packedForcedParameters);
      map.put(lastIngestField,new Long(ingestTime));
      if (documentURI != null)
      {
        map.put(docURIField,documentURI);
        map.put(uriHashField,documentURIHash);
      }
      if (authorityNameString != null)
        map.put(authorityNameField,authorityNameString);
      else
        map.put(authorityNameField,"");

      Long id = new Long(IDFactory.make(threadContext));
      map.put(idField,id);
      map.put(outputConnNameField,outputConnectionName);
      map.put(docKeyField,docKey);
      map.put(changeCountField,new Long(1));
      map.put(firstIngestField,map.get(lastIngestField));
      beginTransaction();
      try
      {
        performInsert(map,null);
        noteModifications(1,0,0);
        performCommit();
        return;
      }
      catch (ManifoldCFException e)
      {
        signalRollback();
        // If this is simply a constraint violation, we just want to fall through and try the update!
        if (e.getErrorCode() != ManifoldCFException.DATABASE_TRANSACTION_ABORT)
          throw e;
        // Otherwise, exit transaction and fall through to 'update' attempt
      }
      catch (Error e)
      {
        signalRollback();
        throw e;
      }
      finally
      {
        endTransaction();
      }

      // Insert must have failed.  Attempt an update.
    }
  }

  /** Calculate how many clauses at a time
  */
  protected int maxClauseDocumentURIChunk(String outputConnectionName)
  {
    return findConjunctionClauseMax(new ClauseDescription[]{
      new UnitaryClause(outputConnNameField,outputConnectionName)});
  }
  
  /** Get a chunk of document uris.
  *@param rval is the string array where the uris should be put.
  *@param map is the map from id to index.
  *@param clause is the in clause for the query.
  *@param list is the parameter list for the query.
  */
  protected void getDocumentURIChunk(DeleteInfo[] rval, Map<String,Integer> map, String outputConnectionName, List<String> list)
    throws ManifoldCFException
  {
    ArrayList newList = new ArrayList();
    String query = buildConjunctionClause(newList,new ClauseDescription[]{
      new MultiClause(docKeyField,list),
      new UnitaryClause(outputConnNameField,outputConnectionName)});
      
    IResultSet set = performQuery("SELECT "+docKeyField+","+docURIField+","+lastOutputVersionField+" FROM "+getTableName()+" WHERE "+
      query,newList,null,null);

    // Go through list and put into buckets.
    for (int i = 0; i < set.getRowCount(); i++)
    {
      IResultRow row = set.getRow(i);
      String docHash = row.getValue(docKeyField).toString();
      Integer position = (Integer)map.get(docHash);
      if (position != null)
      {
        String lastURI = (String)row.getValue(docURIField);
        if (lastURI != null && lastURI.length() == 0)
          lastURI = null;
        String lastOutputVersion = (String)row.getValue(lastOutputVersionField);
        rval[position.intValue()] = new DeleteInfo(lastURI,lastOutputVersion);
      }
    }
  }

  /** Count the clauses
  */
  protected int maxClauseDocumentIngestDataChunk(String outputConnectionName)
  {
    return findConjunctionClauseMax(new ClauseDescription[]{
      new UnitaryClause(outputConnNameField,outputConnectionName)});
  }

  /** Count the clauses
  */
  protected int maxClausePipelineDocumentIngestDataChunk(String[] outputConnectionNames)
  {
    return findConjunctionClauseMax(new ClauseDescription[]{
      new MultiClause(outputConnNameField,outputConnectionNames)});
  }
  

  // Protected methods

  /** Remove document, using the specified output connection, via the standard pool.
  */
  protected void removeDocument(IOutputConnection connection, String documentURI, String outputDescription, IOutputRemoveActivity activities)
    throws ManifoldCFException, ServiceInterruption
  {
    IOutputConnector connector = outputConnectorPool.grab(connection);
    if (connector == null)
      // The connector is not installed; treat this as a service interruption.
      throw new ServiceInterruption("Output connector not installed",0L);
    try
    {
      connector.removeDocument(documentURI,outputDescription,activities);
    }
    finally
    {
      outputConnectorPool.release(connection,connector);
    }
  }

  /** Make a key from a document class and a hash */
  protected static String makeKey(String documentClass, String documentHash)
  {
    return documentClass + ":" + documentHash;
  }

  /** This class contains the information necessary to delete a document */
  protected static class DeleteInfo
  {
    protected String uriValue;
    protected String outputVersion;

    public DeleteInfo(String uriValue, String outputVersion)
    {
      this.uriValue = uriValue;
      this.outputVersion = outputVersion;
    }

    public String getURI()
    {
      return uriValue;
    }

    public String getOutputVersion()
    {
      return outputVersion;
    }
  }
  
  /** Wrapper class for add activity.  This handles conversion of output connector activity logging to 
  * qualified activity names */
  protected static class OutputRecordingActivity implements IOutputHistoryActivity
  {
    protected final IOutputHistoryActivity activityProvider;
    protected final String outputConnectionName;
    
    public OutputRecordingActivity(IOutputHistoryActivity activityProvider, String outputConnectionName)
    {
      this.activityProvider = activityProvider;
      this.outputConnectionName = outputConnectionName;
    }
    
    /** Record time-stamped information about the activity of the output connector.
    *@param startTime is either null or the time since the start of epoch in milliseconds (Jan 1, 1970).  Every
    *       activity has an associated time; the startTime field records when the activity began.  A null value
    *       indicates that the start time and the finishing time are the same.
    *@param activityType is a string which is fully interpretable only in the context of the connector involved, which is
    *       used to categorize what kind of activity is being recorded.  For example, a web connector might record a
    *       "fetch document" activity.  Cannot be null.
    *@param dataSize is the number of bytes of data involved in the activity, or null if not applicable.
    *@param entityURI is a (possibly long) string which identifies the object involved in the history record.
    *       The interpretation of this field will differ from connector to connector.  May be null.
    *@param resultCode contains a terse description of the result of the activity.  The description is limited in
    *       size to 255 characters, and can be interpreted only in the context of the current connector.  May be null.
    *@param resultDescription is a (possibly long) human-readable string which adds detail, if required, to the result
    *       described in the resultCode field.  This field is not meant to be queried on.  May be null.
    */
    @Override
    public void recordActivity(Long startTime, String activityType, Long dataSize,
      String entityURI, String resultCode, String resultDescription)
      throws ManifoldCFException
    {
      activityProvider.recordActivity(startTime,ManifoldCF.qualifyOutputActivityName(activityType,outputConnectionName),
        dataSize,entityURI,resultCode,resultDescription);
    }

  }
  
  /** Wrapper class for add activity.  This handles conversion of transformation connector activity logging to 
  * qualified activity names */
  protected static class TransformationRecordingActivity implements IOutputHistoryActivity
  {
    protected final IOutputHistoryActivity activityProvider;
    protected final String transformationConnectionName;
    
    public TransformationRecordingActivity(IOutputHistoryActivity activityProvider, String transformationConnectionName)
    {
      this.activityProvider = activityProvider;
      this.transformationConnectionName = transformationConnectionName;
    }
    
    /** Record time-stamped information about the activity of the output connector.
    *@param startTime is either null or the time since the start of epoch in milliseconds (Jan 1, 1970).  Every
    *       activity has an associated time; the startTime field records when the activity began.  A null value
    *       indicates that the start time and the finishing time are the same.
    *@param activityType is a string which is fully interpretable only in the context of the connector involved, which is
    *       used to categorize what kind of activity is being recorded.  For example, a web connector might record a
    *       "fetch document" activity.  Cannot be null.
    *@param dataSize is the number of bytes of data involved in the activity, or null if not applicable.
    *@param entityURI is a (possibly long) string which identifies the object involved in the history record.
    *       The interpretation of this field will differ from connector to connector.  May be null.
    *@param resultCode contains a terse description of the result of the activity.  The description is limited in
    *       size to 255 characters, and can be interpreted only in the context of the current connector.  May be null.
    *@param resultDescription is a (possibly long) human-readable string which adds detail, if required, to the result
    *       described in the resultCode field.  This field is not meant to be queried on.  May be null.
    */
    @Override
    public void recordActivity(Long startTime, String activityType, Long dataSize,
      String entityURI, String resultCode, String resultDescription)
      throws ManifoldCFException
    {
      activityProvider.recordActivity(startTime,ManifoldCF.qualifyTransformationActivityName(activityType,transformationConnectionName),
        dataSize,entityURI,resultCode,resultDescription);
    }

  }

  protected static class OutputRemoveActivitiesWrapper extends OutputRecordingActivity implements IOutputRemoveActivity
  {
    protected final IOutputRemoveActivity removeActivities;
    
    public OutputRemoveActivitiesWrapper(IOutputRemoveActivity removeActivities, String outputConnectionName)
    {
      super(removeActivities,outputConnectionName);
      this.removeActivities = removeActivities;
    }

  }
  
  protected static class OutputAddActivitiesWrapper extends OutputRecordingActivity implements IOutputAddActivity
  {
    protected final IOutputAddActivity addActivities;
    
    public OutputAddActivitiesWrapper(IOutputAddActivity addActivities, String outputConnectionName)
    {
      super(addActivities,outputConnectionName);
      this.addActivities = addActivities;
    }
    
    /** Qualify an access token appropriately, to match access tokens as returned by mod_aa.  This method
    * includes the authority name with the access token, if any, so that each authority may establish its own token space.
    *@param authorityNameString is the name of the authority to use to qualify the access token.
    *@param accessToken is the raw, repository access token.
    *@return the properly qualified access token.
    */
    @Override
    public String qualifyAccessToken(String authorityNameString, String accessToken)
      throws ManifoldCFException
    {
      return addActivities.qualifyAccessToken(authorityNameString,accessToken);
    }

    /** Send a document via the pipeline to the next output connection.
    *@param documentURI is the document's URI.
    *@param document is the document data to be processed (handed to the output data store).
    *@param authorityNameString is the authority name string that should be used to qualify the document's access tokens.
    *@return the document status (accepted or permanently rejected); return codes are listed in IPipelineConnector.
    *@throws IOException only if there's an IO error reading the data from the document.
    */
    public int sendDocument(String documentURI, RepositoryDocument document, String authorityNameString)
      throws ManifoldCFException, ServiceInterruption, IOException
    {
      return addActivities.sendDocument(documentURI,document,authorityNameString);
    }

    /** Detect if a mime type is acceptable downstream or not.  This method is used to determine whether it makes sense to fetch a document
    * in the first place.
    *@param mimeType is the mime type of the document.
    *@return true if the mime type can be accepted by the downstream connection.
    */
    @Override
    public boolean checkMimeTypeIndexable(String mimeType)
      throws ManifoldCFException, ServiceInterruption
    {
      return addActivities.checkMimeTypeIndexable(mimeType);
    }

    /** Pre-determine whether a document (passed here as a File object) is acceptable downstream.  This method is
    * used to determine whether a document needs to be actually transferred.  This hook is provided mainly to support
    * search engines that only handle a small set of accepted file types.
    *@param localFile is the local file to check.
    *@return true if the file is acceptable by the downstream connection.
    */
    @Override
    public boolean checkDocumentIndexable(File localFile)
      throws ManifoldCFException, ServiceInterruption
    {
      return addActivities.checkDocumentIndexable(localFile);
    }

    /** Pre-determine whether a document's length is acceptable downstream.  This method is used
    * to determine whether to fetch a document in the first place.
    *@param length is the length of the document.
    *@return true if the file is acceptable by the downstream connection.
    */
    @Override
    public boolean checkLengthIndexable(long length)
      throws ManifoldCFException, ServiceInterruption
    {
      return addActivities.checkLengthIndexable(length);
    }

    /** Pre-determine whether a document's URL is acceptable downstream.  This method is used
    * to help filter out documents that cannot be indexed in advance.
    *@param url is the URL of the document.
    *@return true if the file is acceptable by the downstream connection.
    */
    @Override
    public boolean checkURLIndexable(String url)
      throws ManifoldCFException, ServiceInterruption
    {
      return addActivities.checkURLIndexable(url);
    }

  }
  
  protected static class OutputActivitiesWrapper extends OutputAddActivitiesWrapper implements IOutputActivity
  {
    protected final IOutputActivity activities;
    
    public OutputActivitiesWrapper(IOutputActivity activities, String outputConnectionName)
    {
      super(activities,outputConnectionName);
      this.activities = activities;
    }
  }
  
  protected class PipelineObject
  {
    public final PipelineConnections pipelineConnections;
    public final IOutputConnector[] outputConnectors;
    public final ITransformationConnector[] transformationConnectors;
    
    public PipelineObject(
      PipelineConnections pipelineConnections,
      ITransformationConnector[] transformationConnectors,
      IOutputConnector[] outputConnectors)
    {
      this.pipelineConnections = pipelineConnections;
      this.transformationConnectors = transformationConnectors;
      this.outputConnectors = outputConnectors;
    }
    
    public boolean checkMimeTypeIndexable(String mimeType, IOutputCheckActivity finalActivity)
      throws ManifoldCFException, ServiceInterruption
    {
      PipelineCheckFanout entryPoint = buildCheckPipeline(finalActivity);
      return entryPoint.checkMimeTypeIndexable(mimeType);
    }

    public boolean checkDocumentIndexable(File localFile, IOutputCheckActivity finalActivity)
      throws ManifoldCFException, ServiceInterruption
    {
      PipelineCheckFanout entryPoint = buildCheckPipeline(finalActivity);
      return entryPoint.checkDocumentIndexable(localFile);
    }

    public boolean checkLengthIndexable(long length, IOutputCheckActivity finalActivity)
      throws ManifoldCFException, ServiceInterruption
    {
      PipelineCheckFanout entryPoint = buildCheckPipeline(finalActivity);
      return entryPoint.checkLengthIndexable(length);
    }
    
    public boolean checkURLIndexable(String uri, IOutputCheckActivity finalActivity)
      throws ManifoldCFException, ServiceInterruption
    {
      PipelineCheckFanout entryPoint = buildCheckPipeline(finalActivity);
      return entryPoint.checkURLIndexable(uri);
    }

    public void release()
      throws ManifoldCFException
    {
      outputConnectorPool.releaseMultiple(pipelineConnections.getOutputConnections(),outputConnectors);
      transformationConnectorPool.releaseMultiple(pipelineConnections.getTransformationConnections(),transformationConnectors);
    }
    
    protected PipelineCheckFanout buildCheckPipeline(IOutputCheckActivity finalActivity)
    {
      // Algorithm for building a pipeline:
      // (1) We start with the set of final output connection stages, and build an entry point for each one.  That's our "current set".
      // (2) We cycle through the "current set".  For each member, we attempt to go upstream a level.
      // (3) Before we can build the pipeline activity class for the next upstream stage, we need to have present ALL of the children that share that
      //   parent.  If we don't have that yet, we throw the stage back into the list.
      // (4) We continue until there is one stage left that has no parent, and that's what we return.
      
      // Create the current set
      Map<Integer,PipelineCheckEntryPoint> currentSet = new HashMap<Integer,PipelineCheckEntryPoint>();
      // First, locate all the output stages, and enter them into the set
      IPipelineSpecification spec = pipelineConnections.getSpecification();
      IPipelineSpecificationBasic basicSpec = spec.getBasicPipelineSpecification();
      int count = basicSpec.getOutputCount();
      for (int i = 0; i < count; i++)
      {
        int outputStage = basicSpec.getOutputStage(i);
        PipelineCheckEntryPoint outputStageEntryPoint = new PipelineCheckEntryPoint(
          outputConnectors[pipelineConnections.getOutputConnectionIndex(outputStage).intValue()],
          spec.getStageDescriptionString(outputStage),finalActivity);
        currentSet.put(new Integer(outputStage), outputStageEntryPoint);
      }
      // Cycle through the "current set"
      while (true)
      {
        int parent = -1;
        int[] siblings = null;
        for (Integer outputStage : currentSet.keySet())
        {
          parent = basicSpec.getStageParent(outputStage.intValue());
          // Look up the children
          siblings = basicSpec.getStageChildren(parent);
          // Are all the siblings in the current set yet?  If not, we can't proceed with this entry.
          boolean skipToNext = false;
          for (int sibling : siblings)
          {
            if (currentSet.get(new Integer(sibling)) == null)
            {
              skipToNext = true;
              break;
            }
          }
          if (skipToNext)
          {
            siblings = null;
            continue;
          }
          // All siblings are present!
          break;
        }
        
        // Siblings will be set if there's a stage we can do.  If not, we're done, but this should already have been detected.
        if (siblings == null)
          throw new IllegalStateException("Not at root but can't progress");
        
        PipelineCheckEntryPoint[] siblingEntryPoints = new PipelineCheckEntryPoint[siblings.length];
        for (int j = 0; j < siblings.length; j++)
        {
          siblingEntryPoints[j] = currentSet.remove(new Integer(siblings[j]));
        }
        // Wrap the entry points in a fan-out class, which has pipe connector-like methods that fire across all the connectors.
        PipelineCheckFanout pcf = new PipelineCheckFanout(siblingEntryPoints);
        if (parent == -1)
          return pcf;
        PipelineCheckEntryPoint newEntry = new PipelineCheckEntryPoint(
          transformationConnectors[pipelineConnections.getTransformationConnectionIndex(parent).intValue()],
          spec.getStageDescriptionString(parent),pcf);
        currentSet.put(new Integer(parent), newEntry);
      }
    }
  }
  
  protected class PipelineObjectWithVersions extends PipelineObject
  {
    protected final PipelineConnectionsWithVersions pipelineConnectionsWithVersions;
    
    public PipelineObjectWithVersions(
      PipelineConnectionsWithVersions pipelineConnectionsWithVersions,
      ITransformationConnector[] transformationConnectors,
      IOutputConnector[] outputConnectors)
    {
      super(pipelineConnectionsWithVersions,transformationConnectors,outputConnectors);
      this.pipelineConnectionsWithVersions = pipelineConnectionsWithVersions;
    }

    public int addOrReplaceDocumentWithException(String docKey, String documentURI, RepositoryDocument document, String newDocumentVersion, String newParameterVersion, String authorityNameString, IOutputActivity finalActivity, long ingestTime)
      throws ManifoldCFException, ServiceInterruption, IOException
    {
      PipelineAddFanout entryPoint = buildAddPipeline(finalActivity,newDocumentVersion,newParameterVersion,authorityNameString,ingestTime,docKey);
      return entryPoint.sendDocument(documentURI,document,authorityNameString);
    }
    
    protected PipelineAddFanout buildAddPipeline(IOutputActivity finalActivity,
      String newDocumentVersion, String newParameterVersion, String newAuthorityNameString,
      long ingestTime, String docKey)
    {
      // Algorithm for building a pipeline:
      // (1) We start with the set of final output connection stages, and build an entry point for each one.  That's our "current set".
      // (2) We cycle through the "current set".  For each member, we attempt to go upstream a level.
      // (3) Before we can build the pipeline activity class for the next upstream stage, we need to have present ALL of the children that share that
      //   parent.  If we don't have that yet, we throw the stage back into the list.
      // (4) We continue until there is one stage left that has no parent, and that's what we return.
      
      // Create the current set
      Map<Integer,PipelineAddEntryPoint> currentSet = new HashMap<Integer,PipelineAddEntryPoint>();
      // First, locate all the output stages, and enter them into the set
      IPipelineSpecificationWithVersions fullSpec = pipelineConnectionsWithVersions.getSpecificationWithVersions();
      IPipelineSpecification pipelineSpec = fullSpec.getPipelineSpecification();
      IPipelineSpecificationBasic basicSpec = pipelineSpec.getBasicPipelineSpecification();
      
      int outputCount = basicSpec.getOutputCount();
      for (int i = 0; i < outputCount; i++)
      {
        int outputStage = basicSpec.getOutputStage(i);
        
        // Compute whether we need to reindex this record to this output or not, based on spec.
        String oldDocumentVersion = fullSpec.getOutputDocumentVersionString(i);
        String oldParameterVersion = fullSpec.getOutputParameterVersionString(i);
        String oldOutputVersion = fullSpec.getOutputVersionString(i);
        String oldTransformationVersion = fullSpec.getOutputTransformationVersionString(i);
        String oldAuthorityName = fullSpec.getAuthorityNameString(i);

        // Compute the transformation version string.  Must always be computed if we're going to reindex, since we save it.
        String newTransformationVersion = computePackedTransformationVersion(pipelineSpec,outputStage);
        
        boolean needToReindex = (oldDocumentVersion == null);
        if (needToReindex == false)
        {
          needToReindex = (!oldDocumentVersion.equals(newDocumentVersion) ||
            !oldParameterVersion.equals(newParameterVersion) ||
            !oldOutputVersion.equals(pipelineSpec.getStageDescriptionString(outputStage)) ||
            !oldAuthorityName.equals(newAuthorityNameString));
        }
        if (needToReindex == false)
        {
          needToReindex = (!oldTransformationVersion.equals(newTransformationVersion));
        }

        int connectionIndex = pipelineConnectionsWithVersions.getOutputConnectionIndex(outputStage).intValue();
        PipelineAddEntryPoint outputStageEntryPoint = new OutputAddEntryPoint(
          outputConnectors[connectionIndex],
          pipelineSpec.getStageDescriptionString(outputStage),
          new OutputActivitiesWrapper(finalActivity,basicSpec.getStageConnectionName(outputStage)),
          needToReindex,
          basicSpec.getStageConnectionName(outputStage),
          newTransformationVersion,
          ingestTime,
          newDocumentVersion,
          newParameterVersion,
          docKey);
        currentSet.put(new Integer(outputStage), outputStageEntryPoint);
      }
      // Cycle through the "current set"
      while (true)
      {
        int parent = -1;
        int[] siblings = null;
        for (Integer outputStage : currentSet.keySet())
        {
          parent = basicSpec.getStageParent(outputStage.intValue());
          // Look up the children
          siblings = basicSpec.getStageChildren(parent);
          // Are all the siblings in the current set yet?  If not, we can't proceed with this entry.
          boolean skipToNext = false;
          for (int sibling : siblings)
          {
            if (currentSet.get(new Integer(sibling)) == null)
            {
              skipToNext = true;
              break;
            }
          }
          if (skipToNext)
          {
            siblings = null;
            continue;
          }
          // All siblings are present!
          break;
        }
        
        // Siblings will be set if there's a stage we can do.  If not, we're done, but this should already have been detected.
        if (siblings == null)
          throw new IllegalStateException("Not at root but can't progress");
        
        PipelineAddEntryPoint[] siblingEntryPoints = new PipelineAddEntryPoint[siblings.length];
        for (int j = 0; j < siblings.length; j++)
        {
          siblingEntryPoints[j] = currentSet.remove(new Integer(siblings[j]));
        }
        // Wrap the entry points in a fan-out class, which has pipe connector-like methods that fire across all the connectors.
        PipelineAddFanout pcf = new PipelineAddFanout(siblingEntryPoints,
          (parent==-1)?null:new TransformationRecordingActivity(finalActivity,
            basicSpec.getStageConnectionName(parent)),
          finalActivity);
        if (parent == -1)
          return pcf;
        PipelineAddEntryPoint newEntry = new PipelineAddEntryPoint(
          transformationConnectors[pipelineConnections.getTransformationConnectionIndex(parent).intValue()],
          pipelineSpec.getStageDescriptionString(parent),pcf,pcf.checkNeedToReindex());
        currentSet.put(new Integer(parent), newEntry);
      }

    }

  }

  /** This class describes the entry stage of multiple siblings in a check pipeline.
  */
  public static class PipelineCheckFanout implements IOutputCheckActivity
  {
    protected final PipelineCheckEntryPoint[] entryPoints;
    
    public PipelineCheckFanout(PipelineCheckEntryPoint[] entryPoints)
    {
      this.entryPoints = entryPoints;
    }
    
    @Override
    public boolean checkMimeTypeIndexable(String mimeType)
      throws ManifoldCFException, ServiceInterruption
    {
      // OR all results
      for (PipelineCheckEntryPoint p : entryPoints)
      {
        if (p.checkMimeTypeIndexable(mimeType))
          return true;
      }
      return false;
    }
    
    @Override
    public boolean checkDocumentIndexable(File localFile)
      throws ManifoldCFException, ServiceInterruption
    {
      // OR all results
      for (PipelineCheckEntryPoint p : entryPoints)
      {
        if (p.checkDocumentIndexable(localFile))
          return true;
      }
      return false;
    }

    @Override
    public boolean checkLengthIndexable(long length)
      throws ManifoldCFException, ServiceInterruption
    {
      // OR all results
      for (PipelineCheckEntryPoint p : entryPoints)
      {
        if (p.checkLengthIndexable(length))
          return true;
      }
      return false;
    }

    @Override
    public boolean checkURLIndexable(String uri)
      throws ManifoldCFException, ServiceInterruption
    {
      // OR all results
      for (PipelineCheckEntryPoint p : entryPoints)
      {
        if (p.checkURLIndexable(uri))
          return true;
      }
      return false;
    }
  }
  
  /** This class describes the entry stage of a check pipeline.
  */
  public static class PipelineCheckEntryPoint
  {
    protected final IPipelineConnector pipelineConnector;
    protected final VersionContext pipelineDescriptionString;
    protected final IOutputCheckActivity checkActivity;
    
    public PipelineCheckEntryPoint(
      IPipelineConnector pipelineConnector,
      VersionContext pipelineDescriptionString,
      IOutputCheckActivity checkActivity)
    {
      this.pipelineConnector= pipelineConnector;
      this.pipelineDescriptionString = pipelineDescriptionString;
      this.checkActivity = checkActivity;
    }
    
    public boolean checkMimeTypeIndexable(String mimeType)
      throws ManifoldCFException, ServiceInterruption
    {
      return pipelineConnector.checkMimeTypeIndexable(pipelineDescriptionString,mimeType,checkActivity);
    }
    
    public boolean checkDocumentIndexable(File localFile)
      throws ManifoldCFException, ServiceInterruption
    {
      return pipelineConnector.checkDocumentIndexable(pipelineDescriptionString,localFile,checkActivity);
    }
    
    public boolean checkLengthIndexable(long length)
      throws ManifoldCFException, ServiceInterruption
    {
      return pipelineConnector.checkLengthIndexable(pipelineDescriptionString,length,checkActivity);
    }

    public boolean checkURLIndexable(String uri)
      throws ManifoldCFException, ServiceInterruption
    {
      return pipelineConnector.checkURLIndexable(pipelineDescriptionString,uri,checkActivity);
    }
    
  }
  
  /** This class describes the entry stage of multiple siblings in an add pipeline.
  */
  public static class PipelineAddFanout implements IOutputAddActivity
  {
    protected final PipelineAddEntryPoint[] entryPoints;
    protected final IOutputHistoryActivity finalHistoryActivity;
    protected final IOutputQualifyActivity finalQualifyActivity;

    public PipelineAddFanout(PipelineAddEntryPoint[] entryPoints, IOutputHistoryActivity finalHistoryActivity,
      IOutputQualifyActivity finalQualifyActivity)
    {
      this.entryPoints = entryPoints;
      this.finalHistoryActivity = finalHistoryActivity;
      this.finalQualifyActivity = finalQualifyActivity;
    }
    
    public boolean checkNeedToReindex()
    {
      // Look at the entry points, and make sure they're not all disabled.
      for (PipelineAddEntryPoint p : entryPoints)
      {
        if (p.isActive())
          return true;
      }
      return false;
    }
    
    @Override
    public boolean checkMimeTypeIndexable(String mimeType)
      throws ManifoldCFException, ServiceInterruption
    {
      // OR all results
      for (PipelineAddEntryPoint p : entryPoints)
      {
        if (p.checkMimeTypeIndexable(mimeType))
          return true;
      }
      return false;
    }
    
    @Override
    public boolean checkDocumentIndexable(File localFile)
      throws ManifoldCFException, ServiceInterruption
    {
      // OR all results
      for (PipelineAddEntryPoint p : entryPoints)
      {
        if (p.checkDocumentIndexable(localFile))
          return true;
      }
      return false;
    }

    @Override
    public boolean checkLengthIndexable(long length)
      throws ManifoldCFException, ServiceInterruption
    {
      // OR all results
      for (PipelineAddEntryPoint p : entryPoints)
      {
        if (p.checkLengthIndexable(length))
          return true;
      }
      return false;
    }

    @Override
    public boolean checkURLIndexable(String uri)
      throws ManifoldCFException, ServiceInterruption
    {
      // OR all results
      for (PipelineAddEntryPoint p : entryPoints)
      {
        if (p.checkURLIndexable(uri))
          return true;
      }
      return false;
    }
    
    /** Send a document via the pipeline to the next output connection.
    *@param documentURI is the document's URI.
    *@param document is the document data to be processed (handed to the output data store).
    *@param authorityNameString is the authority name string that should be used to qualify the document's access tokens.
    *@return the document status (accepted or permanently rejected); return codes are listed in IPipelineConnector.
    *@throws IOException only if there's an IO error reading the data from the document.
    */
    public int sendDocument(String documentURI, RepositoryDocument document, String authorityNameString)
      throws ManifoldCFException, ServiceInterruption, IOException
    {
      // First, count the number of active entry points.
      int activeCount = 0;
      for (PipelineAddEntryPoint p : entryPoints)
      {
        if (p.isActive())
          activeCount++;
      }
      if (activeCount <= 1)
      {
        // No need to copy anything.
        int rval = IPipelineConnector.DOCUMENTSTATUS_REJECTED;
        for (PipelineAddEntryPoint p : entryPoints)
        {
          if (!p.isActive())
            continue;
          if (p.addOrReplaceDocumentWithException(documentURI,document,authorityNameString) == IPipelineConnector.DOCUMENTSTATUS_ACCEPTED)
            rval = IPipelineConnector.DOCUMENTSTATUS_ACCEPTED;
        }
        return rval;
      }
      else
      {
        // Create a RepositoryDocumentFactory, which we'll need to clean up at the end.
        RepositoryDocumentFactory factory = new RepositoryDocumentFactory(document);
        try
        {
          // If any of them accept the document, we return "accept".
          int rval = IPipelineConnector.DOCUMENTSTATUS_REJECTED;
          for (PipelineAddEntryPoint p : entryPoints)
          {
            if (!p.isActive())
              continue;
            if (p.addOrReplaceDocumentWithException(documentURI,factory.createDocument(),authorityNameString) == IPipelineConnector.DOCUMENTSTATUS_ACCEPTED)
              rval = IPipelineConnector.DOCUMENTSTATUS_ACCEPTED;
          }
          return rval;
        }
        finally
        {
          factory.close();
        }
      }
    }

    /** Qualify an access token appropriately, to match access tokens as returned by mod_aa.  This method
    * includes the authority name with the access token, if any, so that each authority may establish its own token space.
    *@param authorityNameString is the name of the authority to use to qualify the access token.
    *@param accessToken is the raw, repository access token.
    *@return the properly qualified access token.
    */
    @Override
    public String qualifyAccessToken(String authorityNameString, String accessToken)
      throws ManifoldCFException
    {
      // This functionality does not need to be staged; we just want to vector through to the final stage directly.
      return finalQualifyActivity.qualifyAccessToken(authorityNameString,accessToken);
    }

    /** Record time-stamped information about the activity of the output connector.
    *@param startTime is either null or the time since the start of epoch in milliseconds (Jan 1, 1970).  Every
    *       activity has an associated time; the startTime field records when the activity began.  A null value
    *       indicates that the start time and the finishing time are the same.
    *@param activityType is a string which is fully interpretable only in the context of the connector involved, which is
    *       used to categorize what kind of activity is being recorded.  For example, a web connector might record a
    *       "fetch document" activity.  Cannot be null.
    *@param dataSize is the number of bytes of data involved in the activity, or null if not applicable.
    *@param entityURI is a (possibly long) string which identifies the object involved in the history record.
    *       The interpretation of this field will differ from connector to connector.  May be null.
    *@param resultCode contains a terse description of the result of the activity.  The description is limited in
    *       size to 255 characters, and can be interpreted only in the context of the current connector.  May be null.
    *@param resultDescription is a (possibly long) human-readable string which adds detail, if required, to the result
    *       described in the resultCode field.  This field is not meant to be queried on.  May be null.
    */
    @Override
    public void recordActivity(Long startTime, String activityType, Long dataSize,
      String entityURI, String resultCode, String resultDescription)
      throws ManifoldCFException
    {
      // Each stage of the pipeline uses a specific activity for recording history, but it's not fundamentally
      // pipelined
      finalHistoryActivity.recordActivity(startTime,activityType,dataSize,entityURI,resultCode,resultDescription);
    }
  }

  /** This class describes the entry stage of an add pipeline.
  */
  public static class PipelineAddEntryPoint
  {
    protected final IPipelineConnector pipelineConnector;
    protected final VersionContext pipelineDescriptionString;
    protected final IOutputAddActivity addActivity;
    protected final boolean isActive;
    
    public PipelineAddEntryPoint(IPipelineConnector pipelineConnector,
      VersionContext pipelineDescriptionString,
      IOutputAddActivity addActivity,
      boolean isActive)
    {
      this.pipelineConnector = pipelineConnector;
      this.pipelineDescriptionString = pipelineDescriptionString;
      this.addActivity = addActivity;
      this.isActive = isActive;
    }
    
    public boolean isActive()
    {
      return isActive;
    }
    
    public boolean checkMimeTypeIndexable(String mimeType)
      throws ManifoldCFException, ServiceInterruption
    {
      return pipelineConnector.checkMimeTypeIndexable(pipelineDescriptionString,mimeType,addActivity);
    }
    
    public boolean checkDocumentIndexable(File localFile)
      throws ManifoldCFException, ServiceInterruption
    {
      return pipelineConnector.checkDocumentIndexable(pipelineDescriptionString,localFile,addActivity);
    }
    
    public boolean checkLengthIndexable(long length)
      throws ManifoldCFException, ServiceInterruption
    {
      return pipelineConnector.checkLengthIndexable(pipelineDescriptionString,length,addActivity);
    }

    public boolean checkURLIndexable(String uri)
      throws ManifoldCFException, ServiceInterruption
    {
      return pipelineConnector.checkURLIndexable(pipelineDescriptionString,uri,addActivity);
    }

    public int addOrReplaceDocumentWithException(String documentURI, RepositoryDocument document, String authorityNameString)
      throws ManifoldCFException, ServiceInterruption, IOException
    {
      return pipelineConnector.addOrReplaceDocumentWithException(
        documentURI,pipelineDescriptionString,
        document,authorityNameString,addActivity);
    }
  }
  
  public class OutputAddEntryPoint extends PipelineAddEntryPoint
  {
    protected final IOutputConnector outputConnector;
    protected final String outputConnectionName;
    protected final String transformationVersion;
    protected final long ingestTime;
    protected final String documentVersion;
    protected final String parameterVersion;
    protected final String docKey;
    protected final IOutputActivity activity;
    
    public OutputAddEntryPoint(IOutputConnector outputConnector,
      VersionContext outputDescriptionString,
      IOutputActivity activity,
      boolean isActive,
      String outputConnectionName,
      String transformationVersion,
      long ingestTime,
      String documentVersion,
      String parameterVersion,
      String docKey)
    {
      super(outputConnector,outputDescriptionString,activity,isActive);
      this.outputConnector = outputConnector;
      this.outputConnectionName = outputConnectionName;
      this.transformationVersion = transformationVersion;
      this.ingestTime = ingestTime;
      this.documentVersion = documentVersion;
      this.parameterVersion = parameterVersion;
      this.docKey = docKey;
      this.activity = activity;
    }
    
    @Override
    public int addOrReplaceDocumentWithException(String documentURI, RepositoryDocument document, String authorityNameString)
      throws ManifoldCFException, ServiceInterruption, IOException
    {
      // No transactions; not safe because post may take too much time

      // First, calculate a document uri hash value
      String documentURIHash = null;
      if (documentURI != null)
        documentURIHash = ManifoldCF.hash(documentURI);

      String oldURI = null;
      String oldURIHash = null;
      String oldOutputVersion = null;

      // Repeat if needed
      while (true)
      {
        long sleepAmt = 0L;
        try
        {
          // See what uri was used before for this doc, if any
          ArrayList list = new ArrayList();
          String query = buildConjunctionClause(list,new ClauseDescription[]{
            new UnitaryClause(docKeyField,docKey),
            new UnitaryClause(outputConnNameField,outputConnectionName)});
            
          IResultSet set = performQuery("SELECT "+docURIField+","+uriHashField+","+lastOutputVersionField+" FROM "+getTableName()+
            " WHERE "+query,list,null,null);

          if (set.getRowCount() > 0)
          {
            IResultRow row = set.getRow(0);
            oldURI = (String)row.getValue(docURIField);
            oldURIHash = (String)row.getValue(uriHashField);
            oldOutputVersion = (String)row.getValue(lastOutputVersionField);
          }
          
          break;
        }
        catch (ManifoldCFException e)
        {
          // Look for deadlock and retry if so
          if (e.getErrorCode() == e.DATABASE_TRANSACTION_ABORT)
          {
            if (Logging.perf.isDebugEnabled())
              Logging.perf.debug("Aborted select looking for status: "+e.getMessage());
            sleepAmt = getSleepAmt();
            continue;
          }
          throw e;
        }
        finally
        {
          sleepFor(sleepAmt);
        }
      }

      // If uri hashes collide, then we must be sure to eliminate only the *correct* records from the table, or we will leave
      // dangling documents around.  So, all uri searches and comparisons MUST compare the actual uri as well.

      // But, since we need to insure that any given URI is only worked on by one thread at a time, use critical sections
      // to block the rare case that multiple threads try to work on the same URI.
      
      String[] lockArray = computeLockArray(documentURI,oldURI,outputConnectionName);
      lockManager.enterLocks(null,null,lockArray);
      try
      {

        ArrayList list = new ArrayList();
        
        if (oldURI != null && (documentURI == null || !oldURI.equals(documentURI)))
        {
          // Delete all records from the database that match the old URI, except for THIS record.
          list.clear();
          String query = buildConjunctionClause(list,new ClauseDescription[]{
            new UnitaryClause(uriHashField,"=",oldURIHash),
            new UnitaryClause(outputConnNameField,outputConnectionName)});
          list.add(docKey);
          performDelete("WHERE "+query+" AND "+docKeyField+"!=?",list,null);
          outputConnector.removeDocument(oldURI,oldOutputVersion,activity);
        }

        if (documentURI != null)
        {
          // Get rid of all records that match the NEW uri, except for this record.
          list.clear();
          String query = buildConjunctionClause(list,new ClauseDescription[]{
            new UnitaryClause(uriHashField,"=",documentURIHash),
            new UnitaryClause(outputConnNameField,outputConnectionName)});
          list.add(docKey);
          performDelete("WHERE "+query+" AND "+ docKeyField+"!=?",list,null);

          // Now, we know we are ready for the ingest.
        
          // Here are the cases:
          // 1) There was a service interruption before the upload started.
          // (In that case, we don't need to log anything, just reschedule).
          // 2) There was a service interruption after the document was transmitted.
          // (In that case, we should presume that the document was ingested, but
          //  reschedule another import anyway.)
          // 3) Everything went OK
          // (need to log the ingestion.)
          // 4) Everything went OK, but we were told we have an illegal document.
          // (We note the ingestion because if we don't we will be forced to repeat ourselves.
          //  In theory, document doesn't need to be deleted, but there is no way to signal
          //  that at the moment.)

          // Note an ingestion before we actually try it.
          // This is a marker that says "something is there"; it has an empty version, which indicates
          // that we don't know anything about it.  That means it will be reingested when the
          // next version comes along, and will be deleted if called for also.
          noteDocumentIngest(outputConnectionName,docKey,null,null,null,null,null,ingestTime,documentURI,documentURIHash);
          int result = super.addOrReplaceDocumentWithException(documentURI, document, authorityNameString);
          noteDocumentIngest(outputConnectionName,docKey,documentVersion,transformationVersion,pipelineDescriptionString.getVersionString(),parameterVersion,authorityNameString,ingestTime,documentURI,documentURIHash);
          return result;
        }

        // If we get here, it means we are noting that the document was examined, but that no change was required.  This is signaled
        // to noteDocumentIngest by having the null documentURI.
        noteDocumentIngest(outputConnectionName,docKey,documentVersion,transformationVersion,pipelineDescriptionString.getVersionString(),parameterVersion,authorityNameString,ingestTime,null,null);
        return IPipelineConnector.DOCUMENTSTATUS_ACCEPTED;
      }
      finally
      {
        lockManager.leaveLocks(null,null,lockArray);
      }
    }
  }

  protected static String[] computeLockArray(String documentURI, String oldURI, String outputConnectionName)
  {
    int uriCount = 0;
    if (documentURI != null)
      uriCount++;
    if (oldURI != null && (documentURI == null || !documentURI.equals(oldURI)))
      uriCount++;
    String[] lockArray = new String[uriCount];
    uriCount = 0;
    if (documentURI != null)
      lockArray[uriCount++] = outputConnectionName+":"+documentURI;
    if (oldURI != null && (documentURI == null || !documentURI.equals(oldURI)))
      lockArray[uriCount++] = outputConnectionName+":"+oldURI;
    return lockArray;
  }
  
  /** Basic pipeline specification for backwards-compatible methods */
  protected static class RuntPipelineSpecificationBasic implements IPipelineSpecificationBasic
  {
    protected final String outputConnectionName;
    
    public RuntPipelineSpecificationBasic(String outputConnectionName)
    {
      this.outputConnectionName = outputConnectionName;
    }
    
    /** Get a count of all stages.
    *@return the total count of all stages.
    */
    @Override
    public int getStageCount()
    {
      return 1;
    }

    /** Find children of a given pipeline stage.  Pass -1 to find the children of the root stage.
    *@param stage is the stage index to get the children of.
    *@return the pipeline stages that represent those children.
    */
    @Override
    public int[] getStageChildren(int stage)
    {
      if (stage == -1)
        return new int[]{0};
      return new int[0];
    }

    /** Find parent of a given pipeline stage.  Returns -1 if there's no parent (it's the root).
    *@param stage is the stage index to get the parent of.
    *@return the pipeline stage that is the parent, or -1.
    */
    @Override
    public int getStageParent(int stage)
    {
      return -1;
    }

    /** Get the connection name for a pipeline stage.
    *@param stage is the stage to get the connection name for.
    *@return the connection name for that stage.
    */
    @Override
    public String getStageConnectionName(int stage)
    {
      if (stage == 0)
        return outputConnectionName;
      return null;
    }

    /** Check if a stage is an output stage.
    *@param stage is the stage to check.
    *@return true if the stage represents an output connection.
    */
    @Override
    public boolean checkStageOutputConnection(int stage)
    {
      return true;
    }

    /** Return the number of output connections.
    *@return the total number of output connections in this specification.
    */
    @Override
    public int getOutputCount()
    {
      return 1;
    }
    
    /** Given an output index, return the stage number for that output.
    *@param index is the output connection index.
    *@return the stage number.
    */
    @Override
    public int getOutputStage(int index)
    {
      return 0;
    }

  }
  
  /** Pipeline specification for backwards-compatible methods without pipelines */
  protected static class RuntPipelineSpecification extends RuntPipelineSpecificationBasic implements IPipelineSpecification
  {
    protected final VersionContext outputDescriptionString;
    
    public RuntPipelineSpecification(String outputConnectionName, VersionContext outputDescriptionString)
    {
      super(outputConnectionName);
      this.outputDescriptionString = outputDescriptionString;
    }

    /** Get the basic pipeline specification.
    *@return the specification.
    */
    @Override
    public IPipelineSpecificationBasic getBasicPipelineSpecification()
    {
      return this;
    }

    /** Get the description string for a pipeline stage.
    *@param stage is the stage to get the connection name for.
    *@return the description string that stage.
    */
    @Override
    public VersionContext getStageDescriptionString(int stage)
    {
      if (stage == 0)
        return outputDescriptionString;
      return null;
    }

  }

  /** Pipeline specification for backwards-compatible methods without pipelines */
  protected static class RuntPipelineSpecificationWithVersions extends RuntPipelineSpecification implements IPipelineSpecificationWithVersions
  {
    protected final String oldDocumentVersion;
    protected final String oldParameterVersion;
    protected final String oldOutputVersion;
    protected final String oldTransformationVersion;
    protected final String oldAuthorityNameString;
    
    public RuntPipelineSpecificationWithVersions(String outputConnectionName, VersionContext outputDescriptionString,
      String oldDocumentVersion, String oldParameterVersion, String oldOutputVersion, String oldTransformationVersion,
      String oldAuthorityNameString)
    {
      super(outputConnectionName,outputDescriptionString);
      this.oldDocumentVersion = oldDocumentVersion;
      this.oldParameterVersion = oldParameterVersion;
      this.oldOutputVersion = oldOutputVersion;
      this.oldTransformationVersion = oldTransformationVersion;
      this.oldAuthorityNameString = oldAuthorityNameString;
    }

    /** Get pipeline specification.
    *@return the pipeline specification.
    */
    @Override
    public IPipelineSpecification getPipelineSpecification()
    {
      return this;
    }

    /** For a given output index, return a document version string.
    *@param index is the output index.
    *@return the document version string.
    */
    @Override
    public String getOutputDocumentVersionString(int index)
    {
      if (index == 0)
        return oldDocumentVersion;
      return null;
    }
    
    /** For a given output index, return a parameter version string.
    *@param index is the output index.
    *@return the parameter version string.
    */
    @Override
    public String getOutputParameterVersionString(int index)
    {
      if (index == 0)
        return oldParameterVersion;
      return null;
    }

    /** For a given output index, return a transformation version string.
    *@param index is the output index.
    *@return the transformation version string.
    */
    @Override
    public String getOutputTransformationVersionString(int index)
    {
      if (index == 0)
        return oldTransformationVersion;
      return null;
    }

    /** For a given output index, return an output version string.
    *@param index is the output index.
    *@return the output version string.
    */
    @Override
    public String getOutputVersionString(int index)
    {
      if (index == 0)
        return oldOutputVersion;
      return null;
    }
    
    /** For a given output index, return an authority name string.
    *@param index is the output index.
    *@return the authority name string.
    */
    @Override
    public String getAuthorityNameString(int index)
    {
      if (index == 0)
        return oldAuthorityNameString;
      return null;
    }

  }
  
  /** This class caches loaded connections corresponding to a pipeline specification.
  */
  protected class PipelineConnections
  {
    protected final IPipelineSpecification spec;
    protected final String[] transformationConnectionNames;
    protected final ITransformationConnection[] transformationConnections;
    protected final String[] outputConnectionNames;
    protected final IOutputConnection[] outputConnections;
    // We need a way to get from stage index to connection index.
    // These arrays are looked up by stage index, and return the appropriate connection index.
    protected final Map<Integer,Integer> transformationConnectionLookupMap = new HashMap<Integer,Integer>();
    protected final Map<Integer,Integer> outputConnectionLookupMap = new HashMap<Integer,Integer>();
    
    public PipelineConnections(IPipelineSpecification spec)
      throws ManifoldCFException
    {
      this.spec = spec;
      IPipelineSpecificationBasic basicSpec = spec.getBasicPipelineSpecification();
      // Now, load all the connections we'll ever need, being sure to only load one copy of each.
      // We first segregate them into unique transformation and output connections.
      int count = basicSpec.getStageCount();
      Set<String> transformations = new HashSet<String>();
      Set<String> outputs = new HashSet<String>();
      for (int i = 0; i < count; i++)
      {
        if (basicSpec.checkStageOutputConnection(i))
          outputs.add(basicSpec.getStageConnectionName(i));
        else
          transformations.add(basicSpec.getStageConnectionName(i));
      }
      
      Map<String,Integer> transformationNameMap = new HashMap<String,Integer>();
      Map<String,Integer> outputNameMap = new HashMap<String,Integer>();
      transformationConnectionNames = new String[transformations.size()];
      outputConnectionNames = new String[outputs.size()];
      int index = 0;
      for (String connectionName : transformations)
      {
        transformationConnectionNames[index] = connectionName;
        transformationNameMap.put(connectionName,new Integer(index++));
      }
      index = 0;
      for (String connectionName : outputs)
      {
        outputConnectionNames[index] = connectionName;
        outputNameMap.put(connectionName,new Integer(index++));
      }
      // Load!
      transformationConnections = transformationConnectionManager.loadMultiple(transformationConnectionNames);
      outputConnections = connectionManager.loadMultiple(outputConnectionNames);
      
      for (int i = 0; i < count; i++)
      {
        Integer k;
        if (basicSpec.checkStageOutputConnection(i))
        {
          outputConnectionLookupMap.put(new Integer(i),outputNameMap.get(basicSpec.getStageConnectionName(i)));
        }
        else
        {
          transformationConnectionLookupMap.put(new Integer(i),transformationNameMap.get(basicSpec.getStageConnectionName(i)));
        }
      }
    }
    
    public IPipelineSpecification getSpecification()
    {
      return spec;
    }
    
    public String[] getTransformationConnectionNames()
    {
      return transformationConnectionNames;
    }
    
    public ITransformationConnection[] getTransformationConnections()
    {
      return transformationConnections;
    }
    
    public String[] getOutputConnectionNames()
    {
      return outputConnectionNames;
    }
    
    public IOutputConnection[] getOutputConnections()
    {
      return outputConnections;
    }
    
    public Integer getTransformationConnectionIndex(int stage)
    {
      return transformationConnectionLookupMap.get(new Integer(stage));
    }
    
    public Integer getOutputConnectionIndex(int stage)
    {
      return outputConnectionLookupMap.get(new Integer(stage));
    }
    
  }

  protected class PipelineConnectionsWithVersions extends PipelineConnections
  {
    protected final IPipelineSpecificationWithVersions pipelineSpecificationWithVersions;
    
    public PipelineConnectionsWithVersions(IPipelineSpecificationWithVersions pipelineSpecificationWithVersions)
      throws ManifoldCFException
    {
      super(pipelineSpecificationWithVersions.getPipelineSpecification());
      this.pipelineSpecificationWithVersions = pipelineSpecificationWithVersions;
    }
    
    public IPipelineSpecificationWithVersions getSpecificationWithVersions()
    {
      return pipelineSpecificationWithVersions;
    }
    
  }
}<|MERGE_RESOLUTION|>--- conflicted
+++ resolved
@@ -645,34 +645,6 @@
   /** Record a document version, but don't ingest it.
   * The purpose of this method is to keep track of the frequency at which ingestion "attempts" take place.
   * ServiceInterruption is thrown if this action must be rescheduled.
-<<<<<<< HEAD
-=======
-  *@param outputConnectionName is the name of the output connection associated with this action.
-  *@param identifierClass is the name of the space in which the identifier hash should be interpreted.
-  *@param identifierHash is the hashed document identifier.
-  *@param documentVersion is the document version.
-  *@param recordTime is the time at which the recording took place, in milliseconds since epoch.
-  *@param activities is the object used in case a document needs to be removed from the output index as the result of this operation.
-  */
-  @Override
-  @Deprecated
-  public void documentRecord(String outputConnectionName,
-    String identifierClass, String identifierHash,
-    String documentVersion,
-    long recordTime, IOutputActivity activities)
-    throws ManifoldCFException, ServiceInterruption
-  {
-    documentRecord(
-      new RuntPipelineSpecificationBasic(outputConnectionName),
-      identifierClass, identifierHash, null,
-      documentVersion,
-      recordTime, activities);
-  }
-  
-  /** Record a document version, but don't ingest it.
-  * The purpose of this method is to keep track of the frequency at which ingestion "attempts" take place.
-  * ServiceInterruption is thrown if this action must be rescheduled.
->>>>>>> 31c14bd4
   *@param pipelineSpecificationBasic is the basic pipeline specification needed.
   *@param identifierClass is the name of the space in which the identifier hash should be interpreted.
   *@param identifierHash is the hashed document identifier.
@@ -804,188 +776,6 @@
   * method also REMOVES ALL OLD METADATA.  When complete, the index will contain only the metadata
   * described by the RepositoryDocument object passed to this method.
   * ServiceInterruption is thrown if the document ingestion must be rescheduled.
-<<<<<<< HEAD
-=======
-  *@param outputConnectionName is the name of the output connection associated with this action.
-  *@param identifierClass is the name of the space in which the identifier hash should be interpreted.
-  *@param identifierHash is the hashed document identifier.
-  *@param documentVersion is the document version.
-  *@param outputVersion is the output version string constructed from the output specification by the output connector.
-  *@param authorityName is the name of the authority associated with the document, if any.
-  *@param data is the document data.  The data is closed after ingestion is complete.
-  *@param ingestTime is the time at which the ingestion took place, in milliseconds since epoch.
-  *@param documentURI is the URI of the document, which will be used as the key of the document in the index.
-  *@param activities is an object providing a set of methods that the implementer can use to perform the operation.
-  *@return true if the ingest was ok, false if the ingest is illegal (and should not be repeated).
-  */
-  @Override
-  @Deprecated
-  public boolean documentIngest(String outputConnectionName,
-    String identifierClass, String identifierHash,
-    String documentVersion,
-    String outputVersion,
-    String authorityName,
-    RepositoryDocument data,
-    long ingestTime, String documentURI,
-    IOutputActivity activities)
-    throws ManifoldCFException, ServiceInterruption
-  {
-    return documentIngest(outputConnectionName,
-      identifierClass,
-      identifierHash,
-      documentVersion,
-      outputVersion,
-      null,
-      authorityName,
-      data,
-      ingestTime,
-      documentURI,
-      activities);
-  }
-  
-  /** Ingest a document.
-  * This ingests the document, and notes it.  If this is a repeat ingestion of the document, this
-  * method also REMOVES ALL OLD METADATA.  When complete, the index will contain only the metadata
-  * described by the RepositoryDocument object passed to this method.
-  * ServiceInterruption is thrown if the document ingestion must be rescheduled.
-  *@param outputConnectionName is the name of the output connection associated with this action.
-  *@param identifierClass is the name of the space in which the identifier hash should be interpreted.
-  *@param identifierHash is the hashed document identifier.
-  *@param documentVersion is the document version.
-  *@param parameterVersion is the forced parameter version.
-  *@param outputVersion is the output version string constructed from the output specification by the output connector.
-  *@param authorityName is the name of the authority associated with the document, if any.
-  *@param data is the document data.  The data is closed after ingestion is complete.
-  *@param ingestTime is the time at which the ingestion took place, in milliseconds since epoch.
-  *@param documentURI is the URI of the document, which will be used as the key of the document in the index.
-  *@param activities is an object providing a set of methods that the implementer can use to perform the operation.
-  *@return true if the ingest was ok, false if the ingest is illegal (and should not be repeated).
-  */
-  @Override
-  @Deprecated
-  public boolean documentIngest(String outputConnectionName,
-    String identifierClass, String identifierHash,
-    String documentVersion,
-    String outputVersion,
-    String parameterVersion,
-    String authorityName,
-    RepositoryDocument data,
-    long ingestTime, String documentURI,
-    IOutputActivity activities)
-    throws ManifoldCFException, ServiceInterruption
-  {
-    try
-    {
-      return documentIngest(
-        new RuntPipelineSpecificationWithVersions(outputConnectionName,outputVersion,
-          "","","","",""),
-        identifierClass, identifierHash, null,
-        documentVersion,
-        parameterVersion,
-        authorityName,
-        data,
-        ingestTime, documentURI,
-        activities);
-    }
-    catch (IOException e)
-    {
-      handleIOException(e,"fetching");
-      return false;
-    }
-  }
-  
-  // Standard handling for IOExceptions from reading data
-  protected final static long interruptionRetryTime = 5L*60L*1000L;
-  protected static void handleIOException(IOException e, String context)
-    throws ManifoldCFException, ServiceInterruption
-  {
-    if ((e instanceof InterruptedIOException) && (!(e instanceof java.net.SocketTimeoutException)))
-      throw new ManifoldCFException(e.getMessage(), ManifoldCFException.INTERRUPTED);
-
-    long currentTime = System.currentTimeMillis();
-    
-    if (e instanceof java.net.ConnectException)
-    {
-      // Server isn't up at all.  Try for a brief time then give up.
-      String message = "Server could not be contacted during "+context+": "+e.getMessage();
-      Logging.ingest.warn(message,e);
-      throw new ServiceInterruption(message,
-        e,
-        currentTime + interruptionRetryTime,
-        -1L,
-        3,
-        true);
-    }
-    
-    if (e instanceof java.net.SocketTimeoutException)
-    {
-      String message2 = "Socket timeout exception during "+context+": "+e.getMessage();
-      Logging.ingest.warn(message2,e);
-      throw new ServiceInterruption(message2,
-        e,
-        currentTime + interruptionRetryTime,
-        currentTime + 20L * 60000L,
-        -1,
-        false);
-    }
-      
-    if (e.getClass().getName().equals("java.net.SocketException"))
-    {
-      // In the past we would have treated this as a straight document rejection, and
-      // treated it in the same manner as a 400.  The reasoning is that the server can
-      // perfectly legally send out a 400 and drop the connection immediately thereafter,
-      // this a race condition.
-      // However, Solr 4.0 (or the Jetty version that the example runs on) seems
-      // to have a bug where it drops the connection when two simultaneous documents come in
-      // at the same time.  This is the final version of Solr 4.0 so we need to deal with
-      // this.
-      if (e.getMessage().toLowerCase(Locale.ROOT).indexOf("broken pipe") != -1 ||
-        e.getMessage().toLowerCase(Locale.ROOT).indexOf("connection reset") != -1 ||
-        e.getMessage().toLowerCase(Locale.ROOT).indexOf("target server failed to respond") != -1)
-      {
-        // Treat it as a service interruption, but with a limited number of retries.
-        // In that way we won't burden the user with a huge retry interval; it should
-        // give up fairly quickly, and yet NOT give up if the error was merely transient
-        String message = "Server dropped connection during "+context+": "+e.getMessage();
-        Logging.ingest.warn(message,e);
-        throw new ServiceInterruption(message,
-          e,
-          currentTime + interruptionRetryTime,
-          -1L,
-          3,
-          false);
-      }
-      
-      // Other socket exceptions are service interruptions - but if we keep getting them, it means 
-      // that a socket timeout is probably set too low to accept this particular document.  So
-      // we retry for a while, then skip the document.
-      String message2 = "Socket exception during "+context+": "+e.getMessage();
-      Logging.ingest.warn(message2,e);
-      throw new ServiceInterruption(message2,
-        e,
-        currentTime + interruptionRetryTime,
-        currentTime + 20L * 60000L,
-        -1,
-        false);
-    }
-
-    // Otherwise, no idea what the trouble is, so presume that retries might fix it.
-    String message3 = "IO exception during "+context+": "+e.getMessage();
-    Logging.ingest.warn(message3,e);
-    throw new ServiceInterruption(message3,
-      e,
-      currentTime + interruptionRetryTime,
-      currentTime + 2L * 60L * 60000L,
-      -1,
-      true);
-  }
-
-  /** Ingest a document.
-  * This ingests the document, and notes it.  If this is a repeat ingestion of the document, this
-  * method also REMOVES ALL OLD METADATA.  When complete, the index will contain only the metadata
-  * described by the RepositoryDocument object passed to this method.
-  * ServiceInterruption is thrown if the document ingestion must be rescheduled.
->>>>>>> 31c14bd4
   *@param pipelineSpecificationWithVersions is the pipeline specification with already-fetched output versioning information.
   *@param identifierClass is the name of the space in which the identifier hash should be interpreted.
   *@param identifierHash is the hashed document identifier.
@@ -1007,13 +797,12 @@
     String documentVersion,
     String parameterVersion,
     String authorityName,
-    RepositoryDocument document,
+    RepositoryDocument data,
     long ingestTime, String documentURI,
     IOutputActivity activities)
     throws ManifoldCFException, ServiceInterruption, IOException
   {
     // MHL
-
     PipelineConnectionsWithVersions pipelineConnectionsWithVersions = new PipelineConnectionsWithVersions(pipelineSpecificationWithVersions);
     
     String docKey = makeKey(identifierClass,identifierHash);
@@ -1024,7 +813,7 @@
     }
 
     // Set indexing date
-    document.setIndexingDate(new Date());
+    data.setIndexingDate(new Date());
     
     // Set up a pipeline
     PipelineObjectWithVersions pipeline = pipelineGrabWithVersions(pipelineConnectionsWithVersions);
@@ -1033,7 +822,7 @@
       throw new ServiceInterruption("Pipeline connector not installed",0L);
     try
     {
-      return pipeline.addOrReplaceDocumentWithException(docKey,documentURI,document,documentVersion,parameterVersion,authorityName,activities,ingestTime) == IPipelineConnector.DOCUMENTSTATUS_ACCEPTED;
+      return pipeline.addOrReplaceDocumentWithException(docKey,documentURI,data,documentVersion,parameterVersion,authorityName,activities,ingestTime) == IPipelineConnector.DOCUMENTSTATUS_ACCEPTED;
     }
     finally
     {
@@ -1768,12 +1557,7 @@
         if (authorityName == null)
           authorityName = "";
         int indexValue = position.intValue();
-<<<<<<< HEAD
         rval.addStatus(identifierClasses[indexValue],identifierHashes[indexValue],outputConnectionName,
-=======
-        // MHL
-        rval.put(new OutputKey(identifierClasses[indexValue],identifierHashes[indexValue],null,outputConnectionName),
->>>>>>> 31c14bd4
           new DocumentIngestStatus(lastVersion,lastTransformationVersion,lastOutputVersion,paramVersion,authorityName));
       }
     }

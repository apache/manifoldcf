<%@ include file="adminHeaders.jsp" %>

<%

  /* $Id$ */

/**
 * Licensed to the Apache Software Foundation (ASF) under one or more
 * contributor license agreements. See the NOTICE file distributed with
 * this work for additional information regarding copyright ownership.
 * The ASF licenses this file to You under the Apache License, Version 2.0
 * (the "License"); you may not use this file except in compliance with
 * the License. You may obtain a copy of the License at
 *
 * http://www.apache.org/licenses/LICENSE-2.0
 *
 * Unless required by applicable law or agreed to in writing, software
 * distributed under the License is distributed on an "AS IS" BASIS,
 * WITHOUT WARRANTIES OR CONDITIONS OF ANY KIND, either express or implied.
 * See the License for the specific language governing permissions and
 * limitations under the License.
 */
%>
<<<<<<< HEAD
=======

<?xml version="1.0" encoding="utf-8"?>
<!DOCTYPE html>
<meta http-equiv="X-UA-Compatible" content="IE=edge"/>

<html xmlns="http://www.w3.org/1999/xhtml">
<head>
  <meta http-equiv="Content-Type" content="text/html; charset=utf-8" />
  <link rel="StyleSheet" href="style.css" type="text/css" media="screen"/>
  <title>
    <%=Messages.getBodyString(pageContext.getRequest().getLocale(),"viewgroup.ApacheManifoldCFViewGroup")%>
  </title>

  <script type="text/javascript">
  <!--

  function Delete(groupName)
  {
    document.viewgroup.op.value="Delete";
    document.viewgroup.groupname.value=groupName;
    document.viewgroup.submit();
  }

  //-->
  </script>

</head>

<body class="standardbody">

    <table class="page">
      <tr><td colspan="2" class="banner"><jsp:include page="banner.jsp" flush="true"/></td></tr>
      <tr><td class="navigation"><jsp:include page="navigation.jsp" flush="true"/></td>
       <td class="window">
  <p class="windowtitle"><%=Messages.getBodyString(pageContext.getRequest().getLocale(),"viewgroup.ViewAuthorityGroup")%></p>

  <form class="standardform" name="viewgroup" action="execute.jsp" method="POST">
    <input type="hidden" name="op" value="Continue"/>
    <input type="hidden" name="type" value="group"/>
    <input type="hidden" name="groupname" value=""/>

<%
    try
    {
  // Get the job manager handle
  IAuthorityGroupManager manager = AuthorityGroupManagerFactory.make(threadContext);
  String groupName = variableContext.getParameter("groupname");
  IAuthorityGroup group = manager.load(groupName);
  if (group == null)
  {
    throw new ManifoldCFException("No such group: "+groupName);
  }
  else
  {
    String description = group.getDescription();
    if (description == null)
      description = "";
%>
    <table class="displaytable">
      <tr>
        <td class="separator" colspan="4"><hr/></td>
      </tr>
      <tr>
        <td class="description" colspan="1"><nobr><%=Messages.getBodyString(pageContext.getRequest().getLocale(),"viewgroup.NameColon")%></nobr></td>
        <td class="value" colspan="1"><%="<!--group="+org.apache.manifoldcf.ui.util.Encoder.bodyEscape(groupName)+"-->"%><nobr><%=org.apache.manifoldcf.ui.util.Encoder.bodyEscape(groupName)%></nobr></td>
        <td class="description" colspan="1"><nobr><%=Messages.getBodyString(pageContext.getRequest().getLocale(),"viewgroup.DescriptionColon")%></nobr></td>
        <td class="value" colspan="1"><%=org.apache.manifoldcf.ui.util.Encoder.bodyEscape(description)%></td>
      </tr>
      <tr>
        <td class="separator" colspan="4"><hr/></td>
      </tr>
      <tr>
        <td class="message" colspan="4">
          <a href='<%="editgroup.jsp?groupname="+org.apache.manifoldcf.core.util.URLEncoder.encode(groupName)%>' alt="<%=Messages.getAttributeString(pageContext.getRequest().getLocale(),"viewgroup.EditThisAuthorityGroup")%>"><%=Messages.getBodyString(pageContext.getRequest().getLocale(),"viewgroup.Edit")%></a>&nbsp;<a href="javascript:void()" onclick='<%="javascript:Delete(\""+org.apache.manifoldcf.ui.util.Encoder.attributeJavascriptEscape(groupName)+"\")"%>' alt="<%=Messages.getAttributeString(pageContext.getRequest().getLocale(),"viewgroup.DeleteThisAuthorityGroup")%>"><%=Messages.getBodyString(pageContext.getRequest().getLocale(),"viewgroup.Delete")%></a>
        </td>
      </tr>
    </table>

<%
  }
    }
    catch (ManifoldCFException e)
    {
  e.printStackTrace();
  variableContext.setParameter("text",e.getMessage());
  variableContext.setParameter("target","listgroups.jsp");
%>
  <jsp:forward page="error.jsp"/>
>>>>>>> c8a0da90
<%
  try {
    // Get the job manager handle
    IAuthorityGroupManager manager = AuthorityGroupManagerFactory.make(threadContext);
    String groupName = variableContext.getParameter("groupname");
    IAuthorityGroup group = manager.load(groupName);
    if (group == null) {
      throw new ManifoldCFException("No such group: " + groupName);
    } else {
      String description = group.getDescription();
      if (description == null)
        description = "";
%>
<<<<<<< HEAD
=======
  </form>
       </td>
      </tr>
    </table>

</body>
>>>>>>> c8a0da90

<script type="text/javascript">
  <!--

  $.ManifoldCF.setTitle('<%=Messages.getBodyString(pageContext.getRequest().getLocale(), "viewgroup.ApacheManifoldCFViewGroup")%>',
      '<%=Messages.getBodyString(pageContext.getRequest().getLocale(),"viewgroup.ViewAuthorityGroup") + " - " + groupName %>',
      'authorities'
  );

  function Delete(groupName) {
    document.viewgroup.op.value = "Delete";
    document.viewgroup.groupname.value = groupName;
    $.ManifoldCF.submit(document.viewgroup);
  }

  //-->
</script>


<div class="row">
  <div class="col-md-12">
    <div class="box box-primary">
      <form class="standardform" name="viewgroup" action="execute.jsp" method="POST">
        <input type="hidden" name="op" value="Continue"/>
        <input type="hidden" name="type" value="group"/>
        <input type="hidden" name="groupname" value=""/>

        <div class="box-body">
          <table class="table table-bordered">
            <tr>
              <th>
                <nobr><%=Messages.getBodyString(pageContext.getRequest().getLocale(), "viewgroup.NameColon")%>
                </nobr>
              </th>
              <td><%="<!--group=" + org.apache.manifoldcf.ui.util.Encoder.bodyEscape(groupName) + "-->"%>
                <nobr><%=org.apache.manifoldcf.ui.util.Encoder.bodyEscape(groupName)%>
                </nobr>
              </td>
            </tr>
            <tr>
              <th>
                <nobr><%=Messages.getBodyString(pageContext.getRequest().getLocale(), "viewgroup.DescriptionColon")%>
                </nobr>
              </th>
              <td><%=org.apache.manifoldcf.ui.util.Encoder.bodyEscape(description)%>
              </td>
            </tr>
          </table>
        </div>
        <div class="box-footer clearfix">
          <div class="btn-group">
            <a href='<%="editgroup.jsp?groupname="+org.apache.manifoldcf.core.util.URLEncoder.encode(groupName)%>'
               title="<%=Messages.getAttributeString(pageContext.getRequest().getLocale(),"viewgroup.EditThisAuthorityGroup")%>"
               class="link btn btn-primary" role="button" data-toggle="tooltip">
              <span class="glyphicon glyphicon-pencil" aria-hidden="true"></span>
            </a>
            <a href="javascript:void()" onclick='<%="javascript:Delete(\""+org.apache.manifoldcf.ui.util.Encoder.attributeJavascriptEscape(groupName)+"\")"%>'
               title="<%=Messages.getAttributeString(pageContext.getRequest().getLocale(),"viewgroup.DeleteThisAuthorityGroup")%>"
               class="btn btn-danger" role="button" data-toggle="tooltip">
              <span class="glyphicon glyphicon-trash" aria-hidden="true"></span>
            </a>
          </div>
          <%
            }
          } catch (ManifoldCFException e) {
            e.printStackTrace();
            variableContext.setParameter("text", e.getMessage());
            variableContext.setParameter("target", "listgroups.jsp");
          %>
          <jsp:forward page="error.jsp"/>
          <%
            }
          %>
        </div>
      </form>
    </div>
  </div>
</div><|MERGE_RESOLUTION|>--- conflicted
+++ resolved
@@ -2,27 +2,25 @@
 
 <%
 
-  /* $Id$ */
+/* $Id$ */
 
 /**
- * Licensed to the Apache Software Foundation (ASF) under one or more
- * contributor license agreements. See the NOTICE file distributed with
- * this work for additional information regarding copyright ownership.
- * The ASF licenses this file to You under the Apache License, Version 2.0
- * (the "License"); you may not use this file except in compliance with
- * the License. You may obtain a copy of the License at
- *
- * http://www.apache.org/licenses/LICENSE-2.0
- *
- * Unless required by applicable law or agreed to in writing, software
- * distributed under the License is distributed on an "AS IS" BASIS,
- * WITHOUT WARRANTIES OR CONDITIONS OF ANY KIND, either express or implied.
- * See the License for the specific language governing permissions and
- * limitations under the License.
- */
+* Licensed to the Apache Software Foundation (ASF) under one or more
+* contributor license agreements. See the NOTICE file distributed with
+* this work for additional information regarding copyright ownership.
+* The ASF licenses this file to You under the Apache License, Version 2.0
+* (the "License"); you may not use this file except in compliance with
+* the License. You may obtain a copy of the License at
+* 
+* http://www.apache.org/licenses/LICENSE-2.0
+* 
+* Unless required by applicable law or agreed to in writing, software
+* distributed under the License is distributed on an "AS IS" BASIS,
+* WITHOUT WARRANTIES OR CONDITIONS OF ANY KIND, either express or implied.
+* See the License for the specific language governing permissions and
+* limitations under the License.
+*/
 %>
-<<<<<<< HEAD
-=======
 
 <?xml version="1.0" encoding="utf-8"?>
 <!DOCTYPE html>
@@ -111,104 +109,14 @@
   variableContext.setParameter("target","listgroups.jsp");
 %>
   <jsp:forward page="error.jsp"/>
->>>>>>> c8a0da90
 <%
-  try {
-    // Get the job manager handle
-    IAuthorityGroupManager manager = AuthorityGroupManagerFactory.make(threadContext);
-    String groupName = variableContext.getParameter("groupname");
-    IAuthorityGroup group = manager.load(groupName);
-    if (group == null) {
-      throw new ManifoldCFException("No such group: " + groupName);
-    } else {
-      String description = group.getDescription();
-      if (description == null)
-        description = "";
+    }
 %>
-<<<<<<< HEAD
-=======
   </form>
        </td>
       </tr>
     </table>
 
 </body>
->>>>>>> c8a0da90
 
-<script type="text/javascript">
-  <!--
-
-  $.ManifoldCF.setTitle('<%=Messages.getBodyString(pageContext.getRequest().getLocale(), "viewgroup.ApacheManifoldCFViewGroup")%>',
-      '<%=Messages.getBodyString(pageContext.getRequest().getLocale(),"viewgroup.ViewAuthorityGroup") + " - " + groupName %>',
-      'authorities'
-  );
-
-  function Delete(groupName) {
-    document.viewgroup.op.value = "Delete";
-    document.viewgroup.groupname.value = groupName;
-    $.ManifoldCF.submit(document.viewgroup);
-  }
-
-  //-->
-</script>
-
-
-<div class="row">
-  <div class="col-md-12">
-    <div class="box box-primary">
-      <form class="standardform" name="viewgroup" action="execute.jsp" method="POST">
-        <input type="hidden" name="op" value="Continue"/>
-        <input type="hidden" name="type" value="group"/>
-        <input type="hidden" name="groupname" value=""/>
-
-        <div class="box-body">
-          <table class="table table-bordered">
-            <tr>
-              <th>
-                <nobr><%=Messages.getBodyString(pageContext.getRequest().getLocale(), "viewgroup.NameColon")%>
-                </nobr>
-              </th>
-              <td><%="<!--group=" + org.apache.manifoldcf.ui.util.Encoder.bodyEscape(groupName) + "-->"%>
-                <nobr><%=org.apache.manifoldcf.ui.util.Encoder.bodyEscape(groupName)%>
-                </nobr>
-              </td>
-            </tr>
-            <tr>
-              <th>
-                <nobr><%=Messages.getBodyString(pageContext.getRequest().getLocale(), "viewgroup.DescriptionColon")%>
-                </nobr>
-              </th>
-              <td><%=org.apache.manifoldcf.ui.util.Encoder.bodyEscape(description)%>
-              </td>
-            </tr>
-          </table>
-        </div>
-        <div class="box-footer clearfix">
-          <div class="btn-group">
-            <a href='<%="editgroup.jsp?groupname="+org.apache.manifoldcf.core.util.URLEncoder.encode(groupName)%>'
-               title="<%=Messages.getAttributeString(pageContext.getRequest().getLocale(),"viewgroup.EditThisAuthorityGroup")%>"
-               class="link btn btn-primary" role="button" data-toggle="tooltip">
-              <span class="glyphicon glyphicon-pencil" aria-hidden="true"></span>
-            </a>
-            <a href="javascript:void()" onclick='<%="javascript:Delete(\""+org.apache.manifoldcf.ui.util.Encoder.attributeJavascriptEscape(groupName)+"\")"%>'
-               title="<%=Messages.getAttributeString(pageContext.getRequest().getLocale(),"viewgroup.DeleteThisAuthorityGroup")%>"
-               class="btn btn-danger" role="button" data-toggle="tooltip">
-              <span class="glyphicon glyphicon-trash" aria-hidden="true"></span>
-            </a>
-          </div>
-          <%
-            }
-          } catch (ManifoldCFException e) {
-            e.printStackTrace();
-            variableContext.setParameter("text", e.getMessage());
-            variableContext.setParameter("target", "listgroups.jsp");
-          %>
-          <jsp:forward page="error.jsp"/>
-          <%
-            }
-          %>
-        </div>
-      </form>
-    </div>
-  </div>
-</div>+</html>
--- conflicted
+++ resolved
@@ -2,26 +2,9 @@
 
 <%
 
-  /* $Id$ */
+/* $Id$ */
 
 /**
-<<<<<<< HEAD
- * Licensed to the Apache Software Foundation (ASF) under one or more
- * contributor license agreements. See the NOTICE file distributed with
- * this work for additional information regarding copyright ownership.
- * The ASF licenses this file to You under the Apache License, Version 2.0
- * (the "License"); you may not use this file except in compliance with
- * the License. You may obtain a copy of the License at
- *
- * http://www.apache.org/licenses/LICENSE-2.0
- *
- * Unless required by applicable law or agreed to in writing, software
- * distributed under the License is distributed on an "AS IS" BASIS,
- * WITHOUT WARRANTIES OR CONDITIONS OF ANY KIND, either express or implied.
- * See the License for the specific language governing permissions and
- * limitations under the License.
- */
-=======
 * Licensed to the Apache Software Foundation (ASF) under one or more
 * contributor license agreements. See the NOTICE file distributed with
 * this work for additional information regarding copyright ownership.
@@ -37,7 +20,6 @@
 * See the License for the specific language governing permissions and
 * limitations under the License.
 */
->>>>>>> c8a0da90
 %>
 
 <%
@@ -58,12 +40,8 @@
   //
   // If no operation at all is present, or if no dispatch occurs, then this code simply dispatches to the home admin page.
 
-<<<<<<< HEAD
-  try {
-=======
   try
   {
->>>>>>> c8a0da90
     // Make a few things we will need
     // Get the job manager handle
     IJobManager manager = JobManagerFactory.make(threadContext);
@@ -82,12 +60,6 @@
 
     String type = variableContext.getParameter("type");
     String op = variableContext.getParameter("op");
-<<<<<<< HEAD
-    if (type != null && op != null && type.equals("connection")) {
-      // -- Connection editing operations --
-      if (op.equals("Save") || op.equals("Continue")) {
-        try {
-=======
     if (type != null && op != null && type.equals("connection"))
     {
       // -- Connection editing operations --
@@ -95,7 +67,6 @@
       {
         try
         {
->>>>>>> c8a0da90
           // Set up a connection object that is a merge of an existing connection object plus what was posted.
           IRepositoryConnection connection = null;
           boolean isNew = true;
@@ -105,21 +76,13 @@
 
           String connectionName = variableContext.getParameter("connname");
           // If the connectionname is not null, load the connection description and prepopulate everything with what comes from it.
-<<<<<<< HEAD
-          if (connectionName != null && connectionName.length() > 0 && !isNew) {
+          if (connectionName != null && connectionName.length() > 0 && !isNew)
+          {
             connection = connManager.load(connectionName);
           }
 
-          if (connection == null) {
-=======
-          if (connectionName != null && connectionName.length() > 0 && !isNew)
-          {
-            connection = connManager.load(connectionName);
-          }
-
           if (connection == null)
           {
->>>>>>> c8a0da90
             connection = connManager.create();
             if (connectionName != null && connectionName.length() > 0)
               connection.setName(connectionName);
@@ -134,12 +97,8 @@
           if (x != null)
             connection.setClassName(x);
           x = variableContext.getParameter("authorityname");
-<<<<<<< HEAD
-          if (x != null && x.length() > 0) {
-=======
           if (x != null && x.length() > 0)
           {
->>>>>>> c8a0da90
             if (x.equals("_none_"))
               connection.setACLAuthority(null);
             else
@@ -151,28 +110,6 @@
 
           // Gather and save throttles
           x = variableContext.getParameter("throttlecount");
-<<<<<<< HEAD
-          if (x != null) {
-            int throttleCount = Integer.parseInt(x);
-            connection.clearThrottleValues();
-            int j = 0;
-            while (j < throttleCount) {
-              String regexp = variableContext.getParameter("throttle_" + Integer.toString(j));
-              String desc = variableContext.getParameter("throttledesc_" + Integer.toString(j));
-              if (desc == null)
-                desc = "";
-              String value = variableContext.getParameter("throttlevalue_" + Integer.toString(j));
-              connection.addThrottleValue(regexp, desc, (float) (((double) new Long(value).longValue()) / (double) (60000.0)));
-              j++;
-            }
-            x = variableContext.getParameter("throttleop");
-            if (x != null && x.equals("Delete")) {
-              // Delete an item from the throttles list
-              x = variableContext.getParameter("throttlenumber");
-              String regexp = variableContext.getParameter("throttle_" + x);
-              connection.deleteThrottleValue(regexp);
-            } else if (x != null && x.equals("Add")) {
-=======
           if (x != null)
           {
             int throttleCount = Integer.parseInt(x);
@@ -198,1292 +135,12 @@
             }
             else if (x != null && x.equals("Add"))
             {
->>>>>>> c8a0da90
               // Add an item to the throttles list
               String regexp = variableContext.getParameter("throttle");
               String desc = variableContext.getParameter("throttledesc");
               if (desc == null)
                 desc = "";
               Long value = new Long(variableContext.getParameter("throttlevalue"));
-<<<<<<< HEAD
-              connection.addThrottleValue(regexp, desc, (float) (((double) value.longValue()) / (double) (60000.0)));
-            }
-          }
-
-          String error = RepositoryConnectorFactory.processConfigurationPost(threadContext, connection.getClassName(), variableContext, pageContext.getRequest().getLocale(), connection.getConfigParams());
-
-          if (error != null) {
-            variableContext.setParameter("text", error);
-            variableContext.setParameter("target", "listconnections.jsp");
-%>
-<jsp:forward page="error.jsp"/>
-<%
-  }
-
-  if (op.equals("Continue")) {
-    threadContext.save("ConnectionObject", connection);
-%>
-<jsp:forward page="editconnection.jsp">
-  <jsp:param name="connname" value="<%=connectionName%>"/>
-</jsp:forward>
-<%
-} else if (op.equals("Save")) {
-  connManager.save(connection);
-  variableContext.setParameter("connname", connectionName);
-%>
-<jsp:forward page="viewconnection.jsp">
-  <jsp:param name="connname" value="<%=connectionName%>"/>
-</jsp:forward>
-<%
-  }
-} catch (ManifoldCFException e) {
-  e.printStackTrace();
-  variableContext.setParameter("text", e.getMessage());
-  variableContext.setParameter("target", "listconnections.jsp");
-%>
-<jsp:forward page="error.jsp"/>
-<%
-  }
-} else if (op.equals("Delete")) {
-  try {
-    String connectionName = variableContext.getParameter("connname");
-    if (connectionName == null)
-      throw new ManifoldCFException("Missing connection parameter");
-    connManager.delete(connectionName);
-%>
-<jsp:forward page="listconnections.jsp"/>
-<%
-} catch (ManifoldCFException e) {
-  e.printStackTrace();
-  variableContext.setParameter("text", e.getMessage());
-  variableContext.setParameter("target", "listconnections.jsp");
-%>
-<jsp:forward page="error.jsp"/>
-<%
-  }
-} else if (op.equals("Cancel")) {
-%>
-<jsp:forward page="listconnections.jsp"/>
-<%
-} else if (op.equals("ClearHistory")) {
-  try {
-    String connectionName = variableContext.getParameter("connname");
-    if (connectionName == null)
-      throw new ManifoldCFException("Missing connection parameter");
-    connManager.cleanUpHistoryData(connectionName);
-%>
-<jsp:forward page="listconnections.jsp"/>
-<%
-} catch (ManifoldCFException e) {
-  e.printStackTrace();
-  variableContext.setParameter("text", e.getMessage());
-  variableContext.setParameter("target", "listconnections.jsp");
-%>
-<jsp:forward page="error.jsp"/>
-<%
-  }
-} else {
-  // Error
-  variableContext.setParameter("text", "Illegal parameter to connection execution page");
-  variableContext.setParameter("target", "listconnections.jsp");
-%>
-<jsp:forward page="error.jsp"/>
-<%
-  }
-} else if (type != null && op != null && type.equals("group")) {
-  // -- Group editing operations --
-  if (op.equals("Save") || op.equals("Continue")) {
-    try {
-      // Set up a connection object that is a merge of an existing connection object plus what was posted.
-      IAuthorityGroup group = null;
-      boolean isNew = true;
-      String x = variableContext.getParameter("isnewconnection");
-      if (x != null)
-        isNew = x.equals("true");
-
-      String groupName = variableContext.getParameter("groupname");
-      // If the groupname is not null, load the group and prepopulate everything with what comes from it.
-      if (groupName != null && groupName.length() > 0 && !isNew) {
-        group = authGroupManager.load(groupName);
-      }
-
-      if (group == null) {
-        group = authGroupManager.create();
-        if (groupName != null && groupName.length() > 0)
-          group.setName(groupName);
-      }
-
-      // Gather all the data from the form.
-      group.setIsNew(isNew);
-      x = variableContext.getParameter("description");
-      if (x != null)
-        group.setDescription(x);
-
-      if (op.equals("Continue")) {
-        threadContext.save("GroupObject", group);
-%>
-<jsp:forward page="editgroup.jsp">
-  <jsp:param name="groupname" value="<%=groupName%>"/>
-</jsp:forward>
-<%
-} else if (op.equals("Save")) {
-  authGroupManager.save(group);
-  variableContext.setParameter("groupname", groupName);
-%>
-<jsp:forward page="viewgroup.jsp">
-  <jsp:param name="groupname" value="<%=groupName%>"/>
-</jsp:forward>
-<%
-  }
-} catch (ManifoldCFException e) {
-  e.printStackTrace();
-  variableContext.setParameter("text", e.getMessage());
-  variableContext.setParameter("target", "listgroups.jsp");
-%>
-<jsp:forward page="error.jsp"/>
-<%
-  }
-} else if (op.equals("Delete")) {
-  try {
-    String groupName = variableContext.getParameter("groupname");
-    if (groupName == null)
-      throw new ManifoldCFException("Missing group name parameter");
-    authGroupManager.delete(groupName);
-%>
-<jsp:forward page="listgroups.jsp"/>
-<%
-} catch (ManifoldCFException e) {
-  e.printStackTrace();
-  variableContext.setParameter("text", e.getMessage());
-  variableContext.setParameter("target", "listgroups.jsp");
-%>
-<jsp:forward page="error.jsp"/>
-<%
-  }
-} else if (op.equals("Cancel")) {
-%>
-<jsp:forward page="listgroups.jsp"/>
-<%
-} else {
-  // Error
-  variableContext.setParameter("text", "Illegal parameter to authority group execution page");
-  variableContext.setParameter("target", "listgroups.jsp");
-%>
-<jsp:forward page="error.jsp"/>
-<%
-  }
-
-} else if (type != null && op != null && type.equals("authority")) {
-  // -- Authority editing operations --
-  if (op.equals("Save") || op.equals("Continue")) {
-    try {
-      // Set up a connection object that is a merge of an existing connection object plus what was posted.
-      IAuthorityConnection connection = null;
-      boolean isNew = true;
-      String x = variableContext.getParameter("isnewconnection");
-      if (x != null)
-        isNew = x.equals("true");
-
-      String connectionName = variableContext.getParameter("connname");
-      // If the connectionname is not null, load the connection description and prepopulate everything with what comes from it.
-      if (connectionName != null && connectionName.length() > 0 && !isNew) {
-        connection = authConnManager.load(connectionName);
-      }
-
-      if (connection == null) {
-        connection = authConnManager.create();
-        if (connectionName != null && connectionName.length() > 0)
-          connection.setName(connectionName);
-      }
-
-      // Gather all the data from the form.
-      connection.setIsNew(isNew);
-      x = variableContext.getParameter("description");
-      if (x != null)
-        connection.setDescription(x);
-      x = variableContext.getParameter("classname");
-      if (x != null)
-        connection.setClassName(x);
-      x = variableContext.getParameter("maxconnections");
-      if (x != null)
-        connection.setMaxConnections(Integer.parseInt(x));
-      x = variableContext.getParameter("prerequisites_present");
-      if (x != null && x.equals("true")) {
-        String y = variableContext.getParameter("prerequisites");
-        if (y != null && y.length() == 0)
-          y = null;
-        connection.setPrerequisiteMapping(y);
-      }
-      x = variableContext.getParameter("authdomain");
-      if (x != null)
-        connection.setAuthDomain(x);
-      x = variableContext.getParameter("authoritygroup");
-      if (x != null)
-        connection.setAuthGroup(x);
-
-      String error = AuthorityConnectorFactory.processConfigurationPost(threadContext, connection.getClassName(), variableContext, pageContext.getRequest().getLocale(), connection.getConfigParams());
-
-      if (error != null) {
-        variableContext.setParameter("text", error);
-        variableContext.setParameter("target", "listauthorities.jsp");
-%>
-<jsp:forward page="error.jsp"/>
-<%
-  }
-
-  if (op.equals("Continue")) {
-    threadContext.save("ConnectionObject", connection);
-%>
-<jsp:forward page="editauthority.jsp">
-  <jsp:param name="connname" value="<%=connectionName%>"/>
-</jsp:forward>
-<%
-} else if (op.equals("Save")) {
-  authConnManager.save(connection);
-  variableContext.setParameter("connname", connectionName);
-%>
-<jsp:forward page="viewauthority.jsp">
-  <jsp:param name="connname" value="<%=connectionName%>"/>
-</jsp:forward>
-<%
-  }
-} catch (ManifoldCFException e) {
-  e.printStackTrace();
-  variableContext.setParameter("text", e.getMessage());
-  variableContext.setParameter("target", "listauthorities.jsp");
-%>
-<jsp:forward page="error.jsp"/>
-<%
-  }
-} else if (op.equals("Delete")) {
-  try {
-    String connectionName = variableContext.getParameter("connname");
-    if (connectionName == null)
-      throw new ManifoldCFException("Missing connection parameter");
-    authConnManager.delete(connectionName);
-%>
-<jsp:forward page="listauthorities.jsp"/>
-<%
-} catch (ManifoldCFException e) {
-  e.printStackTrace();
-  variableContext.setParameter("text", e.getMessage());
-  variableContext.setParameter("target", "listauthorities.jsp");
-%>
-<jsp:forward page="error.jsp"/>
-<%
-  }
-} else if (op.equals("Cancel")) {
-%>
-<jsp:forward page="listauthorities.jsp"/>
-<%
-} else {
-  // Error
-  variableContext.setParameter("text", "Illegal parameter to authority execution page");
-  variableContext.setParameter("target", "listauthorities.jsp");
-%>
-<jsp:forward page="error.jsp"/>
-<%
-  }
-} else if (type != null && op != null && type.equals("mapper")) {
-  // -- Mapping editing operations --
-  if (op.equals("Save") || op.equals("Continue")) {
-    try {
-      // Set up a connection object that is a merge of an existing connection object plus what was posted.
-      IMappingConnection connection = null;
-      boolean isNew = true;
-      String x = variableContext.getParameter("isnewconnection");
-      if (x != null)
-        isNew = x.equals("true");
-
-      String connectionName = variableContext.getParameter("connname");
-      // If the connectionname is not null, load the connection description and prepopulate everything with what comes from it.
-      if (connectionName != null && connectionName.length() > 0 && !isNew) {
-        connection = mappingConnManager.load(connectionName);
-      }
-
-      if (connection == null) {
-        connection = mappingConnManager.create();
-        if (connectionName != null && connectionName.length() > 0)
-          connection.setName(connectionName);
-      }
-
-      // Gather all the data from the form.
-      connection.setIsNew(isNew);
-      x = variableContext.getParameter("description");
-      if (x != null)
-        connection.setDescription(x);
-      x = variableContext.getParameter("classname");
-      if (x != null)
-        connection.setClassName(x);
-      x = variableContext.getParameter("maxconnections");
-      if (x != null && x.length() > 0)
-        connection.setMaxConnections(Integer.parseInt(x));
-      x = variableContext.getParameter("prerequisites_present");
-      if (x != null && x.equals("true")) {
-        String y = variableContext.getParameter("prerequisites");
-        if (y != null && y.length() == 0)
-          y = null;
-        connection.setPrerequisiteMapping(y);
-      }
-
-      String error = MappingConnectorFactory.processConfigurationPost(threadContext, connection.getClassName(), variableContext, pageContext.getRequest().getLocale(), connection.getConfigParams());
-
-      if (error != null) {
-        variableContext.setParameter("text", error);
-        variableContext.setParameter("target", "listmappers.jsp");
-%>
-<jsp:forward page="error.jsp"/>
-<%
-  }
-
-  if (op.equals("Continue")) {
-    threadContext.save("ConnectionObject", connection);
-%>
-<jsp:forward page="editmapper.jsp">
-  <jsp:param name="connname" value="<%=connectionName%>"/>
-</jsp:forward>
-<%
-} else if (op.equals("Save")) {
-  mappingConnManager.save(connection);
-  variableContext.setParameter("connname", connectionName);
-%>
-<jsp:forward page="viewmapper.jsp">
-  <jsp:param name="connname" value="<%=connectionName%>"/>
-</jsp:forward>
-<%
-  }
-} catch (ManifoldCFException e) {
-  e.printStackTrace();
-  variableContext.setParameter("text", e.getMessage());
-  variableContext.setParameter("target", "listmappers.jsp");
-%>
-<jsp:forward page="error.jsp"/>
-<%
-  }
-} else if (op.equals("Delete")) {
-  try {
-    String connectionName = variableContext.getParameter("connname");
-    if (connectionName == null)
-      throw new ManifoldCFException("Missing connection parameter");
-    mappingConnManager.delete(connectionName);
-%>
-<jsp:forward page="listmappers.jsp"/>
-<%
-} catch (ManifoldCFException e) {
-  e.printStackTrace();
-  variableContext.setParameter("text", e.getMessage());
-  variableContext.setParameter("target", "listmappers.jsp");
-%>
-<jsp:forward page="error.jsp"/>
-<%
-  }
-} else if (op.equals("Cancel")) {
-%>
-<jsp:forward page="listmappers.jsp"/>
-<%
-} else {
-  // Error
-  variableContext.setParameter("text", "Illegal parameter to mapping execution page");
-  variableContext.setParameter("target", "listmappers.jsp");
-%>
-<jsp:forward page="error.jsp"/>
-<%
-  }
-} else if (type != null && op != null && type.equals("output")) {
-  // -- Output connection editing operations --
-  if (op.equals("Save") || op.equals("Continue")) {
-    try {
-      // Set up a connection object that is a merge of an existing connection object plus what was posted.
-      IOutputConnection connection = null;
-      boolean isNew = true;
-      String x = variableContext.getParameter("isnewconnection");
-      if (x != null)
-        isNew = x.equals("true");
-
-      String connectionName = variableContext.getParameter("connname");
-      // If the connectionname is not null, load the connection description and prepopulate everything with what comes from it.
-      if (connectionName != null && connectionName.length() > 0 && !isNew) {
-        connection = outputManager.load(connectionName);
-      }
-
-      if (connection == null) {
-        connection = outputManager.create();
-        if (connectionName != null && connectionName.length() > 0)
-          connection.setName(connectionName);
-      }
-
-      // Gather all the data from the form.
-      connection.setIsNew(isNew);
-      x = variableContext.getParameter("description");
-      if (x != null)
-        connection.setDescription(x);
-      x = variableContext.getParameter("classname");
-      if (x != null)
-        connection.setClassName(x);
-      x = variableContext.getParameter("maxconnections");
-      if (x != null && x.length() > 0)
-        connection.setMaxConnections(Integer.parseInt(x));
-
-      String error = OutputConnectorFactory.processConfigurationPost(threadContext, connection.getClassName(), variableContext, pageContext.getRequest().getLocale(), connection.getConfigParams());
-
-      if (error != null) {
-        variableContext.setParameter("text", error);
-        variableContext.setParameter("target", "listoutputs.jsp");
-%>
-<jsp:forward page="error.jsp"/>
-<%
-  }
-
-  if (op.equals("Continue")) {
-    threadContext.save("ConnectionObject", connection);
-%>
-<jsp:forward page="editoutput.jsp">
-  <jsp:param name="connname" value="<%=connectionName%>"/>
-</jsp:forward>
-<%
-} else if (op.equals("Save")) {
-  outputManager.save(connection);
-  variableContext.setParameter("connname", connectionName);
-%>
-<jsp:forward page="viewoutput.jsp">
-  <jsp:param name="connname" value="<%=connectionName%>"/>
-</jsp:forward>
-<%
-  }
-} catch (ManifoldCFException e) {
-  e.printStackTrace();
-  variableContext.setParameter("text", e.getMessage());
-  variableContext.setParameter("target", "listoutputs.jsp");
-%>
-<jsp:forward page="error.jsp"/>
-<%
-  }
-} else if (op.equals("Delete")) {
-  try {
-    String connectionName = variableContext.getParameter("connname");
-    if (connectionName == null)
-      throw new ManifoldCFException("Missing connection parameter");
-    outputManager.delete(connectionName);
-%>
-<jsp:forward page="listoutputs.jsp"/>
-<%
-} catch (ManifoldCFException e) {
-  e.printStackTrace();
-  variableContext.setParameter("text", e.getMessage());
-  variableContext.setParameter("target", "listoutputs.jsp");
-%>
-<jsp:forward page="error.jsp"/>
-<%
-  }
-} else if (op.equals("Cancel")) {
-%>
-<jsp:forward page="listoutputs.jsp"/>
-<%
-} else if (op.equals("ReingestAll")) {
-  try {
-    String connectionName = variableContext.getParameter("connname");
-    if (connectionName == null)
-      throw new ManifoldCFException("Missing connection parameter");
-    org.apache.manifoldcf.agents.system.ManifoldCF.signalOutputConnectionRedo(threadContext, connectionName);
-%>
-<jsp:forward page="listoutputs.jsp"/>
-<%
-} catch (ManifoldCFException e) {
-  e.printStackTrace();
-  variableContext.setParameter("text", e.getMessage());
-  variableContext.setParameter("target", "listoutputs.jsp");
-%>
-<jsp:forward page="error.jsp"/>
-<%
-  }
-} else if (op.equals("RemoveAll")) {
-  try {
-    String connectionName = variableContext.getParameter("connname");
-    if (connectionName == null)
-      throw new ManifoldCFException("Missing connection parameter");
-    org.apache.manifoldcf.agents.system.ManifoldCF.signalOutputConnectionRemoved(threadContext, connectionName);
-%>
-<jsp:forward page="listoutputs.jsp"/>
-<%
-} catch (ManifoldCFException e) {
-  e.printStackTrace();
-  variableContext.setParameter("text", e.getMessage());
-  variableContext.setParameter("target", "listoutputs.jsp");
-%>
-<jsp:forward page="error.jsp"/>
-<%
-  }
-} else {
-  // Error
-  variableContext.setParameter("text", "Illegal parameter to output connection execution page");
-  variableContext.setParameter("target", "listoutputs.jsp");
-%>
-<jsp:forward page="error.jsp"/>
-<%
-  }
-} else if (type != null && op != null && type.equals("transformation")) {
-  // -- Output connection editing operations --
-  if (op.equals("Save") || op.equals("Continue")) {
-    try {
-      // Set up a connection object that is a merge of an existing connection object plus what was posted.
-      ITransformationConnection connection = null;
-      boolean isNew = true;
-      String x = variableContext.getParameter("isnewconnection");
-      if (x != null)
-        isNew = x.equals("true");
-
-      String connectionName = variableContext.getParameter("connname");
-      // If the connectionname is not null, load the connection description and prepopulate everything with what comes from it.
-      if (connectionName != null && connectionName.length() > 0 && !isNew) {
-        connection = transformationManager.load(connectionName);
-      }
-
-      if (connection == null) {
-        connection = transformationManager.create();
-        if (connectionName != null && connectionName.length() > 0)
-          connection.setName(connectionName);
-      }
-
-      // Gather all the data from the form.
-      connection.setIsNew(isNew);
-      x = variableContext.getParameter("description");
-      if (x != null)
-        connection.setDescription(x);
-      x = variableContext.getParameter("classname");
-      if (x != null)
-        connection.setClassName(x);
-      x = variableContext.getParameter("maxconnections");
-      if (x != null && x.length() > 0)
-        connection.setMaxConnections(Integer.parseInt(x));
-
-      String error = TransformationConnectorFactory.processConfigurationPost(threadContext, connection.getClassName(), variableContext, pageContext.getRequest().getLocale(), connection.getConfigParams());
-
-      if (error != null) {
-        variableContext.setParameter("text", error);
-        variableContext.setParameter("target", "listtransformations.jsp");
-%>
-<jsp:forward page="error.jsp"/>
-<%
-  }
-
-  if (op.equals("Continue")) {
-    threadContext.save("ConnectionObject", connection);
-%>
-<jsp:forward page="edittransformation.jsp">
-  <jsp:param name="connname" value="<%=connectionName%>"/>
-</jsp:forward>
-<%
-} else if (op.equals("Save")) {
-  transformationManager.save(connection);
-  variableContext.setParameter("connname", connectionName);
-%>
-<jsp:forward page="viewtransformation.jsp">
-  <jsp:param name="connname" value="<%=connectionName%>"/>
-</jsp:forward>
-<%
-  }
-} catch (ManifoldCFException e) {
-  e.printStackTrace();
-  variableContext.setParameter("text", e.getMessage());
-  variableContext.setParameter("target", "listtransformations.jsp");
-%>
-<jsp:forward page="error.jsp"/>
-<%
-  }
-} else if (op.equals("Delete")) {
-  try {
-    String connectionName = variableContext.getParameter("connname");
-    if (connectionName == null)
-      throw new ManifoldCFException("Missing connection parameter");
-    transformationManager.delete(connectionName);
-%>
-<jsp:forward page="listtransformations.jsp"/>
-<%
-} catch (ManifoldCFException e) {
-  e.printStackTrace();
-  variableContext.setParameter("text", e.getMessage());
-  variableContext.setParameter("target", "listtransformations.jsp");
-%>
-<jsp:forward page="error.jsp"/>
-<%
-  }
-} else if (op.equals("Cancel")) {
-%>
-<jsp:forward page="listtransformations.jsp"/>
-<%
-} else {
-  // Error
-  variableContext.setParameter("text", "Illegal parameter to transformation connection execution page");
-  variableContext.setParameter("target", "listtransformations.jsp");
-%>
-<jsp:forward page="error.jsp"/>
-<%
-  }
-} else if (type != null && op != null && type.equals("notification")) {
-  // -- Notification connection editing operations --
-  if (op.equals("Save") || op.equals("Continue")) {
-    try {
-      // Set up a connection object that is a merge of an existing connection object plus what was posted.
-      INotificationConnection connection = null;
-      boolean isNew = true;
-      String x = variableContext.getParameter("isnewconnection");
-      if (x != null)
-        isNew = x.equals("true");
-
-      String connectionName = variableContext.getParameter("connname");
-      // If the connectionname is not null, load the connection description and prepopulate everything with what comes from it.
-      if (connectionName != null && connectionName.length() > 0 && !isNew) {
-        connection = notificationManager.load(connectionName);
-      }
-
-      if (connection == null) {
-        connection = notificationManager.create();
-        if (connectionName != null && connectionName.length() > 0)
-          connection.setName(connectionName);
-      }
-
-      // Gather all the data from the form.
-      connection.setIsNew(isNew);
-      x = variableContext.getParameter("description");
-      if (x != null)
-        connection.setDescription(x);
-      x = variableContext.getParameter("classname");
-      if (x != null)
-        connection.setClassName(x);
-      x = variableContext.getParameter("maxconnections");
-      if (x != null && x.length() > 0)
-        connection.setMaxConnections(Integer.parseInt(x));
-
-      String error = NotificationConnectorFactory.processConfigurationPost(threadContext, connection.getClassName(), variableContext, pageContext.getRequest().getLocale(), connection.getConfigParams());
-
-      if (error != null) {
-        variableContext.setParameter("text", error);
-        variableContext.setParameter("target", "listnotifications.jsp");
-%>
-<jsp:forward page="error.jsp"/>
-<%
-  }
-
-  if (op.equals("Continue")) {
-    threadContext.save("ConnectionObject", connection);
-%>
-<jsp:forward page="editnotification.jsp">
-  <jsp:param name="connname" value="<%=connectionName%>"/>
-</jsp:forward>
-<%
-} else if (op.equals("Save")) {
-  notificationManager.save(connection);
-  variableContext.setParameter("connname", connectionName);
-%>
-<jsp:forward page="viewnotification.jsp">
-  <jsp:param name="connname" value="<%=connectionName%>"/>
-</jsp:forward>
-<%
-  }
-} catch (ManifoldCFException e) {
-  e.printStackTrace();
-  variableContext.setParameter("text", e.getMessage());
-  variableContext.setParameter("target", "listnotifications.jsp");
-%>
-<jsp:forward page="error.jsp"/>
-<%
-  }
-} else if (op.equals("Delete")) {
-  try {
-    String connectionName = variableContext.getParameter("connname");
-    if (connectionName == null)
-      throw new ManifoldCFException("Missing connection parameter");
-    notificationManager.delete(connectionName);
-%>
-<jsp:forward page="listnotifications.jsp"/>
-<%
-} catch (ManifoldCFException e) {
-  e.printStackTrace();
-  variableContext.setParameter("text", e.getMessage());
-  variableContext.setParameter("target", "listnotifications.jsp");
-%>
-<jsp:forward page="error.jsp"/>
-<%
-  }
-} else if (op.equals("Cancel")) {
-%>
-<jsp:forward page="listnotifications.jsp"/>
-<%
-} else {
-  // Error
-  variableContext.setParameter("text", "Illegal parameter to notification connection execution page");
-  variableContext.setParameter("target", "listnotifications.jsp");
-%>
-<jsp:forward page="error.jsp"/>
-<%
-  }
-} else if (type != null && op != null && type.equals("job")) {
-  // -- Job editing operations --
-  if (op.equals("Save") || op.equals("Continue")) {
-    try {
-      String jobID = variableContext.getParameter("jobid");
-      IJobDescription job = null;
-      if (jobID != null) {
-        job = manager.load(new Long(jobID));
-      }
-      if (job == null)
-        job = manager.createJob();
-
-      // Figure out what got posted.
-      String x = variableContext.getParameter("connectionpresent");
-      boolean connectionPresent = (x != null && x.equals("true"));
-
-      // Gather the rest of the data.
-      x = variableContext.getParameter("description");
-      if (x != null)
-        job.setDescription(x);
-      x = variableContext.getParameter("connectionname");
-      if (x != null)
-        job.setConnectionName(x);
-      x = variableContext.getParameter("scheduletype");
-      if (x != null)
-        job.setType(Integer.parseInt(x));
-      x = variableContext.getParameter("startmethod");
-      if (x != null)
-        job.setStartMethod(Integer.parseInt(x));
-      x = variableContext.getParameter("hopcountmode");
-      if (x != null)
-        job.setHopcountMode(Integer.parseInt(x));
-      x = variableContext.getParameter("pipeline_count");
-      if (x != null) {
-        // Do we need to keep the old specifications around, or can we destroy them?
-        // Not clear that retention is required., so I'm not wasting time trying to implement that.
-        int count = Integer.parseInt(x);
-        job.clearPipeline();
-        for (int j = 0; j < count; j++) {
-          // Gather everything first; we'll look at edits later
-          int precedent = Integer.parseInt(variableContext.getParameter("pipeline_" + j + "_precedent"));
-          boolean isOutput = variableContext.getParameter("pipeline_" + j + "_isoutput").equals("true");
-          String connectionName = variableContext.getParameter("pipeline_" + j + "_connectionname");
-          String description = variableContext.getParameter("pipeline_" + j + "_description");
-          job.addPipelineStage(precedent, isOutput, connectionName, description);
-        }
-      }
-      x = variableContext.getParameter("notification_count");
-      if (x != null) {
-        // Do we need to keep the old specifications around, or can we destroy them?
-        // Not clear that retention is required., so I'm not wasting time trying to implement that.
-        int count = Integer.parseInt(x);
-        job.clearNotifications();
-        for (int j = 0; j < count; j++) {
-          // Gather everything first; we'll look at edits later
-          String connectionName = variableContext.getParameter("notification_" + j + "_connectionname");
-          String description = variableContext.getParameter("notification_" + j + "_description");
-          job.addNotification(connectionName, description);
-        }
-      }
-
-      x = variableContext.getParameter("schedulerecords");
-      String[] y;
-
-      if (x != null) {
-        // Read records and put them into the job description
-        job.clearScheduleRecords();
-        int recordCount = Integer.parseInt(x);
-        int j = 0;
-        while (j < recordCount) {
-          String indexValue = Integer.toString(j);
-          EnumeratedValues srDayOfWeek = null;
-          EnumeratedValues srDayOfMonth = null;
-          EnumeratedValues srMonthOfYear = null;
-          EnumeratedValues srYear = null;
-          EnumeratedValues srHourOfDay = null;
-          EnumeratedValues srMinutesOfHour = null;
-          Long srDuration = null;
-          boolean srRequestMinimum = false;
-
-          y = variableContext.getParameterValues("dayofweek" + indexValue);
-          if (y != null) {
-            if (y.length >= 1 && y[0].equals("none"))
-              srDayOfWeek = null;
-            else
-              srDayOfWeek = new EnumeratedValues(y);
-          }
-          y = variableContext.getParameterValues("dayofmonth" + indexValue);
-          if (y != null) {
-            if (y.length >= 1 && y[0].equals("none"))
-              srDayOfMonth = null;
-            else
-              srDayOfMonth = new EnumeratedValues(y);
-          }
-          y = variableContext.getParameterValues("monthofyear" + indexValue);
-          if (y != null) {
-            if (y.length >= 1 && y[0].equals("none"))
-              srMonthOfYear = null;
-            else
-              srMonthOfYear = new EnumeratedValues(y);
-          }
-          y = variableContext.getParameterValues("year" + indexValue);
-          if (y != null) {
-            if (y.length >= 1 && y[0].equals("none"))
-              srYear = null;
-            else
-              srYear = new EnumeratedValues(y);
-          }
-          y = variableContext.getParameterValues("hourofday" + indexValue);
-          if (y != null) {
-            if (y.length >= 1 && y[0].equals("none"))
-              srHourOfDay = null;
-            else
-              srHourOfDay = new EnumeratedValues(y);
-          }
-          y = variableContext.getParameterValues("minutesofhour" + indexValue);
-          if (y != null) {
-            if (y.length >= 1 && y[0].equals("none"))
-              srMinutesOfHour = null;
-            else
-              srMinutesOfHour = new EnumeratedValues(y);
-          }
-          x = variableContext.getParameter("duration" + indexValue);
-          if (x != null) {
-            if (x.length() == 0)
-              srDuration = null;
-            else
-              srDuration = new Long(new Long(x).longValue() * 60000L);
-          }
-          x = variableContext.getParameter("invocation" + indexValue);
-          if (x != null) {
-            srRequestMinimum = x.equals("minimal");
-          }
-
-          x = variableContext.getParameter("recordop" + j);
-          if (x == null || !x.equals("Remove Schedule")) {
-            ScheduleRecord sr = new ScheduleRecord(srDayOfWeek, srMonthOfYear, srDayOfMonth, srYear, srHourOfDay, srMinutesOfHour,
-                null, srDuration, srRequestMinimum);
-            job.addScheduleRecord(sr);
-          }
-          j++;
-        }
-      }
-
-      // Check for operation that adds to schedule
-      x = variableContext.getParameter("recordop");
-      if (x != null && x.equals("Add Scheduled Time")) {
-        EnumeratedValues srDayOfWeek = null;
-        EnumeratedValues srDayOfMonth = null;
-        EnumeratedValues srMonthOfYear = null;
-        EnumeratedValues srYear = null;
-        EnumeratedValues srHourOfDay = null;
-        EnumeratedValues srMinutesOfHour = null;
-        Long srDuration = null;
-        boolean srRequestMinimum = false;
-
-        y = variableContext.getParameterValues("dayofweek");
-        if (y != null) {
-          if (y.length >= 1 && y[0].equals("none"))
-            srDayOfWeek = null;
-          else
-            srDayOfWeek = new EnumeratedValues(y);
-        }
-        y = variableContext.getParameterValues("dayofmonth");
-        if (y != null) {
-          if (y.length >= 1 && y[0].equals("none"))
-            srDayOfMonth = null;
-          else
-            srDayOfMonth = new EnumeratedValues(y);
-        }
-        y = variableContext.getParameterValues("monthofyear");
-        if (y != null) {
-          if (y.length >= 1 && y[0].equals("none"))
-            srMonthOfYear = null;
-          else
-            srMonthOfYear = new EnumeratedValues(y);
-        }
-        y = variableContext.getParameterValues("year");
-        if (y != null) {
-          if (y.length >= 1 && y[0].equals("none"))
-            srYear = null;
-          else
-            srYear = new EnumeratedValues(y);
-        }
-        y = variableContext.getParameterValues("hourofday");
-        if (y != null) {
-          if (y.length >= 1 && y[0].equals("none"))
-            srHourOfDay = null;
-          else
-            srHourOfDay = new EnumeratedValues(y);
-        }
-        y = variableContext.getParameterValues("minutesofhour");
-        if (y != null) {
-          if (y.length >= 1 && y[0].equals("none"))
-            srMinutesOfHour = null;
-          else
-            srMinutesOfHour = new EnumeratedValues(y);
-        }
-        x = variableContext.getParameter("duration");
-        if (x != null) {
-          if (x.length() == 0)
-            srDuration = null;
-          else
-            srDuration = new Long(new Long(x).longValue() * 60000L);
-        }
-        x = variableContext.getParameter("invocation");
-        if (x != null) {
-          srRequestMinimum = x.equals("minimal");
-        }
-
-        ScheduleRecord sr = new ScheduleRecord(srDayOfWeek, srMonthOfYear, srDayOfMonth, srYear, srHourOfDay, srMinutesOfHour,
-            null, srDuration, srRequestMinimum);
-        job.addScheduleRecord(sr);
-      }
-
-      x = variableContext.getParameter("priority");
-      if (x != null)
-        job.setPriority(Integer.parseInt(x));
-      x = variableContext.getParameter("recrawlinterval");
-      if (x != null) {
-        if (x.length() == 0)
-          job.setInterval(null);
-        else
-          job.setInterval(new Long(new Long(x).longValue() * 60000L));
-      }
-      x = variableContext.getParameter("maxrecrawlinterval");
-      if (x != null) {
-        if (x.length() == 0)
-          job.setMaxInterval(null);
-        else
-          job.setMaxInterval(new Long(new Long(x).longValue() * 60000L));
-      }
-      x = variableContext.getParameter("reseedinterval");
-      if (x != null) {
-        if (x.length() == 0)
-          job.setReseedInterval(null);
-        else
-          job.setReseedInterval(new Long(new Long(x).longValue() * 60000L));
-      }
-      x = variableContext.getParameter("expirationinterval");
-      if (x != null) {
-        if (x.length() == 0)
-          job.setExpiration(null);
-        else
-          job.setExpiration(new Long(new Long(x).longValue() * 60000L));
-      }
-
-      IRepositoryConnection connection = null;
-      if (job.getConnectionName() != null && job.getConnectionName().length() > 0)
-        connection = connManager.load(job.getConnectionName());
-
-      if (connection != null) {
-        String[] relationshipTypes = RepositoryConnectorFactory.getRelationshipTypes(threadContext, connection.getClassName());
-
-        // Gather hopcount filters
-        x = variableContext.getParameter("hopfilters");
-        if (x != null && relationshipTypes != null) {
-          job.clearHopCountFilters();
-          int j = 0;
-          while (j < relationshipTypes.length) {
-            String relationshipType = relationshipTypes[j++];
-            x = variableContext.getParameter("hopmax_" + relationshipType);
-            if (x != null && x.length() > 0) {
-              job.addHopCountFilter(relationshipType, new Long(x));
-            }
-          }
-        }
-      }
-
-      if (connectionPresent && connection != null) {
-        IRepositoryConnector repositoryConnector = repositoryConnectorPool.grab(connection);
-        if (repositoryConnector != null) {
-          try {
-            String error = repositoryConnector.processSpecificationPost(variableContext, pageContext.getRequest().getLocale(), job.getSpecification(), 0);
-            if (error != null) {
-              variableContext.setParameter("text", error);
-              variableContext.setParameter("target", "listjobs.jsp");
-%>
-<jsp:forward page="error.jsp"/>
-<%
-        }
-      } finally {
-        repositoryConnectorPool.release(connection, repositoryConnector);
-      }
-    }
-  }
-
-  // Process all pipeline stages
-  for (int j = 0; j < job.countPipelineStages(); j++) {
-    if (job.getPipelineStageIsOutputConnection(j)) {
-      IOutputConnection outputConnection = outputManager.load(job.getPipelineStageConnectionName(j));
-      if (outputConnection != null) {
-        IOutputConnector outputConnector = outputConnectorPool.grab(outputConnection);
-        if (outputConnector != null) {
-          try {
-            String error = outputConnector.processSpecificationPost(variableContext, pageContext.getRequest().getLocale(), job.getPipelineStageSpecification(j), 1 + j);
-            if (error != null) {
-              variableContext.setParameter("text", error);
-              variableContext.setParameter("target", "listjobs.jsp");
-%>
-<jsp:forward page="error.jsp"/>
-<%
-        }
-      } finally {
-        outputConnectorPool.release(outputConnection, outputConnector);
-      }
-    }
-  }
-} else {
-  ITransformationConnection transformationConnection = transformationManager.load(job.getPipelineStageConnectionName(j));
-  if (transformationConnection != null) {
-    ITransformationConnector transformationConnector = transformationConnectorPool.grab(transformationConnection);
-    if (transformationConnector != null) {
-      try {
-        String error = transformationConnector.processSpecificationPost(variableContext, pageContext.getRequest().getLocale(), job.getPipelineStageSpecification(j), 1 + j);
-        if (error != null) {
-          variableContext.setParameter("text", error);
-          variableContext.setParameter("target", "listjobs.jsp");
-%>
-<jsp:forward page="error.jsp"/>
-<%
-            }
-          } finally {
-            transformationConnectorPool.release(transformationConnection, transformationConnector);
-          }
-        }
-      }
-    }
-  }
-
-  for (int j = 0; j < job.countNotifications(); j++) {
-    INotificationConnection notificationConnection = notificationManager.load(job.getNotificationConnectionName(j));
-    if (notificationConnection != null) {
-      INotificationConnector notificationConnector = notificationConnectorPool.grab(notificationConnection);
-      if (notificationConnector != null) {
-        try {
-          String error = notificationConnector.processSpecificationPost(variableContext, pageContext.getRequest().getLocale(), job.getNotificationSpecification(j), 1 + job.countPipelineStages() + j);
-          if (error != null) {
-            variableContext.setParameter("text", error);
-            variableContext.setParameter("target", "listjobs.jsp");
-%>
-<jsp:forward page="error.jsp"/>
-<%
-          }
-        } finally {
-          notificationConnectorPool.release(notificationConnection, notificationConnector);
-        }
-      }
-    }
-  }
-
-  // Now, after gathering is complete, consider doing changes to the pipeline.
-  int currentStage = 0;
-  for (int j = 0; j < job.countPipelineStages(); j++) {
-    // Look at the operation
-    x = variableContext.getParameter("pipeline_" + j + "_op");
-    if (x != null && x.equals("Delete")) {
-      // Delete this pipeline stage (and rewire other stages according to rules)
-      job.deletePipelineStage(currentStage);
-    } else if (x != null && x.equals("InsertTransformation")) {
-      // Insert a new stage before this one
-      String connectionName = variableContext.getParameter("transformation_connectionname");
-      String description = variableContext.getParameter("transformation_description");
-      job.insertPipelineStage(currentStage, false, connectionName, description);
-      currentStage++;
-    } else if (x != null && x.equals("InsertOutput")) {
-      // Insert a new stage before this one
-      String connectionName = variableContext.getParameter("output_connectionname");
-      String description = variableContext.getParameter("output_description");
-      job.insertPipelineStage(currentStage, true, connectionName, description);
-      currentStage++;
-    } else
-      currentStage++;
-  }
-
-  x = variableContext.getParameter("output_op");
-  if (x != null && x.equals("Add")) {
-    // Append a new stage at the end
-    int precedent = Integer.parseInt(variableContext.getParameter("output_precedent"));
-    String connectionName = variableContext.getParameter("output_connectionname");
-    String description = variableContext.getParameter("output_description");
-    job.addPipelineStage(precedent, true, connectionName, description);
-  }
-
-  currentStage = 0;
-  for (int j = 0; j < job.countNotifications(); j++) {
-    // Look at the operation
-    x = variableContext.getParameter("notification_" + j + "_op");
-    if (x != null && x.equals("Delete")) {
-      // Delete this pipeline stage (and rewire other stages according to rules)
-      job.deleteNotification(currentStage);
-    } else
-      currentStage++;
-  }
-  x = variableContext.getParameter("notification_op");
-  if (x != null && x.equals("Add")) {
-    // Append a new stage at the end
-    String connectionName = variableContext.getParameter("notification_connectionname");
-    String description = variableContext.getParameter("notification_description");
-    job.addNotification(connectionName, description);
-  }
-
-  if (op.equals("Continue")) {
-    threadContext.save("JobObject", job);
-%>
-<jsp:forward page="editjob.jsp">
-  <jsp:param name="jobid" value="<%=jobID%>"/>
-</jsp:forward>
-<%
-} else if (op.equals("Save")) {
-  manager.save(job);
-  // Reset the job schedule. We may want to make this explicit at some point; having
-  // this happen all the time seems wrong.
-  manager.resetJobSchedule(job.getID());
-  variableContext.setParameter("jobid", job.getID().toString());
-%>
-<jsp:forward page="viewjob.jsp">
-  <jsp:param name="jobid" value="<%=job.getID().toString()%>"/>
-</jsp:forward>
-<%
-  }
-} catch (ManifoldCFException e) {
-  e.printStackTrace();
-  variableContext.setParameter("text", e.getMessage());
-  variableContext.setParameter("target", "listjobs.jsp");
-%>
-<jsp:forward page="error.jsp"/>
-<%
-  }
-} else if (op.equals("StartOver")) {
-  try {
-    String jobID = variableContext.getParameter("jobid");
-    if (jobID == null)
-      throw new ManifoldCFException("Missing job parameter");
-    manager.clearJobSeedingState(new Long(jobID));
-%>
-<jsp:forward page="listjobs.jsp"/>
-<%
-} catch (ManifoldCFException e) {
-  e.printStackTrace();
-  variableContext.setParameter("text", e.getMessage());
-  variableContext.setParameter("target", "listjobs.jsp");
-%>
-<jsp:forward page="error.jsp"/>
-<%
-  }
-} else if (op.equals("Delete")) {
-  try {
-    String jobID = variableContext.getParameter("jobid");
-    if (jobID == null)
-      throw new ManifoldCFException("Missing job parameter");
-    manager.deleteJob(new Long(jobID));
-%>
-<jsp:forward page="listjobs.jsp"/>
-<%
-} catch (ManifoldCFException e) {
-  e.printStackTrace();
-  variableContext.setParameter("text", e.getMessage());
-  variableContext.setParameter("target", "listjobs.jsp");
-%>
-<jsp:forward page="error.jsp"/>
-<%
-  }
-} else if (op.equals("Cancel")) {
-  // Cancel operation
-%>
-<jsp:forward page="listjobs.jsp"/>
-<%
-} else {
-  // Error
-  variableContext.setParameter("text", "Illegal parameter to job definition execution page: " + op);
-  variableContext.setParameter("target", "listjobs.jsp");
-%>
-<jsp:forward page="error.jsp"/>
-<%
-  }
-} else if (type != null && op != null && (type.equals("simplereport") || type.equals("maxactivityreport") ||
-    type.equals("maxbandwidthreport") || type.equals("resultreport") ||
-    type.equals("documentstatus") || type.equals("queuestatus"))) {
-  // -- Report handling operations --
-  if (op.equals("Continue") || op.equals("Report") || op.equals("Status")) {
-%>
-<jsp:forward page='<%=type+".jsp"%>'/>
-<%
-} else {
-  // Error
-  variableContext.setParameter("text", "Illegal parameter to report/status execution page: " + op);
-  variableContext.setParameter("target", "index.jsp");
-%>
-<jsp:forward page="error.jsp"/>
-<%
-  }
-} else if (op != null && type != null && type.equals("jobstatus")) {
-  if (op.equals("Start") || op.equals("StartMinimal")) {
-    // -- Start a job --
-    String jobID = variableContext.getParameter("jobid");
-    manager.manualStart(new Long(jobID), op.equals("StartMinimal"));
-    // Forward to showjobstatus
-%>
-<jsp:forward page="showjobstatus.jsp"/>
-<%
-} else if (op.equals("Pause")) {
-  // -- Pause a job --
-  String jobID = variableContext.getParameter("jobid");
-  manager.pauseJob(new Long(jobID));
-  // Forward to showjobstatus
-%>
-<jsp:forward page="showjobstatus.jsp"/>
-<%
-} else if (op.equals("Abort")) {
-  // -- Abort a job --
-  String jobID = variableContext.getParameter("jobid");
-  manager.manualAbort(new Long(jobID));
-  // Forward to showjobstatus
-%>
-<jsp:forward page="showjobstatus.jsp"/>
-<%
-} else if (op.equals("Restart") || op.equals("RestartMinimal")) {
-  // -- Restart a job --
-  String jobID = variableContext.getParameter("jobid");
-  manager.manualAbortRestart(new Long(jobID), op.equals("RestartMinimal"));
-  // Forward to showjobstatus
-%>
-<jsp:forward page="showjobstatus.jsp"/>
-<%
-} else if (op.equals("Resume")) {
-  // -- Resume a job --
-  String jobID = variableContext.getParameter("jobid");
-  manager.restartJob(new Long(jobID));
-  // Forward to showjobstatus
-%>
-<jsp:forward page="showjobstatus.jsp"/>
-<%
-} else {
-  // Error
-  variableContext.setParameter("text", "Illegal parameter to jobstatus execution page: " + op);
-  variableContext.setParameter("target", "index.jsp");
-%>
-<jsp:forward page="error.jsp"/>
-<%
-  }
-} else {
-			/*
-			// If we didn't have an op, then we transfer control back to where the page said to.
-			String target = variableContext.getParameter("target");
-			if (target != null)
-			{
-				<jsp:forward page='<%=target % '/>
-    }
-
-        <jsp:forward page="index.jsp"/>
-        */
-
-        // Error
-        variableContext.setParameter("text","Illegal parameter to page");
-        variableContext.setParameter("target","index.jsp");
-%>
-<jsp:forward page="error.jsp"/>
-<%
-  }
-} catch (ManifoldCFException e) {
-  e.printStackTrace();
-  variableContext.setParameter("text", e.getMessage());
-  variableContext.setParameter("target", "index.jsp");
-%>
-<jsp:forward page="error.jsp"/>
-=======
               connection.addThrottleValue(regexp,desc,(float)(((double)value.longValue())/(double)(60000.0)));
             }
           }
@@ -3005,7 +1662,6 @@
     variableContext.setParameter("target","index.jsp");
 %>
     <jsp:forward page="error.jsp"/>
->>>>>>> c8a0da90
 <%
   }
 %>
<%@ include file="adminHeaders.jsp" %>

<%

  /* $Id$ */

/**
 * Licensed to the Apache Software Foundation (ASF) under one or more
 * contributor license agreements. See the NOTICE file distributed with
 * this work for additional information regarding copyright ownership.
 * The ASF licenses this file to You under the Apache License, Version 2.0
 * (the "License"); you may not use this file except in compliance with
 * the License. You may obtain a copy of the License at
 *
 * http://www.apache.org/licenses/LICENSE-2.0
 *
 * Unless required by applicable law or agreed to in writing, software
 * distributed under the License is distributed on an "AS IS" BASIS,
 * WITHOUT WARRANTIES OR CONDITIONS OF ANY KIND, either express or implied.
 * See the License for the specific language governing permissions and
 * limitations under the License.
 */
%>
<script type="text/javascript">
  <!--

<<<<<<< HEAD
  $.ManifoldCF.setTitle('<%=Messages.getBodyString(pageContext.getRequest().getLocale(), "viewjob.ApacheManifoldCFViewJob")%>',
      '<%=Messages.getBodyString(pageContext.getRequest().getLocale(), "viewjob.ViewAJob")%>',
      'jobs'
  );

  function Delete(jobID) {
    if (confirm("<%=Messages.getBodyJavascriptString(pageContext.getRequest().getLocale(),"viewjob.DeleteJobConfirmation")%>")) {
      document.viewjob.op.value = "Delete";
      document.viewjob.jobid.value = jobID;
      $.ManifoldCF.submit(document.viewjob);
    }
  }

  function StartOver(jobID) {
    if (confirm("<%=Messages.getBodyJavascriptString(pageContext.getRequest().getLocale(),"viewjob.StartOverConfirmation")%>")) {
      document.viewjob.op.value = "StartOver";
      document.viewjob.jobid.value = jobID;
      $.ManifoldCF.submit(document.viewjob);
    }
  }

  //-->
</script>

<div class="row">
  <div class="col-md-12">
    <div class="box box-primary">
=======
<html xmlns="http://www.w3.org/1999/xhtml">
<head>
  <meta http-equiv="Content-Type" content="text/html; charset=utf-8" />
  <link rel="StyleSheet" href="style.css" type="text/css" media="screen"/>
  <title>
    <%=Messages.getBodyString(pageContext.getRequest().getLocale(),"viewjob.ApacheManifoldCFViewJob")%>
  </title>

  <script type="text/javascript">
  <!--

  function Delete(jobID)
  {
    if (confirm("<%=Messages.getBodyJavascriptString(pageContext.getRequest().getLocale(),"viewjob.DeleteJobConfirmation")%>"))
    {
      document.viewjob.op.value="Delete";
      document.viewjob.jobid.value=jobID;
      document.viewjob.submit();
    }
  }

  function StartOver(jobID)
  {
    if (confirm("<%=Messages.getBodyJavascriptString(pageContext.getRequest().getLocale(),"viewjob.StartOverConfirmation")%>"))
    {
      document.viewjob.op.value="StartOver";
      document.viewjob.jobid.value=jobID;
      document.viewjob.submit();
    }
  }

  //-->
  </script>
>>>>>>> 4d8a3ad4

      <form class="standardform" name="viewjob" action="execute.jsp" method="POST">
        <input type="hidden" name="op" value="Continue"/>
        <input type="hidden" name="type" value="job"/>
        <input type="hidden" name="jobid" value=""/>

        <div class="box-body">

<<<<<<< HEAD
          <%
            try {
              // Get the job manager handle
              IJobManager manager = JobManagerFactory.make(threadContext);
              IOutputConnectionManager outputManager = OutputConnectionManagerFactory.make(threadContext);
              IRepositoryConnectionManager connManager = RepositoryConnectionManagerFactory.make(threadContext);
              INotificationConnectionManager notificationManager = NotificationConnectionManagerFactory.make(threadContext);
              ITransformationConnectionManager transformationManager = TransformationConnectionManagerFactory.make(threadContext);

              IOutputConnectorPool outputConnectorPool = OutputConnectorPoolFactory.make(threadContext);
              IRepositoryConnectorPool repositoryConnectorPool = RepositoryConnectorPoolFactory.make(threadContext);
              INotificationConnectorPool notificationConnectorPool = NotificationConnectorPoolFactory.make(threadContext);
              ITransformationConnectorPool transformationConnectorPool = TransformationConnectorPoolFactory.make(threadContext);

              String jobID = variableContext.getParameter("jobid");
              IJobDescription job = manager.load(new Long(jobID));
              if (job == null) {
                throw new ManifoldCFException("No such job: " + jobID);
              } else {
                String naMessage = Messages.getString(pageContext.getRequest().getLocale(), "viewjob.Notapplicable");
                String jobType = "";
                String intervalString = naMessage;
                String maxIntervalString = naMessage;
                String reseedIntervalString = naMessage;
                String expirationIntervalString = naMessage;

                switch (job.getType()) {
                  case IJobDescription.TYPE_CONTINUOUS:
                    String infinityMessage = Messages.getString(pageContext.getRequest().getLocale(), "viewjob.Infinity");
                    String minutesMessage = Messages.getString(pageContext.getRequest().getLocale(), "viewjob.minutes");
                    jobType = Messages.getString(pageContext.getRequest().getLocale(), "viewjob.Rescandocumentsdynamically");
                    Long recrawlInterval = job.getInterval();
                    Long maxRecrawlInterval = job.getMaxInterval();
                    Long reseedInterval = job.getReseedInterval();
                    Long expirationInterval = job.getExpiration();
                    intervalString = (recrawlInterval == null) ? infinityMessage : (new Long(recrawlInterval.longValue() / 60000L).toString() + " " + minutesMessage);
                    maxIntervalString = (maxRecrawlInterval == null) ? infinityMessage : (new Long(maxRecrawlInterval.longValue() / 60000L).toString() + " " + minutesMessage);
                    reseedIntervalString = (reseedInterval == null) ? infinityMessage : (new Long(reseedInterval.longValue() / 60000L).toString() + " " + minutesMessage);
                    expirationIntervalString = (expirationInterval == null) ? infinityMessage : (new Long(expirationInterval.longValue() / 60000L).toString() + " " + minutesMessage);
                    break;
                  case IJobDescription.TYPE_SPECIFIED:
                    jobType = Messages.getString(pageContext.getRequest().getLocale(), "viewjob.Scaneverydocumentonce");
                    break;
                  default:
                }

                String startMethod = "";
                switch (job.getStartMethod()) {
                  case IJobDescription.START_WINDOWBEGIN:
                    startMethod = Messages.getString(pageContext.getRequest().getLocale(), "viewjob.Startatbeginningofschedulewindow");
                    break;
                  case IJobDescription.START_WINDOWINSIDE:
                    startMethod = Messages.getString(pageContext.getRequest().getLocale(), "viewjob.Startinsideschedulewindow");
                    break;
                  case IJobDescription.START_DISABLE:
                    startMethod = Messages.getString(pageContext.getRequest().getLocale(), "viewjob.Dontautomaticallystart");
                    break;
                  default:
                    break;
                }

                int priority = job.getPriority();

                String connectionName = job.getConnectionName();
                IRepositoryConnection connection = connManager.load(connectionName);

                int model = RepositoryConnectorFactory.getConnectorModel(threadContext, connection.getClassName());
                String[] relationshipTypes = RepositoryConnectorFactory.getRelationshipTypes(threadContext, connection.getClassName());
                Map hopCountFilters = job.getHopCountFilters();
                int hopcountMode = job.getHopcountMode();

                //threadContext.save("OutputSpecification",job.getOutputSpecification());
                //threadContext.save("OutputConnection",outputConnection);
                //threadContext.save("DocumentSpecification",job.getSpecification());
                //threadContext.save("RepositoryConnection",connection);
                int rowCounter = 0;

          %>
          <table class="table table-bordered">
            <tr>
              <th>
                <nobr><%=Messages.getBodyString(pageContext.getRequest().getLocale(), "viewjob.NameColon")%>
                </nobr>
              </th>
              <td colspan="3"><%="<!--jobid=" + jobID + "-->"%><%=org.apache.manifoldcf.ui.util.Encoder.bodyEscape(job.getDescription())%>
              </td>
            </tr>
            <tr>
              <th>
                <nobr><%=Messages.getBodyString(pageContext.getRequest().getLocale(), "viewjob.PipelineColon")%>
                </nobr>
              </th>
              <td colspan="3">
                <table class="table table-bordered">
                  <tr>
                    <th>
                      <nobr><%=Messages.getBodyString(pageContext.getRequest().getLocale(), "viewjob.StageNumber")%>
                      </nobr>
                    </th>
                    <th>
                      <nobr><%=Messages.getBodyString(pageContext.getRequest().getLocale(), "viewjob.StageType")%>
                      </nobr>
                    </th>
                    <th>
                      <nobr><%=Messages.getBodyString(pageContext.getRequest().getLocale(), "viewjob.StagePrecedent")%>
                      </nobr>
                    </th>
                    <th>
                      <nobr><%=Messages.getBodyString(pageContext.getRequest().getLocale(), "viewjob.StageDescription")%>
                      </nobr>
                    </th>
                    <th>
                      <nobr><%=Messages.getBodyString(pageContext.getRequest().getLocale(), "viewjob.StageConnectionName")%>
                      </nobr>
                    </th>
                  </tr>
                  <tr>
                    <td>1.</td>
                    <td><%=Messages.getBodyString(pageContext.getRequest().getLocale(), "viewjob.Repository")%>
                    </td>
                    <td></td>
                    <td></td>
                    <td><%=org.apache.manifoldcf.ui.util.Encoder.bodyEscape(connectionName)%>
                    </td>
                  </tr>
                  <%
                    for (int j = 0; j < job.countPipelineStages(); j++) {
                  %>
                  <tr>
                    <td><%=(j + 2)%>.</td>
                    <td><%=job.getPipelineStageIsOutputConnection(j) ? Messages.getBodyString(pageContext.getRequest().getLocale(), "viewjob.Output") : Messages.getBodyString(pageContext.getRequest().getLocale(), "viewjob.Transformation")%>
                    </td>
                    <td><%=(job.getPipelineStagePrerequisite(j) + 2)%>.</td>
                    <td><%=(job.getPipelineStageDescription(j) != null) ? org.apache.manifoldcf.ui.util.Encoder.bodyEscape(job.getPipelineStageDescription(j)) : ""%>
                    </td>
                    <td><%=org.apache.manifoldcf.ui.util.Encoder.bodyEscape(job.getPipelineStageConnectionName(j))%>
                    </td>
                  </tr>
                  <%
                    }
                  %>
                </table>
              </td>
            </tr>
            <tr>
              <th>
                <nobr><%=Messages.getBodyString(pageContext.getRequest().getLocale(), "viewjob.NotificationsColon")%>
                </nobr>
              </th>
              <td colspan="3">
                <table class="table table-bordered">
                  <tr>
                    <th><%=Messages.getBodyString(pageContext.getRequest().getLocale(), "viewjob.StageNumber")%>
                    </th>
                    <th><%=Messages.getBodyString(pageContext.getRequest().getLocale(), "viewjob.NotificationDescription")%>
                    </th>
                    <th><%=Messages.getBodyString(pageContext.getRequest().getLocale(), "viewjob.NotificationConnectionName")%>
                    </th>
                  </tr>
                  <%
                    for (int j = 0; j < job.countNotifications(); j++) {
                  %>
                  <tr>
                    <td><%=(j + job.countPipelineStages() + 2)%>.</td>
                    <td><%=(job.getNotificationDescription(j) != null) ? org.apache.manifoldcf.ui.util.Encoder.bodyEscape(job.getNotificationDescription(j)) : ""%>
                    </td>
                    <td><%=org.apache.manifoldcf.ui.util.Encoder.bodyEscape(job.getNotificationConnectionName(j))%>
                    </td>
                  </tr>
                  <%
                    }
                    if (job.countNotifications() == 0) {
                  %>
                  <tr>
                    <td colspan="3">
                      <div class="callout callout-info">
                        <%=Messages.getBodyString(pageContext.getRequest().getLocale(), "viewjob.NoNotificationConnections")%>
                      </div>
                        <%
		}
%>
                </table>
              </td>
            </tr>
            <tr>
              <th>
                <nobr><%=Messages.getBodyString(pageContext.getRequest().getLocale(), "viewjob.PriorityColon")%>
                </nobr>
              </th>
              <td><%=priority%>
              </td>
              <th>
                <nobr><%=Messages.getBodyString(pageContext.getRequest().getLocale(), "viewjob.StartMethodColon")%>
                </nobr>
              </th>
              <td><%=startMethod%>
              </td>
            </tr>
            <%
              if (model != -1 && model != IRepositoryConnector.MODEL_ADD_CHANGE_DELETE) {
            %>
            <tr>
              <th>
                <nobr><%=Messages.getBodyString(pageContext.getRequest().getLocale(), "viewjob.ScheduleTypeColon")%>
                </nobr>
              </th>
              <td colspan="3">
                <nobr><%=jobType%>
                </nobr>
              </td>
            </tr>
            <tr>
              <th>
                <nobr><%=Messages.getBodyString(pageContext.getRequest().getLocale(), "viewjob.MinimumRecrawlIntervalColon")%>
                </nobr>
              </th>
              <td>
                <nobr><%=intervalString%>
                </nobr>
              </td>
              <th>
                <nobr><%=Messages.getBodyString(pageContext.getRequest().getLocale(), "viewjob.MaximumRecrawlIntervalColon")%>
                </nobr>
              </th>
              <td>
                <nobr><%=maxIntervalString%>
                </nobr>
              </td>
            </tr>
            <tr>
              <th>
                <nobr><%=Messages.getBodyString(pageContext.getRequest().getLocale(), "viewjob.ExpirationIntervalColon")%>
                </nobr>
              </th>
              <td>
                <nobr><%=expirationIntervalString%>
                </nobr>
              </td>
              <th>
                <nobr><%=Messages.getBodyString(pageContext.getRequest().getLocale(), "viewjob.ReseedIntervalColon")%>
                </nobr>
              </th>
              <td>
                <nobr><%=reseedIntervalString%>
                </nobr>
              </td>
            </tr>
            <%
              }
            %>

            <%
              if (job.getScheduleRecordCount() == 0) {
            %>
            <tr>
              <td colspan="4">
                <div class="callout callout-info">
                  <p><%=Messages.getBodyString(pageContext.getRequest().getLocale(), "viewjob.NoScheduledRunTimes")%>
                  </p>
                </div>
              </td>
            </tr>
            <%
            } else {
              // Loop through the schedule records
              int j = 0;
              while (j < job.getScheduleRecordCount()) {
                ScheduleRecord sr = job.getScheduleRecord(j);
                Long srDuration = sr.getDuration();
                boolean srRequestMinimum = sr.getRequestMinimum();
                EnumeratedValues srDayOfWeek = sr.getDayOfWeek();
                EnumeratedValues srMonthOfYear = sr.getMonthOfYear();
                EnumeratedValues srDayOfMonth = sr.getDayOfMonth();
                EnumeratedValues srYear = sr.getYear();
                EnumeratedValues srHourOfDay = sr.getHourOfDay();
                EnumeratedValues srMinutesOfHour = sr.getMinutesOfHour();

                if (j > 0) {
            %>
            <%
              }
            %>
            <tr>
              <th>
                <nobr><%=Messages.getBodyString(pageContext.getRequest().getLocale(), "viewjob.ScheduledTimeColon")%>
                </nobr>
              </th>
              <td colspan="3">
                <%
                  if (srDayOfWeek == null)
                    out.println(Messages.getBodyString(pageContext.getRequest().getLocale(), "viewjob.Anydayoftheweek"));
                  else {
                    StringBuffer sb = new StringBuffer();
                    boolean firstTime = true;
                    if (srDayOfWeek.checkValue(0)) {
                      if (firstTime)
                        firstTime = false;
                      else
                        sb.append(",");
                      sb.append(Messages.getBodyString(pageContext.getRequest().getLocale(), "viewjob.Sundays"));
                    }
                    if (srDayOfWeek.checkValue(1)) {
                      if (firstTime)
                        firstTime = false;
                      else
                        sb.append(",");
                      sb.append(Messages.getBodyString(pageContext.getRequest().getLocale(), "viewjob.Mondays"));
                    }
                    if (srDayOfWeek.checkValue(2)) {
                      if (firstTime)
                        firstTime = false;
                      else
                        sb.append(",");
                      sb.append(Messages.getBodyString(pageContext.getRequest().getLocale(), "viewjob.Tuesdays"));
                    }
                    if (srDayOfWeek.checkValue(3)) {
                      if (firstTime)
                        firstTime = false;
                      else
                        sb.append(",");
                      sb.append(Messages.getBodyString(pageContext.getRequest().getLocale(), "viewjob.Wednesdays"));
                    }
                    if (srDayOfWeek.checkValue(4)) {
                      if (firstTime)
                        firstTime = false;
                      else
                        sb.append(",");
                      sb.append(Messages.getBodyString(pageContext.getRequest().getLocale(), "viewjob.Thursdays"));
                    }
                    if (srDayOfWeek.checkValue(5)) {
                      if (firstTime)
                        firstTime = false;
                      else
                        sb.append(",");
                      sb.append(Messages.getBodyString(pageContext.getRequest().getLocale(), "viewjob.Fridays"));
                    }
                    if (srDayOfWeek.checkValue(6)) {
                      if (firstTime)
                        firstTime = false;
                      else
                        sb.append(",");
                      sb.append(Messages.getBodyString(pageContext.getRequest().getLocale(), "viewjob.Saturdays"));
                    }
                    out.println(sb.toString());
                  }
                %>
                <%
                  if (srHourOfDay == null) {
                    if (srMinutesOfHour != null)
                      out.println(" " + Messages.getBodyString(pageContext.getRequest().getLocale(), "viewjob.oneveryhour") + " ");
                    else
                      out.println(" " + Messages.getBodyString(pageContext.getRequest().getLocale(), "viewjob.atmidnight") + " ");
                  } else {
                    out.println(" " + Messages.getBodyString(pageContext.getRequest().getLocale(), "viewjob.at") + " ");
                    int k = 0;
                    while (k < 24) {
                      int q = k;
                      String ampm;
                      if (k < 12)
                        ampm = Messages.getBodyString(pageContext.getRequest().getLocale(), "viewjob.am");
                      else {
                        ampm = Messages.getBodyString(pageContext.getRequest().getLocale(), "viewjob.pm");
                        q -= 12;
                      }
                      String hour;
                      if (q == 0)
                        q = 12;
                      if (srHourOfDay.checkValue(k))
                        out.println(Integer.toString(q) + " " + ampm + " ");
                      k++;
                    }
                  }
                %>
                <%
                  if (srMinutesOfHour != null) {
                    out.println(" " + Messages.getBodyString(pageContext.getRequest().getLocale(), "viewjob.plus") + " ");
                    int k = 0;
                    while (k < 60) {
                      if (srMinutesOfHour.checkValue(k))
                        out.println(Integer.toString(k) + " ");
                      k++;
                    }
                    out.println(Messages.getBodyString(pageContext.getRequest().getLocale(), "viewjob.minutes") + " ");
                  }
                %>
                <%
                  if (srMonthOfYear == null) {
                    if (srDayOfMonth == null && srDayOfWeek == null && srHourOfDay == null && srMinutesOfHour == null)
                      out.println(" " + Messages.getBodyString(pageContext.getRequest().getLocale(), "viewjob.ineverymonthofyear"));
                  } else {
                    StringBuffer sb = new StringBuffer(" " + Messages.getBodyString(pageContext.getRequest().getLocale(), "viewjob.in") + " ");
                    boolean firstTime = true;
                    if (srMonthOfYear.checkValue(0)) {
                      if (firstTime)
                        firstTime = false;
                      else
                        sb.append(",");
                      sb.append(Messages.getBodyString(pageContext.getRequest().getLocale(), "viewjob.January"));
                    }
                    if (srMonthOfYear.checkValue(1)) {
                      if (firstTime)
                        firstTime = false;
                      else
                        sb.append(",");
                      sb.append(Messages.getBodyString(pageContext.getRequest().getLocale(), "viewjob.February"));
                    }
                    if (srMonthOfYear.checkValue(2)) {
                      if (firstTime)
                        firstTime = false;
                      else
                        sb.append(",");
                      sb.append(Messages.getBodyString(pageContext.getRequest().getLocale(), "viewjob.March"));
                    }
                    if (srMonthOfYear.checkValue(3)) {
                      if (firstTime)
                        firstTime = false;
                      else
                        sb.append(",");
                      sb.append(Messages.getBodyString(pageContext.getRequest().getLocale(), "viewjob.April"));
                    }
                    if (srMonthOfYear.checkValue(4)) {
                      if (firstTime)
                        firstTime = false;
                      else
                        sb.append(",");
                      sb.append(Messages.getBodyString(pageContext.getRequest().getLocale(), "viewjob.May"));
                    }
                    if (srMonthOfYear.checkValue(5)) {
                      if (firstTime)
                        firstTime = false;
                      else
                        sb.append(",");
                      sb.append(Messages.getBodyString(pageContext.getRequest().getLocale(), "viewjob.June"));
                    }
                    if (srMonthOfYear.checkValue(6)) {
                      if (firstTime)
                        firstTime = false;
                      else
                        sb.append(",");
                      sb.append(Messages.getBodyString(pageContext.getRequest().getLocale(), "viewjob.July"));
                    }
                    if (srMonthOfYear.checkValue(7)) {
                      if (firstTime)
                        firstTime = false;
                      else
                        sb.append(",");
                      sb.append(Messages.getBodyString(pageContext.getRequest().getLocale(), "viewjob.August"));
                    }
                    if (srMonthOfYear.checkValue(8)) {
                      if (firstTime)
                        firstTime = false;
                      else
                        sb.append(",");
                      sb.append(Messages.getBodyString(pageContext.getRequest().getLocale(), "viewjob.September"));
                    }
                    if (srMonthOfYear.checkValue(9)) {
                      if (firstTime)
                        firstTime = false;
                      else
                        sb.append(",");
                      sb.append(Messages.getBodyString(pageContext.getRequest().getLocale(), "viewjob.October"));
                    }
                    if (srMonthOfYear.checkValue(10)) {
                      if (firstTime)
                        firstTime = false;
                      else
                        sb.append(",");
                      sb.append(Messages.getBodyString(pageContext.getRequest().getLocale(), "viewjob.November"));
                    }
                    if (srMonthOfYear.checkValue(11)) {
                      if (firstTime)
                        firstTime = false;
                      else
                        sb.append(",");
                      sb.append(Messages.getBodyString(pageContext.getRequest().getLocale(), "viewjob.December"));
                    }
                    out.println(sb.toString());
                  }
                %>
                <%
                  if (srDayOfMonth == null) {
                    if (srDayOfWeek == null && srHourOfDay == null && srMinutesOfHour == null)
                      out.println(" " + Messages.getBodyString(pageContext.getRequest().getLocale(), "viewjob.onanydayofthemonth"));
                  } else {
                    StringBuffer sb = new StringBuffer(" " + Messages.getBodyString(pageContext.getRequest().getLocale(), "viewjob.onthe") + " ");
                    int k = 0;
                    boolean firstTime = true;
                    while (k < 31) {
                      if (srDayOfMonth.checkValue(k)) {
                        if (firstTime)
                          firstTime = false;
                        else
                          sb.append(",");
                        sb.append(Integer.toString(k + 1));
                        int value = (k + 1) % 10;
                        if (value == 1 && k != 10)
                          sb.append(Messages.getBodyString(pageContext.getRequest().getLocale(), "viewjob.st"));
                        else if (value == 2 && k != 11)
                          sb.append(Messages.getBodyString(pageContext.getRequest().getLocale(), "viewjob.nd"));
                        else if (value == 3 && k != 12)
                          sb.append(Messages.getBodyString(pageContext.getRequest().getLocale(), "viewjob.rd"));
                        else
                          sb.append(Messages.getBodyString(pageContext.getRequest().getLocale(), "viewjob.th"));
                      }
                      k++;
                    }
                    sb.append(" " + Messages.getBodyString(pageContext.getRequest().getLocale(), "viewjob.ofthemonth"));
                    out.println(sb.toString());
                  }
                %>
                <%
                  if (srYear != null) {
                    StringBuffer sb = new StringBuffer(" " + Messages.getBodyString(pageContext.getRequest().getLocale(), "viewjob.inyears") + " ");
                    Iterator iter = srYear.getValues();
                    boolean firstTime = true;
                    while (iter.hasNext()) {
                      if (firstTime)
                        firstTime = false;
                      else
                        sb.append(",");
                      Integer value = (Integer) iter.next();
                      sb.append(value.toString());
                    }
                    out.println(sb.toString());
                  }
                %>
              </td>
            </tr>
            <tr>
              <th>
                <%=Messages.getBodyString(pageContext.getRequest().getLocale(), "viewjob.MaximumRunTimeColon")%>
              </th>
              <td>
                <%
                  if (srDuration == null)
                    out.println(Messages.getBodyString(pageContext.getRequest().getLocale(), "viewjob.Nolimit"));
                  else
                    out.println(new Long(srDuration.longValue() / 60000L).toString() + " " + Messages.getBodyString(pageContext.getRequest().getLocale(), "viewjob.minutes"));
                %>
              </td>
              <th>
                <%=Messages.getBodyString(pageContext.getRequest().getLocale(), "viewjob.JobInvocationColon")%>
              </th>
              <td>
                <%
                  if (srRequestMinimum)
                    out.println(Messages.getBodyString(pageContext.getRequest().getLocale(), "viewjob.Minimal"));
                  else
                    out.println(Messages.getBodyString(pageContext.getRequest().getLocale(), "viewjob.Complete"));
                %>
              </td>
            </tr>
            <%
                  j++;
                }
              }

              if (relationshipTypes != null && relationshipTypes.length > 0) {
                int k = 0;
                while (k < relationshipTypes.length) {
                  String relationshipType = relationshipTypes[k++];
                  Long value = (Long) hopCountFilters.get(relationshipType);
            %>
            <tr>
              <th>
                <nobr><%=Messages.getBodyString(pageContext.getRequest().getLocale(), "viewjob.MaximumHopCountForLinkType")%> '<%=org.apache.manifoldcf.ui.util.Encoder.bodyEscape(relationshipType)%>':</nobr>
              </th>
              <td colspan="3">
                <%=((value == null) ? Messages.getBodyString(pageContext.getRequest().getLocale(), "viewjob.Unlimited") : value.toString())%>
              </td>
            </tr>

            <%
              }
            %>
            <tr>
              <th>
                <nobr><%=Messages.getBodyString(pageContext.getRequest().getLocale(), "viewjob.HopCountModeColon")%>
                </nobr>
              </th>
              <td colspan="3">
                <nobr>
                  <%=(hopcountMode == IJobDescription.HOPCOUNT_ACCURATE) ? Messages.getBodyString(pageContext.getRequest().getLocale(), "viewjob.Deleteunreachabledocuments") : ""%>
                  <%=(hopcountMode == IJobDescription.HOPCOUNT_NODELETE) ? Messages.getBodyString(pageContext.getRequest().getLocale(), "viewjob.Nodeletesfornow") : ""%>
                  <%=(hopcountMode == IJobDescription.HOPCOUNT_NEVERDELETE) ? Messages.getBodyString(pageContext.getRequest().getLocale(), "viewjob.Nodeletesforever") : ""%>
                </nobr>
              </td>
            </tr>
            <%

              }
            %>
            <tr>
              <td colspan="4">
                <span class="label label-primary pull-left">1.</span><br/>
                <%
                  if (connection != null) {
                    IRepositoryConnector repositoryConnector = repositoryConnectorPool.grab(connection);
                    if (repositoryConnector != null) {
                      try {
                        repositoryConnector.viewSpecification(new org.apache.manifoldcf.ui.jsp.JspWrapper(out, adminprofile), pageContext.getRequest().getLocale(), job.getSpecification(), 0);
                      } finally {
                        repositoryConnectorPool.release(connection, repositoryConnector);
                      }
                    }
                  }
                %>
              </td>
            </tr>
            <%
              for (int j = 0; j < job.countPipelineStages(); j++) {
            %>
            <tr>
              <td colspan="4">
                <span class="label label-primary pull-left"><%=(j + 2)%>.</span><br/>
                <%
                  Specification os = job.getPipelineStageSpecification(j);
                  if (job.getPipelineStageIsOutputConnection(j)) {
                    IOutputConnection thisConnection = outputManager.load(job.getPipelineStageConnectionName(j));
                    IOutputConnector outputConnector = outputConnectorPool.grab(thisConnection);
                    if (outputConnector != null) {
                      try {
                        outputConnector.viewSpecification(new org.apache.manifoldcf.ui.jsp.JspWrapper(out, adminprofile), pageContext.getRequest().getLocale(), os, 1 + j);
                      } finally {
                        outputConnectorPool.release(thisConnection, outputConnector);
                      }
                    }
                  } else {
                    ITransformationConnection thisConnection = transformationManager.load(job.getPipelineStageConnectionName(j));
                    ITransformationConnector transformationConnector = transformationConnectorPool.grab(thisConnection);
                    if (transformationConnector != null) {
                      try {
                        transformationConnector.viewSpecification(new org.apache.manifoldcf.ui.jsp.JspWrapper(out, adminprofile), pageContext.getRequest().getLocale(), os, 1 + j);
                      } finally {
                        transformationConnectorPool.release(thisConnection, transformationConnector);
                      }
                    }
                  }
                %>
              </td>
            </tr>
            <%
              }

              for (int j = 0; j < job.countNotifications(); j++) {
            %>
            <tr>
              <td colspan="4">
                <span class="label label-primary pull-left"><%=(j + job.countPipelineStages() + 2)%>.</span><br/>
                <%
                  Specification os = job.getNotificationSpecification(j);
                  INotificationConnection thisConnection = notificationManager.load(job.getNotificationConnectionName(j));
                  INotificationConnector notificationConnector = notificationConnectorPool.grab(thisConnection);
                  if (notificationConnector != null) {
                    try {
                      notificationConnector.viewSpecification(new org.apache.manifoldcf.ui.jsp.JspWrapper(out, adminprofile), pageContext.getRequest().getLocale(), os, 1 + job.countPipelineStages() + j);
                    } finally {
                      notificationConnectorPool.release(thisConnection, notificationConnector);
                    }
                  }
                %>
              </td>
            </tr>
            <%
              }
=======
    <table class="page">
      <tr><td colspan="2" class="banner"><jsp:include page="banner.jsp" flush="true"/></td></tr>
      <tr><td class="navigation"><jsp:include page="navigation.jsp" flush="true"/></td>
       <td class="window">
  <p class="windowtitle"><%=Messages.getBodyString(pageContext.getRequest().getLocale(),"viewjob.ViewAJob")%></p>

  <form class="standardform" name="viewjob" action="execute.jsp" method="POST">
    <input type="hidden" name="op" value="Continue"/>
    <input type="hidden" name="type" value="job"/>
    <input type="hidden" name="jobid" value=""/>

<%
    try
    {
  // Get the job manager handle
  IJobManager manager = JobManagerFactory.make(threadContext);
        IOutputConnectionManager outputManager = OutputConnectionManagerFactory.make(threadContext);
  IRepositoryConnectionManager connManager = RepositoryConnectionManagerFactory.make(threadContext);
  INotificationConnectionManager notificationManager = NotificationConnectionManagerFactory.make(threadContext);
  ITransformationConnectionManager transformationManager = TransformationConnectionManagerFactory.make(threadContext);

  IOutputConnectorPool outputConnectorPool = OutputConnectorPoolFactory.make(threadContext);
  IRepositoryConnectorPool repositoryConnectorPool = RepositoryConnectorPoolFactory.make(threadContext);
  INotificationConnectorPool notificationConnectorPool = NotificationConnectorPoolFactory.make(threadContext);
  ITransformationConnectorPool transformationConnectorPool = TransformationConnectorPoolFactory.make(threadContext);

  String jobID = variableContext.getParameter("jobid");
  IJobDescription job = manager.load(new Long(jobID));
  if (job == null)
  {
    throw new ManifoldCFException("No such job: "+jobID);
  }
  else
  {
    String naMessage = Messages.getString(pageContext.getRequest().getLocale(),"viewjob.Notapplicable");
    String jobType = "";
    String intervalString = naMessage;
    String maxIntervalString = naMessage;
    String reseedIntervalString = naMessage;
    String expirationIntervalString = naMessage;

    switch (job.getType())
    {
    case IJobDescription.TYPE_CONTINUOUS:
      String infinityMessage = Messages.getString(pageContext.getRequest().getLocale(),"viewjob.Infinity");
      String minutesMessage = Messages.getString(pageContext.getRequest().getLocale(),"viewjob.minutes");
      jobType = Messages.getString(pageContext.getRequest().getLocale(),"viewjob.Rescandocumentsdynamically");
      Long recrawlInterval = job.getInterval();
      Long maxRecrawlInterval = job.getMaxInterval();
      Long reseedInterval = job.getReseedInterval();
      Long expirationInterval = job.getExpiration();
      intervalString = (recrawlInterval==null)?infinityMessage:(new Long(recrawlInterval.longValue()/60000L).toString()+" "+minutesMessage);
      maxIntervalString = (maxRecrawlInterval==null)?infinityMessage:(new Long(maxRecrawlInterval.longValue()/60000L).toString()+" "+minutesMessage);
      reseedIntervalString = (reseedInterval==null)?infinityMessage:(new Long(reseedInterval.longValue()/60000L).toString()+" "+minutesMessage);
      expirationIntervalString = (expirationInterval==null)?infinityMessage:(new Long(expirationInterval.longValue()/60000L).toString()+" "+minutesMessage);
      break;
    case IJobDescription.TYPE_SPECIFIED:
      jobType = Messages.getString(pageContext.getRequest().getLocale(),"viewjob.Scaneverydocumentonce");
      break;
    default:
    }

    String startMethod = "";
    switch (job.getStartMethod())
    {
    case IJobDescription.START_WINDOWBEGIN:
      startMethod = Messages.getString(pageContext.getRequest().getLocale(),"viewjob.Startatbeginningofschedulewindow");
      break;
    case IJobDescription.START_WINDOWINSIDE:
      startMethod = Messages.getString(pageContext.getRequest().getLocale(),"viewjob.Startinsideschedulewindow");
      break;
    case IJobDescription.START_DISABLE:
      startMethod = Messages.getString(pageContext.getRequest().getLocale(),"viewjob.Dontautomaticallystart");
      break;
    default:
      break;
    }

    int priority = job.getPriority();

    String connectionName = job.getConnectionName();
    IRepositoryConnection connection = connManager.load(connectionName);

    int model = RepositoryConnectorFactory.getConnectorModel(threadContext,connection.getClassName());
    String[] relationshipTypes = RepositoryConnectorFactory.getRelationshipTypes(threadContext,connection.getClassName());
    Map hopCountFilters = job.getHopCountFilters();
    int hopcountMode = job.getHopcountMode();

    //threadContext.save("OutputSpecification",job.getOutputSpecification());
    //threadContext.save("OutputConnection",outputConnection);
    //threadContext.save("DocumentSpecification",job.getSpecification());
    //threadContext.save("RepositoryConnection",connection);
    int rowCounter = 0;

%>
    <table class="displaytable">
      <tr>
        <td class="separator" colspan="4"><hr/></td>
      </tr>
      <tr>
        <td class="description" colspan="1"><nobr><%=Messages.getBodyString(pageContext.getRequest().getLocale(),"viewjob.NameColon")%></nobr></td>
        <td class="value" colspan="3" ><%="<!--jobid="+jobID+"-->"%><%=org.apache.manifoldcf.ui.util.Encoder.bodyEscape(job.getDescription())%></td>
      </tr>
      <tr>
        <td class="separator" colspan="4"><hr/></td>
      </tr>
      <tr>
        <td class="description" colspan="1"><nobr><%=Messages.getBodyString(pageContext.getRequest().getLocale(),"viewjob.PipelineColon")%></nobr></td>
        <td class="boxcell" colspan="3">
          <table class="formtable">
            <tr class="formheaderrow">
              <td class="formcolumnheader"><nobr><%=Messages.getBodyString(pageContext.getRequest().getLocale(),"viewjob.StageNumber")%></nobr></td>
              <td class="formcolumnheader"><nobr><%=Messages.getBodyString(pageContext.getRequest().getLocale(),"viewjob.StageType")%></nobr></td>
              <td class="formcolumnheader"><nobr><%=Messages.getBodyString(pageContext.getRequest().getLocale(),"viewjob.StagePrecedent")%></nobr></td>
              <td class="formcolumnheader"><nobr><%=Messages.getBodyString(pageContext.getRequest().getLocale(),"viewjob.StageDescription")%></nobr></td>
              <td class="formcolumnheader"><nobr><%=Messages.getBodyString(pageContext.getRequest().getLocale(),"viewjob.StageConnectionName")%></nobr></td>
            </tr>
            <tr class="<%=((rowCounter++ % 2)==0)?"evenformrow":"oddformrow"%>">
              <td class="formcolumncell">1.</td>
              <td class="formcolumncell"><%=Messages.getBodyString(pageContext.getRequest().getLocale(),"viewjob.Repository")%></td>
              <td class="formcolumncell"></td>
              <td class="formcolumncell"></td>
              <td class="formcolumncell"><%=org.apache.manifoldcf.ui.util.Encoder.bodyEscape(connectionName)%></td>
            </tr>
<%
    for (int j = 0; j < job.countPipelineStages(); j++)
    {
%>
            <tr class="<%=((rowCounter++ % 2)==0)?"evenformrow":"oddformrow"%>">
              <td class="formcolumncell"><%=(j+2)%>.</td>
              <td class="formcolumncell"><%=job.getPipelineStageIsOutputConnection(j)?Messages.getBodyString(pageContext.getRequest().getLocale(),"viewjob.Output"):Messages.getBodyString(pageContext.getRequest().getLocale(),"viewjob.Transformation")%></td>
              <td class="formcolumncell"><%=(job.getPipelineStagePrerequisite(j)+2)%>.</td>
              <td class="formcolumncell"><%=(job.getPipelineStageDescription(j)!=null)?org.apache.manifoldcf.ui.util.Encoder.bodyEscape(job.getPipelineStageDescription(j)):""%></td>
              <td class="formcolumncell"><%=org.apache.manifoldcf.ui.util.Encoder.bodyEscape(job.getPipelineStageConnectionName(j))%></td>
            </tr>
<%
    }
%>
          </table>
        </td>
      </tr>
      <tr>
        <td class="description" colspan="1"><nobr><%=Messages.getBodyString(pageContext.getRequest().getLocale(),"viewjob.NotificationsColon")%></nobr></td>
        <td class="boxcell" colspan="3">
          <table class="formtable">
            <tr class="formheaderrow">
              <td class="formcolumnheader"><nobr><%=Messages.getBodyString(pageContext.getRequest().getLocale(),"viewjob.StageNumber")%></nobr></td>
              <td class="formcolumnheader"><nobr><%=Messages.getBodyString(pageContext.getRequest().getLocale(),"viewjob.NotificationDescription")%></nobr></td>
              <td class="formcolumnheader"><nobr><%=Messages.getBodyString(pageContext.getRequest().getLocale(),"viewjob.NotificationConnectionName")%></nobr></td>
            </tr>
<%
    for (int j = 0; j < job.countNotifications(); j++)
    {
%>
            <tr class="<%=((rowCounter++ % 2)==0)?"evenformrow":"oddformrow"%>">
              <td class="formcolumncell"><%=(j+job.countPipelineStages()+2)%>.</td>
              <td class="formcolumncell"><%=(job.getNotificationDescription(j)!=null)?org.apache.manifoldcf.ui.util.Encoder.bodyEscape(job.getNotificationDescription(j)):""%></td>
              <td class="formcolumncell"><%=org.apache.manifoldcf.ui.util.Encoder.bodyEscape(job.getNotificationConnectionName(j))%></td>
            </tr>
<%
    }
    if (job.countNotifications() == 0)
    {
%>
            <tr class="formrow"><td class="formcolumnmessage" colspan="3"><%=Messages.getBodyString(pageContext.getRequest().getLocale(),"viewjob.NoNotificationConnections")%></td></tr>
<%
    }
%>
          </table>
        </td>
      </tr>

      <tr>
        <td class="separator" colspan="4"><hr/></td>
      </tr>
      <tr>
        <td class="description"><nobr><%=Messages.getBodyString(pageContext.getRequest().getLocale(),"viewjob.PriorityColon")%></nobr></td>
        <td class="value"><%=priority%></td>
        <td class="description"><nobr><%=Messages.getBodyString(pageContext.getRequest().getLocale(),"viewjob.StartMethodColon")%></nobr></td>
        <td class="value"><%=startMethod%></td>
      </tr>
<%
    if (model != -1 && model != IRepositoryConnector.MODEL_ADD_CHANGE_DELETE)
    {
%>
      <tr>
        <td class="separator" colspan="4"><hr/></td>
      </tr>
      <tr>
        <td class="description"><nobr><%=Messages.getBodyString(pageContext.getRequest().getLocale(),"viewjob.ScheduleTypeColon")%></nobr></td>
        <td class="value" colspan="3"><nobr><%=jobType%></nobr></td>
      </tr>
      <tr>
        <td class="description"><nobr><%=Messages.getBodyString(pageContext.getRequest().getLocale(),"viewjob.MinimumRecrawlIntervalColon")%></nobr></td>
        <td class="value"><nobr><%=intervalString%></nobr></td>
        <td class="description"><nobr><%=Messages.getBodyString(pageContext.getRequest().getLocale(),"viewjob.MaximumRecrawlIntervalColon")%></nobr></td>
        <td class="value"><nobr><%=maxIntervalString%></nobr></td>
      </tr>
      <tr>
        <td class="description"><nobr><%=Messages.getBodyString(pageContext.getRequest().getLocale(),"viewjob.ExpirationIntervalColon")%></nobr></td>
        <td class="value"><nobr><%=expirationIntervalString%></nobr></td>
        <td class="description"><nobr><%=Messages.getBodyString(pageContext.getRequest().getLocale(),"viewjob.ReseedIntervalColon")%></nobr></td>
        <td class="value"><nobr><%=reseedIntervalString%></nobr></td>
      </tr>
<%
    }
%>
      <tr>
        <td class="separator" colspan="4"><hr/></td>
      </tr>

<%
    if (job.getScheduleRecordCount() == 0)
    {
%>
      <tr><td class="message" colspan="4"><%=Messages.getBodyString(pageContext.getRequest().getLocale(),"viewjob.NoScheduledRunTimes")%></td></tr>
<%
    }
    else
    {
      // Loop through the schedule records
      int j = 0;
      while (j < job.getScheduleRecordCount())
      {
        ScheduleRecord sr = job.getScheduleRecord(j);
        Long srDuration = sr.getDuration();
        boolean srRequestMinimum = sr.getRequestMinimum();
        EnumeratedValues srDayOfWeek = sr.getDayOfWeek();
        EnumeratedValues srMonthOfYear = sr.getMonthOfYear();
        EnumeratedValues srDayOfMonth = sr.getDayOfMonth();
        EnumeratedValues srYear = sr.getYear();
        EnumeratedValues srHourOfDay = sr.getHourOfDay();
        EnumeratedValues srMinutesOfHour = sr.getMinutesOfHour();

        if (j > 0)
        {
%>
      <tr>
        <td class="separator" colspan="4"><hr/></td>
      </tr>
<%
        }
%>
      <tr>
        <td class="description"><nobr><%=Messages.getBodyString(pageContext.getRequest().getLocale(),"viewjob.ScheduledTimeColon")%></nobr></td>
        <td class="value" colspan="3">
<%
          if (srDayOfWeek == null)
            out.println(Messages.getBodyString(pageContext.getRequest().getLocale(),"viewjob.Anydayoftheweek"));
          else
          {
            StringBuffer sb = new StringBuffer();
            boolean firstTime = true;
            if (srDayOfWeek.checkValue(0))
            {
              if (firstTime)
                firstTime = false;
              else
                sb.append(",");
              sb.append(Messages.getBodyString(pageContext.getRequest().getLocale(),"viewjob.Sundays"));
            }
            if (srDayOfWeek.checkValue(1))
            {
              if (firstTime)
                firstTime = false;
              else
                sb.append(",");
              sb.append(Messages.getBodyString(pageContext.getRequest().getLocale(),"viewjob.Mondays"));
            }
            if (srDayOfWeek.checkValue(2))
            {
              if (firstTime)
                firstTime = false;
              else
                sb.append(",");
              sb.append(Messages.getBodyString(pageContext.getRequest().getLocale(),"viewjob.Tuesdays"));
            }
            if (srDayOfWeek.checkValue(3))
            {
              if (firstTime)
                firstTime = false;
              else
                sb.append(",");
              sb.append(Messages.getBodyString(pageContext.getRequest().getLocale(),"viewjob.Wednesdays"));
            }
            if (srDayOfWeek.checkValue(4))
            {
              if (firstTime)
                firstTime = false;
              else
                sb.append(",");
              sb.append(Messages.getBodyString(pageContext.getRequest().getLocale(),"viewjob.Thursdays"));
            }
            if (srDayOfWeek.checkValue(5))
            {
              if (firstTime)
                firstTime = false;
              else
                sb.append(",");
              sb.append(Messages.getBodyString(pageContext.getRequest().getLocale(),"viewjob.Fridays"));
            }
            if (srDayOfWeek.checkValue(6))
            {
              if (firstTime)
                firstTime = false;
              else
                sb.append(",");
              sb.append(Messages.getBodyString(pageContext.getRequest().getLocale(),"viewjob.Saturdays"));
            }
            out.println(sb.toString());
          }
%>
<%
          if (srHourOfDay == null)
          {
            if (srMinutesOfHour != null)
              out.println(" "+Messages.getBodyString(pageContext.getRequest().getLocale(),"viewjob.oneveryhour")+" ");
            else
              out.println(" "+Messages.getBodyString(pageContext.getRequest().getLocale(),"viewjob.atmidnight")+" ");
          }
          else
          {
            out.println(" "+Messages.getBodyString(pageContext.getRequest().getLocale(),"viewjob.at")+" ");
            int k = 0;
            while (k < 24)
            {
              int q = k;
              String ampm;
              if (k < 12)
                ampm = Messages.getBodyString(pageContext.getRequest().getLocale(),"viewjob.am");
              else
              {
                ampm = Messages.getBodyString(pageContext.getRequest().getLocale(),"viewjob.pm");
                q -= 12;
              }
              String hour;
              if (q == 0)
                q = 12;
              if (srHourOfDay.checkValue(k))
                out.println(Integer.toString(q)+" "+ampm+" ");
              k++;
            }
          }
%>
<%
          if (srMinutesOfHour != null)
          {
            out.println(" "+Messages.getBodyString(pageContext.getRequest().getLocale(),"viewjob.plus")+" ");
            int k = 0;
            while (k < 60)
            {
              if (srMinutesOfHour.checkValue(k))
                out.println(Integer.toString(k)+" ");
              k++;
            }
            out.println(Messages.getBodyString(pageContext.getRequest().getLocale(),"viewjob.minutes")+" ");
          }
%>
<%
          if (srMonthOfYear == null)
          {
            if (srDayOfMonth == null && srDayOfWeek == null && srHourOfDay == null && srMinutesOfHour == null)
              out.println(" "+Messages.getBodyString(pageContext.getRequest().getLocale(),"viewjob.ineverymonthofyear"));
          }
          else
          {
            StringBuffer sb = new StringBuffer(" "+Messages.getBodyString(pageContext.getRequest().getLocale(),"viewjob.in")+" ");
            boolean firstTime = true;
            if (srMonthOfYear.checkValue(0))
            {
              if (firstTime)
                firstTime = false;
              else
                sb.append(",");
              sb.append(Messages.getBodyString(pageContext.getRequest().getLocale(),"viewjob.January"));
            }
            if (srMonthOfYear.checkValue(1))
            {
              if (firstTime)
                firstTime = false;
              else
                sb.append(",");
              sb.append(Messages.getBodyString(pageContext.getRequest().getLocale(),"viewjob.February"));
            }
            if (srMonthOfYear.checkValue(2))
            {
              if (firstTime)
                firstTime = false;
              else
                sb.append(",");
              sb.append(Messages.getBodyString(pageContext.getRequest().getLocale(),"viewjob.March"));
            }
            if (srMonthOfYear.checkValue(3))
            {
              if (firstTime)
                firstTime = false;
              else
                sb.append(",");
              sb.append(Messages.getBodyString(pageContext.getRequest().getLocale(),"viewjob.April"));
            }
            if (srMonthOfYear.checkValue(4))
            {
              if (firstTime)
                firstTime = false;
              else
                sb.append(",");
              sb.append(Messages.getBodyString(pageContext.getRequest().getLocale(),"viewjob.May"));
            }
            if (srMonthOfYear.checkValue(5))
            {
              if (firstTime)
                firstTime = false;
              else
                sb.append(",");
              sb.append(Messages.getBodyString(pageContext.getRequest().getLocale(),"viewjob.June"));
            }
            if (srMonthOfYear.checkValue(6))
            {
              if (firstTime)
                firstTime = false;
              else
                sb.append(",");
              sb.append(Messages.getBodyString(pageContext.getRequest().getLocale(),"viewjob.July"));
            }
            if (srMonthOfYear.checkValue(7))
            {
              if (firstTime)
                firstTime = false;
              else
                sb.append(",");
              sb.append(Messages.getBodyString(pageContext.getRequest().getLocale(),"viewjob.August"));
            }
            if (srMonthOfYear.checkValue(8))
            {
              if (firstTime)
                firstTime = false;
              else
                sb.append(",");
              sb.append(Messages.getBodyString(pageContext.getRequest().getLocale(),"viewjob.September"));
            }
            if (srMonthOfYear.checkValue(9))
            {
              if (firstTime)
                firstTime = false;
              else
                sb.append(",");
              sb.append(Messages.getBodyString(pageContext.getRequest().getLocale(),"viewjob.October"));
            }
            if (srMonthOfYear.checkValue(10))
            {
              if (firstTime)
                firstTime = false;
              else
                sb.append(",");
              sb.append(Messages.getBodyString(pageContext.getRequest().getLocale(),"viewjob.November"));
            }
            if (srMonthOfYear.checkValue(11))
            {
              if (firstTime)
                firstTime = false;
              else
                sb.append(",");
              sb.append(Messages.getBodyString(pageContext.getRequest().getLocale(),"viewjob.December"));
            }
            out.println(sb.toString());
          }
%>
<%
          if (srDayOfMonth == null)
          {
            if (srDayOfWeek == null && srHourOfDay == null && srMinutesOfHour == null)
              out.println(" "+Messages.getBodyString(pageContext.getRequest().getLocale(),"viewjob.onanydayofthemonth"));
          }
          else
          {
            StringBuffer sb = new StringBuffer(" "+Messages.getBodyString(pageContext.getRequest().getLocale(),"viewjob.onthe")+" ");
            int k = 0;
            boolean firstTime = true;
            while (k < 31)
            {
              if (srDayOfMonth.checkValue(k))
              {
                if (firstTime)
                  firstTime = false;
                else
                  sb.append(",");
                sb.append(Integer.toString(k+1));
                int value = (k+1) % 10;
                if (value == 1 && k != 10)
                  sb.append(Messages.getBodyString(pageContext.getRequest().getLocale(),"viewjob.st"));
                else if (value == 2 && k != 11)
                  sb.append(Messages.getBodyString(pageContext.getRequest().getLocale(),"viewjob.nd"));
                else if (value == 3 && k != 12)
                  sb.append(Messages.getBodyString(pageContext.getRequest().getLocale(),"viewjob.rd"));
                else
                  sb.append(Messages.getBodyString(pageContext.getRequest().getLocale(),"viewjob.th"));
              }
              k++;
            }
            sb.append(" "+Messages.getBodyString(pageContext.getRequest().getLocale(),"viewjob.ofthemonth"));
            out.println(sb.toString());
          }
%>
<%
          if (srYear != null)
          {
            StringBuffer sb = new StringBuffer(" "+Messages.getBodyString(pageContext.getRequest().getLocale(),"viewjob.inyears")+" ");
            Iterator iter = srYear.getValues();
            boolean firstTime = true;
            while (iter.hasNext())
            {
              if (firstTime)
                firstTime = false;
              else
                sb.append(",");
              Integer value = (Integer)iter.next();
              sb.append(value.toString());
            }
            out.println(sb.toString());
          }
%>
        </td>
      </tr>
      <tr>
        <td class="description">
          <%=Messages.getBodyString(pageContext.getRequest().getLocale(),"viewjob.MaximumRunTimeColon")%>
        </td>
        <td class="value">
<%
          if (srDuration == null)
            out.println(Messages.getBodyString(pageContext.getRequest().getLocale(),"viewjob.Nolimit"));
          else
            out.println(new Long(srDuration.longValue()/60000L).toString() + " "+Messages.getBodyString(pageContext.getRequest().getLocale(),"viewjob.minutes"));
%>
        </td>
        <td class="description">
          <%=Messages.getBodyString(pageContext.getRequest().getLocale(),"viewjob.JobInvocationColon")%>
        </td>
        <td class="value">
<%
          if (srRequestMinimum)
            out.println(Messages.getBodyString(pageContext.getRequest().getLocale(),"viewjob.Minimal"));
          else
            out.println(Messages.getBodyString(pageContext.getRequest().getLocale(),"viewjob.Complete"));
%>
        </td>
      </tr>
<%
        j++;
      }
    }

    if (relationshipTypes != null && relationshipTypes.length > 0)
    {
%>
      <tr>
        <td class="separator" colspan="4"><hr/></td>
      </tr>
<%
      int k = 0;
      while (k < relationshipTypes.length)
      {
        String relationshipType = relationshipTypes[k++];
        Long value = (Long)hopCountFilters.get(relationshipType);
%>
      <tr>
        <td class="description" colspan="1">
          <nobr><%=Messages.getBodyString(pageContext.getRequest().getLocale(),"viewjob.MaximumHopCountForLinkType")%> '<%=org.apache.manifoldcf.ui.util.Encoder.bodyEscape(relationshipType)%>':</nobr>
        </td>
        <td class="value" colspan="3">
          <%=((value==null)?Messages.getBodyString(pageContext.getRequest().getLocale(),"viewjob.Unlimited"):value.toString())%>
        </td>
      </tr>

<%
      }
%>
      <tr>
        <td class="separator" colspan="4"><hr/></td>
      </tr>
      <tr>
        <td class="description" colspan="1">
          <nobr><%=Messages.getBodyString(pageContext.getRequest().getLocale(),"viewjob.HopCountModeColon")%></nobr>
        </td>
        <td class="value" colspan="3">
          <nobr>
            <%=(hopcountMode==IJobDescription.HOPCOUNT_ACCURATE)?Messages.getBodyString(pageContext.getRequest().getLocale(),"viewjob.Deleteunreachabledocuments"):""%>
            <%=(hopcountMode==IJobDescription.HOPCOUNT_NODELETE)?Messages.getBodyString(pageContext.getRequest().getLocale(),"viewjob.Nodeletesfornow"):""%>
            <%=(hopcountMode==IJobDescription.HOPCOUNT_NEVERDELETE)?Messages.getBodyString(pageContext.getRequest().getLocale(),"viewjob.Nodeletesforever"):""%>
          </nobr>
        </td>
      </tr>
<%

    }
%>
      <tr>
        <td class="separator" colspan="4"><hr/></td>
      </tr>
      <tr>
        <td class="message" colspan="4">1.</td>
      </tr>
      <tr>
        <td colspan="4">
<%
    if (connection != null)
    {
      IRepositoryConnector repositoryConnector = repositoryConnectorPool.grab(connection);
      if (repositoryConnector != null)
      {
        try
        {
          repositoryConnector.viewSpecification(new org.apache.manifoldcf.ui.jsp.JspWrapper(out,adminprofile),pageContext.getRequest().getLocale(),job.getSpecification(),0);
        }
        finally
        {
          repositoryConnectorPool.release(connection,repositoryConnector);
        }
      }
    }
%>
        </td>
      </tr>
<%
    for (int j = 0; j < job.countPipelineStages(); j++)
    {
%>
      <tr>
        <td class="separator" colspan="4"><hr/></td>
      </tr>
      <tr>
        <td class="message" colspan="4"><%=(j+2)%>.</td>
      </tr>
      <tr>
        <td colspan="4">
<%
      Specification os = job.getPipelineStageSpecification(j);
      if (job.getPipelineStageIsOutputConnection(j))
      {
        IOutputConnection thisConnection = outputManager.load(job.getPipelineStageConnectionName(j));
        IOutputConnector outputConnector = outputConnectorPool.grab(thisConnection);
        if (outputConnector != null)
        {
          try
          {
            outputConnector.viewSpecification(new org.apache.manifoldcf.ui.jsp.JspWrapper(out,adminprofile),pageContext.getRequest().getLocale(),os,1+j);
          }
          finally
          {
            outputConnectorPool.release(thisConnection,outputConnector);
          }
        }
      }
      else
      {
        ITransformationConnection thisConnection = transformationManager.load(job.getPipelineStageConnectionName(j));
        ITransformationConnector transformationConnector = transformationConnectorPool.grab(thisConnection);
        if (transformationConnector != null)
        {
          try
          {
            transformationConnector.viewSpecification(new org.apache.manifoldcf.ui.jsp.JspWrapper(out,adminprofile),pageContext.getRequest().getLocale(),os,1+j);
          }
          finally
          {
            transformationConnectorPool.release(thisConnection,transformationConnector);
          }
        }
      }
%>
        </td>
      </tr>
<%
    }

    for (int j = 0; j < job.countNotifications(); j++)
    {
%>
      <tr>
        <td class="separator" colspan="4"><hr/></td>
      </tr>
      <tr>
        <td class="message" colspan="4"><%=(j+job.countPipelineStages()+2)%>.</td>
      </tr>
      <tr>
        <td colspan="4">
<%
      Specification os = job.getNotificationSpecification(j);
      INotificationConnection thisConnection = notificationManager.load(job.getNotificationConnectionName(j));
      INotificationConnector notificationConnector = notificationConnectorPool.grab(thisConnection);
      if (notificationConnector != null)
      {
        try
        {
          notificationConnector.viewSpecification(new org.apache.manifoldcf.ui.jsp.JspWrapper(out,adminprofile),pageContext.getRequest().getLocale(),os,1+job.countPipelineStages()+j);
        }
        finally
        {
          notificationConnectorPool.release(thisConnection,notificationConnector);
        }
      }
%>
        </td>
      </tr>
<%
    }

%>
      <tr>
        <td class="separator" colspan="4"><hr/></td>
      </tr>
      <tr>
        <td class="message" colspan="4">
          <nobr>
            <a href='<%="editjob.jsp?jobid="+jobID%>' alt="<%=Messages.getAttributeString(pageContext.getRequest().getLocale(),"viewjob.EditThisJob")%>"><%=Messages.getBodyString(pageContext.getRequest().getLocale(),"viewjob.Edit")%></a>
            <a href='<%="javascript:Delete(\""+jobID+"\")"%>' alt="<%=Messages.getAttributeString(pageContext.getRequest().getLocale(),"viewjob.DeleteThisJob")%>"><%=Messages.getBodyString(pageContext.getRequest().getLocale(),"viewjob.Delete")%></a>
            <a href='<%="editjob.jsp?origjobid="+jobID%>' alt="<%=Messages.getAttributeString(pageContext.getRequest().getLocale(),"viewjob.CopyThisJob")%>"><%=Messages.getBodyString(pageContext.getRequest().getLocale(),"viewjob.Copy")%></a>
            <a href='<%="javascript:StartOver(\""+jobID+"\")"%>' alt="<%=Messages.getAttributeString(pageContext.getRequest().getLocale(),"viewjob.ResetSeedingThisJob")%>"><%=Messages.getBodyString(pageContext.getRequest().getLocale(),"viewjob.ResetSeeding")%></a>
          </nobr>
        </td>
      </tr>
    </table>

<%
  }
    }
    catch (ManifoldCFException e)
    {
  e.printStackTrace();
  variableContext.setParameter("text",e.getMessage());
  variableContext.setParameter("target","listjobs.jsp");
%>
  <jsp:forward page="error.jsp"/>
<%
    }
%>
      </form>
       </td>
      </tr>
    </table>
>>>>>>> 4d8a3ad4

            %>
          </table>
        </div>
        <div class="box-footer clearfix">
          <div class="btn-group">
            <a href='<%="editjob.jsp?jobid="+jobID%>'
               alt="<%=Messages.getAttributeString(pageContext.getRequest().getLocale(),"viewjob.EditThisJob")%>"
               class="link btn btn-primary" role="button">
              <span class="glyphicon glyphicon-pencil" aria-hidden="true"></span>
              <%=Messages.getBodyString(pageContext.getRequest().getLocale(), "viewjob.Edit")%>
            </a>
            <a href='<%="javascript:Delete(\""+jobID+"\")"%>'
               alt="<%=Messages.getAttributeString(pageContext.getRequest().getLocale(),"viewjob.DeleteThisJob")%>"
               class="btn btn-danger" role="button">
              <span class="glyphicon glyphicon-trash" aria-hidden="true"></span>
              <%=Messages.getBodyString(pageContext.getRequest().getLocale(), "viewjob.Delete")%>
            </a>
            <a href='<%="editjob.jsp?origjobid="+jobID%>'
               alt="<%=Messages.getAttributeString(pageContext.getRequest().getLocale(),"viewjob.CopyThisJob")%>"
               class="link btn btn-primary" role="button">
              <span class="fa fa-clipboard" aria-hidden="true"></span>
              <%=Messages.getBodyString(pageContext.getRequest().getLocale(), "viewjob.Copy")%>
            </a>
            <a href='<%="javascript:StartOver(\""+jobID+"\")"%>'
               alt="<%=Messages.getAttributeString(pageContext.getRequest().getLocale(),"viewjob.ResetSeedingThisJob")%>"
               class="link btn btn-primary" role="button">
              <%=Messages.getBodyString(pageContext.getRequest().getLocale(), "viewjob.ResetSeeding")%>
            </a>
          </div>

          <%
            }
          } catch (ManifoldCFException e) {
            e.printStackTrace();
            variableContext.setParameter("text", e.getMessage());
            variableContext.setParameter("target", "listjobs.jsp");
          %>
          <jsp:forward page="error.jsp"/>
          <%
            }
          %>
        </div>
      </form>
    </div>
  </div>
</div><|MERGE_RESOLUTION|>--- conflicted
+++ resolved
@@ -2,57 +2,30 @@
 
 <%
 
-  /* $Id$ */
+/* $Id$ */
 
 /**
- * Licensed to the Apache Software Foundation (ASF) under one or more
- * contributor license agreements. See the NOTICE file distributed with
- * this work for additional information regarding copyright ownership.
- * The ASF licenses this file to You under the Apache License, Version 2.0
- * (the "License"); you may not use this file except in compliance with
- * the License. You may obtain a copy of the License at
- *
- * http://www.apache.org/licenses/LICENSE-2.0
- *
- * Unless required by applicable law or agreed to in writing, software
- * distributed under the License is distributed on an "AS IS" BASIS,
- * WITHOUT WARRANTIES OR CONDITIONS OF ANY KIND, either express or implied.
- * See the License for the specific language governing permissions and
- * limitations under the License.
- */
-%>
-<script type="text/javascript">
-  <!--
-
-<<<<<<< HEAD
-  $.ManifoldCF.setTitle('<%=Messages.getBodyString(pageContext.getRequest().getLocale(), "viewjob.ApacheManifoldCFViewJob")%>',
-      '<%=Messages.getBodyString(pageContext.getRequest().getLocale(), "viewjob.ViewAJob")%>',
-      'jobs'
-  );
-
-  function Delete(jobID) {
-    if (confirm("<%=Messages.getBodyJavascriptString(pageContext.getRequest().getLocale(),"viewjob.DeleteJobConfirmation")%>")) {
-      document.viewjob.op.value = "Delete";
-      document.viewjob.jobid.value = jobID;
-      $.ManifoldCF.submit(document.viewjob);
-    }
-  }
-
-  function StartOver(jobID) {
-    if (confirm("<%=Messages.getBodyJavascriptString(pageContext.getRequest().getLocale(),"viewjob.StartOverConfirmation")%>")) {
-      document.viewjob.op.value = "StartOver";
-      document.viewjob.jobid.value = jobID;
-      $.ManifoldCF.submit(document.viewjob);
-    }
-  }
-
-  //-->
-</script>
-
-<div class="row">
-  <div class="col-md-12">
-    <div class="box box-primary">
-=======
+* Licensed to the Apache Software Foundation (ASF) under one or more
+* contributor license agreements. See the NOTICE file distributed with
+* this work for additional information regarding copyright ownership.
+* The ASF licenses this file to You under the Apache License, Version 2.0
+* (the "License"); you may not use this file except in compliance with
+* the License. You may obtain a copy of the License at
+* 
+* http://www.apache.org/licenses/LICENSE-2.0
+* 
+* Unless required by applicable law or agreed to in writing, software
+* distributed under the License is distributed on an "AS IS" BASIS,
+* WITHOUT WARRANTIES OR CONDITIONS OF ANY KIND, either express or implied.
+* See the License for the specific language governing permissions and
+* limitations under the License.
+*/
+%>
+
+<?xml version="1.0" encoding="utf-8"?>
+<!DOCTYPE html>
+<meta http-equiv="X-UA-Compatible" content="IE=edge"/>
+
 <html xmlns="http://www.w3.org/1999/xhtml">
 <head>
   <meta http-equiv="Content-Type" content="text/html; charset=utf-8" />
@@ -86,682 +59,11 @@
 
   //-->
   </script>
->>>>>>> 4d8a3ad4
-
-      <form class="standardform" name="viewjob" action="execute.jsp" method="POST">
-        <input type="hidden" name="op" value="Continue"/>
-        <input type="hidden" name="type" value="job"/>
-        <input type="hidden" name="jobid" value=""/>
-
-        <div class="box-body">
-
-<<<<<<< HEAD
-          <%
-            try {
-              // Get the job manager handle
-              IJobManager manager = JobManagerFactory.make(threadContext);
-              IOutputConnectionManager outputManager = OutputConnectionManagerFactory.make(threadContext);
-              IRepositoryConnectionManager connManager = RepositoryConnectionManagerFactory.make(threadContext);
-              INotificationConnectionManager notificationManager = NotificationConnectionManagerFactory.make(threadContext);
-              ITransformationConnectionManager transformationManager = TransformationConnectionManagerFactory.make(threadContext);
-
-              IOutputConnectorPool outputConnectorPool = OutputConnectorPoolFactory.make(threadContext);
-              IRepositoryConnectorPool repositoryConnectorPool = RepositoryConnectorPoolFactory.make(threadContext);
-              INotificationConnectorPool notificationConnectorPool = NotificationConnectorPoolFactory.make(threadContext);
-              ITransformationConnectorPool transformationConnectorPool = TransformationConnectorPoolFactory.make(threadContext);
-
-              String jobID = variableContext.getParameter("jobid");
-              IJobDescription job = manager.load(new Long(jobID));
-              if (job == null) {
-                throw new ManifoldCFException("No such job: " + jobID);
-              } else {
-                String naMessage = Messages.getString(pageContext.getRequest().getLocale(), "viewjob.Notapplicable");
-                String jobType = "";
-                String intervalString = naMessage;
-                String maxIntervalString = naMessage;
-                String reseedIntervalString = naMessage;
-                String expirationIntervalString = naMessage;
-
-                switch (job.getType()) {
-                  case IJobDescription.TYPE_CONTINUOUS:
-                    String infinityMessage = Messages.getString(pageContext.getRequest().getLocale(), "viewjob.Infinity");
-                    String minutesMessage = Messages.getString(pageContext.getRequest().getLocale(), "viewjob.minutes");
-                    jobType = Messages.getString(pageContext.getRequest().getLocale(), "viewjob.Rescandocumentsdynamically");
-                    Long recrawlInterval = job.getInterval();
-                    Long maxRecrawlInterval = job.getMaxInterval();
-                    Long reseedInterval = job.getReseedInterval();
-                    Long expirationInterval = job.getExpiration();
-                    intervalString = (recrawlInterval == null) ? infinityMessage : (new Long(recrawlInterval.longValue() / 60000L).toString() + " " + minutesMessage);
-                    maxIntervalString = (maxRecrawlInterval == null) ? infinityMessage : (new Long(maxRecrawlInterval.longValue() / 60000L).toString() + " " + minutesMessage);
-                    reseedIntervalString = (reseedInterval == null) ? infinityMessage : (new Long(reseedInterval.longValue() / 60000L).toString() + " " + minutesMessage);
-                    expirationIntervalString = (expirationInterval == null) ? infinityMessage : (new Long(expirationInterval.longValue() / 60000L).toString() + " " + minutesMessage);
-                    break;
-                  case IJobDescription.TYPE_SPECIFIED:
-                    jobType = Messages.getString(pageContext.getRequest().getLocale(), "viewjob.Scaneverydocumentonce");
-                    break;
-                  default:
-                }
-
-                String startMethod = "";
-                switch (job.getStartMethod()) {
-                  case IJobDescription.START_WINDOWBEGIN:
-                    startMethod = Messages.getString(pageContext.getRequest().getLocale(), "viewjob.Startatbeginningofschedulewindow");
-                    break;
-                  case IJobDescription.START_WINDOWINSIDE:
-                    startMethod = Messages.getString(pageContext.getRequest().getLocale(), "viewjob.Startinsideschedulewindow");
-                    break;
-                  case IJobDescription.START_DISABLE:
-                    startMethod = Messages.getString(pageContext.getRequest().getLocale(), "viewjob.Dontautomaticallystart");
-                    break;
-                  default:
-                    break;
-                }
-
-                int priority = job.getPriority();
-
-                String connectionName = job.getConnectionName();
-                IRepositoryConnection connection = connManager.load(connectionName);
-
-                int model = RepositoryConnectorFactory.getConnectorModel(threadContext, connection.getClassName());
-                String[] relationshipTypes = RepositoryConnectorFactory.getRelationshipTypes(threadContext, connection.getClassName());
-                Map hopCountFilters = job.getHopCountFilters();
-                int hopcountMode = job.getHopcountMode();
-
-                //threadContext.save("OutputSpecification",job.getOutputSpecification());
-                //threadContext.save("OutputConnection",outputConnection);
-                //threadContext.save("DocumentSpecification",job.getSpecification());
-                //threadContext.save("RepositoryConnection",connection);
-                int rowCounter = 0;
-
-          %>
-          <table class="table table-bordered">
-            <tr>
-              <th>
-                <nobr><%=Messages.getBodyString(pageContext.getRequest().getLocale(), "viewjob.NameColon")%>
-                </nobr>
-              </th>
-              <td colspan="3"><%="<!--jobid=" + jobID + "-->"%><%=org.apache.manifoldcf.ui.util.Encoder.bodyEscape(job.getDescription())%>
-              </td>
-            </tr>
-            <tr>
-              <th>
-                <nobr><%=Messages.getBodyString(pageContext.getRequest().getLocale(), "viewjob.PipelineColon")%>
-                </nobr>
-              </th>
-              <td colspan="3">
-                <table class="table table-bordered">
-                  <tr>
-                    <th>
-                      <nobr><%=Messages.getBodyString(pageContext.getRequest().getLocale(), "viewjob.StageNumber")%>
-                      </nobr>
-                    </th>
-                    <th>
-                      <nobr><%=Messages.getBodyString(pageContext.getRequest().getLocale(), "viewjob.StageType")%>
-                      </nobr>
-                    </th>
-                    <th>
-                      <nobr><%=Messages.getBodyString(pageContext.getRequest().getLocale(), "viewjob.StagePrecedent")%>
-                      </nobr>
-                    </th>
-                    <th>
-                      <nobr><%=Messages.getBodyString(pageContext.getRequest().getLocale(), "viewjob.StageDescription")%>
-                      </nobr>
-                    </th>
-                    <th>
-                      <nobr><%=Messages.getBodyString(pageContext.getRequest().getLocale(), "viewjob.StageConnectionName")%>
-                      </nobr>
-                    </th>
-                  </tr>
-                  <tr>
-                    <td>1.</td>
-                    <td><%=Messages.getBodyString(pageContext.getRequest().getLocale(), "viewjob.Repository")%>
-                    </td>
-                    <td></td>
-                    <td></td>
-                    <td><%=org.apache.manifoldcf.ui.util.Encoder.bodyEscape(connectionName)%>
-                    </td>
-                  </tr>
-                  <%
-                    for (int j = 0; j < job.countPipelineStages(); j++) {
-                  %>
-                  <tr>
-                    <td><%=(j + 2)%>.</td>
-                    <td><%=job.getPipelineStageIsOutputConnection(j) ? Messages.getBodyString(pageContext.getRequest().getLocale(), "viewjob.Output") : Messages.getBodyString(pageContext.getRequest().getLocale(), "viewjob.Transformation")%>
-                    </td>
-                    <td><%=(job.getPipelineStagePrerequisite(j) + 2)%>.</td>
-                    <td><%=(job.getPipelineStageDescription(j) != null) ? org.apache.manifoldcf.ui.util.Encoder.bodyEscape(job.getPipelineStageDescription(j)) : ""%>
-                    </td>
-                    <td><%=org.apache.manifoldcf.ui.util.Encoder.bodyEscape(job.getPipelineStageConnectionName(j))%>
-                    </td>
-                  </tr>
-                  <%
-                    }
-                  %>
-                </table>
-              </td>
-            </tr>
-            <tr>
-              <th>
-                <nobr><%=Messages.getBodyString(pageContext.getRequest().getLocale(), "viewjob.NotificationsColon")%>
-                </nobr>
-              </th>
-              <td colspan="3">
-                <table class="table table-bordered">
-                  <tr>
-                    <th><%=Messages.getBodyString(pageContext.getRequest().getLocale(), "viewjob.StageNumber")%>
-                    </th>
-                    <th><%=Messages.getBodyString(pageContext.getRequest().getLocale(), "viewjob.NotificationDescription")%>
-                    </th>
-                    <th><%=Messages.getBodyString(pageContext.getRequest().getLocale(), "viewjob.NotificationConnectionName")%>
-                    </th>
-                  </tr>
-                  <%
-                    for (int j = 0; j < job.countNotifications(); j++) {
-                  %>
-                  <tr>
-                    <td><%=(j + job.countPipelineStages() + 2)%>.</td>
-                    <td><%=(job.getNotificationDescription(j) != null) ? org.apache.manifoldcf.ui.util.Encoder.bodyEscape(job.getNotificationDescription(j)) : ""%>
-                    </td>
-                    <td><%=org.apache.manifoldcf.ui.util.Encoder.bodyEscape(job.getNotificationConnectionName(j))%>
-                    </td>
-                  </tr>
-                  <%
-                    }
-                    if (job.countNotifications() == 0) {
-                  %>
-                  <tr>
-                    <td colspan="3">
-                      <div class="callout callout-info">
-                        <%=Messages.getBodyString(pageContext.getRequest().getLocale(), "viewjob.NoNotificationConnections")%>
-                      </div>
-                        <%
-		}
-%>
-                </table>
-              </td>
-            </tr>
-            <tr>
-              <th>
-                <nobr><%=Messages.getBodyString(pageContext.getRequest().getLocale(), "viewjob.PriorityColon")%>
-                </nobr>
-              </th>
-              <td><%=priority%>
-              </td>
-              <th>
-                <nobr><%=Messages.getBodyString(pageContext.getRequest().getLocale(), "viewjob.StartMethodColon")%>
-                </nobr>
-              </th>
-              <td><%=startMethod%>
-              </td>
-            </tr>
-            <%
-              if (model != -1 && model != IRepositoryConnector.MODEL_ADD_CHANGE_DELETE) {
-            %>
-            <tr>
-              <th>
-                <nobr><%=Messages.getBodyString(pageContext.getRequest().getLocale(), "viewjob.ScheduleTypeColon")%>
-                </nobr>
-              </th>
-              <td colspan="3">
-                <nobr><%=jobType%>
-                </nobr>
-              </td>
-            </tr>
-            <tr>
-              <th>
-                <nobr><%=Messages.getBodyString(pageContext.getRequest().getLocale(), "viewjob.MinimumRecrawlIntervalColon")%>
-                </nobr>
-              </th>
-              <td>
-                <nobr><%=intervalString%>
-                </nobr>
-              </td>
-              <th>
-                <nobr><%=Messages.getBodyString(pageContext.getRequest().getLocale(), "viewjob.MaximumRecrawlIntervalColon")%>
-                </nobr>
-              </th>
-              <td>
-                <nobr><%=maxIntervalString%>
-                </nobr>
-              </td>
-            </tr>
-            <tr>
-              <th>
-                <nobr><%=Messages.getBodyString(pageContext.getRequest().getLocale(), "viewjob.ExpirationIntervalColon")%>
-                </nobr>
-              </th>
-              <td>
-                <nobr><%=expirationIntervalString%>
-                </nobr>
-              </td>
-              <th>
-                <nobr><%=Messages.getBodyString(pageContext.getRequest().getLocale(), "viewjob.ReseedIntervalColon")%>
-                </nobr>
-              </th>
-              <td>
-                <nobr><%=reseedIntervalString%>
-                </nobr>
-              </td>
-            </tr>
-            <%
-              }
-            %>
-
-            <%
-              if (job.getScheduleRecordCount() == 0) {
-            %>
-            <tr>
-              <td colspan="4">
-                <div class="callout callout-info">
-                  <p><%=Messages.getBodyString(pageContext.getRequest().getLocale(), "viewjob.NoScheduledRunTimes")%>
-                  </p>
-                </div>
-              </td>
-            </tr>
-            <%
-            } else {
-              // Loop through the schedule records
-              int j = 0;
-              while (j < job.getScheduleRecordCount()) {
-                ScheduleRecord sr = job.getScheduleRecord(j);
-                Long srDuration = sr.getDuration();
-                boolean srRequestMinimum = sr.getRequestMinimum();
-                EnumeratedValues srDayOfWeek = sr.getDayOfWeek();
-                EnumeratedValues srMonthOfYear = sr.getMonthOfYear();
-                EnumeratedValues srDayOfMonth = sr.getDayOfMonth();
-                EnumeratedValues srYear = sr.getYear();
-                EnumeratedValues srHourOfDay = sr.getHourOfDay();
-                EnumeratedValues srMinutesOfHour = sr.getMinutesOfHour();
-
-                if (j > 0) {
-            %>
-            <%
-              }
-            %>
-            <tr>
-              <th>
-                <nobr><%=Messages.getBodyString(pageContext.getRequest().getLocale(), "viewjob.ScheduledTimeColon")%>
-                </nobr>
-              </th>
-              <td colspan="3">
-                <%
-                  if (srDayOfWeek == null)
-                    out.println(Messages.getBodyString(pageContext.getRequest().getLocale(), "viewjob.Anydayoftheweek"));
-                  else {
-                    StringBuffer sb = new StringBuffer();
-                    boolean firstTime = true;
-                    if (srDayOfWeek.checkValue(0)) {
-                      if (firstTime)
-                        firstTime = false;
-                      else
-                        sb.append(",");
-                      sb.append(Messages.getBodyString(pageContext.getRequest().getLocale(), "viewjob.Sundays"));
-                    }
-                    if (srDayOfWeek.checkValue(1)) {
-                      if (firstTime)
-                        firstTime = false;
-                      else
-                        sb.append(",");
-                      sb.append(Messages.getBodyString(pageContext.getRequest().getLocale(), "viewjob.Mondays"));
-                    }
-                    if (srDayOfWeek.checkValue(2)) {
-                      if (firstTime)
-                        firstTime = false;
-                      else
-                        sb.append(",");
-                      sb.append(Messages.getBodyString(pageContext.getRequest().getLocale(), "viewjob.Tuesdays"));
-                    }
-                    if (srDayOfWeek.checkValue(3)) {
-                      if (firstTime)
-                        firstTime = false;
-                      else
-                        sb.append(",");
-                      sb.append(Messages.getBodyString(pageContext.getRequest().getLocale(), "viewjob.Wednesdays"));
-                    }
-                    if (srDayOfWeek.checkValue(4)) {
-                      if (firstTime)
-                        firstTime = false;
-                      else
-                        sb.append(",");
-                      sb.append(Messages.getBodyString(pageContext.getRequest().getLocale(), "viewjob.Thursdays"));
-                    }
-                    if (srDayOfWeek.checkValue(5)) {
-                      if (firstTime)
-                        firstTime = false;
-                      else
-                        sb.append(",");
-                      sb.append(Messages.getBodyString(pageContext.getRequest().getLocale(), "viewjob.Fridays"));
-                    }
-                    if (srDayOfWeek.checkValue(6)) {
-                      if (firstTime)
-                        firstTime = false;
-                      else
-                        sb.append(",");
-                      sb.append(Messages.getBodyString(pageContext.getRequest().getLocale(), "viewjob.Saturdays"));
-                    }
-                    out.println(sb.toString());
-                  }
-                %>
-                <%
-                  if (srHourOfDay == null) {
-                    if (srMinutesOfHour != null)
-                      out.println(" " + Messages.getBodyString(pageContext.getRequest().getLocale(), "viewjob.oneveryhour") + " ");
-                    else
-                      out.println(" " + Messages.getBodyString(pageContext.getRequest().getLocale(), "viewjob.atmidnight") + " ");
-                  } else {
-                    out.println(" " + Messages.getBodyString(pageContext.getRequest().getLocale(), "viewjob.at") + " ");
-                    int k = 0;
-                    while (k < 24) {
-                      int q = k;
-                      String ampm;
-                      if (k < 12)
-                        ampm = Messages.getBodyString(pageContext.getRequest().getLocale(), "viewjob.am");
-                      else {
-                        ampm = Messages.getBodyString(pageContext.getRequest().getLocale(), "viewjob.pm");
-                        q -= 12;
-                      }
-                      String hour;
-                      if (q == 0)
-                        q = 12;
-                      if (srHourOfDay.checkValue(k))
-                        out.println(Integer.toString(q) + " " + ampm + " ");
-                      k++;
-                    }
-                  }
-                %>
-                <%
-                  if (srMinutesOfHour != null) {
-                    out.println(" " + Messages.getBodyString(pageContext.getRequest().getLocale(), "viewjob.plus") + " ");
-                    int k = 0;
-                    while (k < 60) {
-                      if (srMinutesOfHour.checkValue(k))
-                        out.println(Integer.toString(k) + " ");
-                      k++;
-                    }
-                    out.println(Messages.getBodyString(pageContext.getRequest().getLocale(), "viewjob.minutes") + " ");
-                  }
-                %>
-                <%
-                  if (srMonthOfYear == null) {
-                    if (srDayOfMonth == null && srDayOfWeek == null && srHourOfDay == null && srMinutesOfHour == null)
-                      out.println(" " + Messages.getBodyString(pageContext.getRequest().getLocale(), "viewjob.ineverymonthofyear"));
-                  } else {
-                    StringBuffer sb = new StringBuffer(" " + Messages.getBodyString(pageContext.getRequest().getLocale(), "viewjob.in") + " ");
-                    boolean firstTime = true;
-                    if (srMonthOfYear.checkValue(0)) {
-                      if (firstTime)
-                        firstTime = false;
-                      else
-                        sb.append(",");
-                      sb.append(Messages.getBodyString(pageContext.getRequest().getLocale(), "viewjob.January"));
-                    }
-                    if (srMonthOfYear.checkValue(1)) {
-                      if (firstTime)
-                        firstTime = false;
-                      else
-                        sb.append(",");
-                      sb.append(Messages.getBodyString(pageContext.getRequest().getLocale(), "viewjob.February"));
-                    }
-                    if (srMonthOfYear.checkValue(2)) {
-                      if (firstTime)
-                        firstTime = false;
-                      else
-                        sb.append(",");
-                      sb.append(Messages.getBodyString(pageContext.getRequest().getLocale(), "viewjob.March"));
-                    }
-                    if (srMonthOfYear.checkValue(3)) {
-                      if (firstTime)
-                        firstTime = false;
-                      else
-                        sb.append(",");
-                      sb.append(Messages.getBodyString(pageContext.getRequest().getLocale(), "viewjob.April"));
-                    }
-                    if (srMonthOfYear.checkValue(4)) {
-                      if (firstTime)
-                        firstTime = false;
-                      else
-                        sb.append(",");
-                      sb.append(Messages.getBodyString(pageContext.getRequest().getLocale(), "viewjob.May"));
-                    }
-                    if (srMonthOfYear.checkValue(5)) {
-                      if (firstTime)
-                        firstTime = false;
-                      else
-                        sb.append(",");
-                      sb.append(Messages.getBodyString(pageContext.getRequest().getLocale(), "viewjob.June"));
-                    }
-                    if (srMonthOfYear.checkValue(6)) {
-                      if (firstTime)
-                        firstTime = false;
-                      else
-                        sb.append(",");
-                      sb.append(Messages.getBodyString(pageContext.getRequest().getLocale(), "viewjob.July"));
-                    }
-                    if (srMonthOfYear.checkValue(7)) {
-                      if (firstTime)
-                        firstTime = false;
-                      else
-                        sb.append(",");
-                      sb.append(Messages.getBodyString(pageContext.getRequest().getLocale(), "viewjob.August"));
-                    }
-                    if (srMonthOfYear.checkValue(8)) {
-                      if (firstTime)
-                        firstTime = false;
-                      else
-                        sb.append(",");
-                      sb.append(Messages.getBodyString(pageContext.getRequest().getLocale(), "viewjob.September"));
-                    }
-                    if (srMonthOfYear.checkValue(9)) {
-                      if (firstTime)
-                        firstTime = false;
-                      else
-                        sb.append(",");
-                      sb.append(Messages.getBodyString(pageContext.getRequest().getLocale(), "viewjob.October"));
-                    }
-                    if (srMonthOfYear.checkValue(10)) {
-                      if (firstTime)
-                        firstTime = false;
-                      else
-                        sb.append(",");
-                      sb.append(Messages.getBodyString(pageContext.getRequest().getLocale(), "viewjob.November"));
-                    }
-                    if (srMonthOfYear.checkValue(11)) {
-                      if (firstTime)
-                        firstTime = false;
-                      else
-                        sb.append(",");
-                      sb.append(Messages.getBodyString(pageContext.getRequest().getLocale(), "viewjob.December"));
-                    }
-                    out.println(sb.toString());
-                  }
-                %>
-                <%
-                  if (srDayOfMonth == null) {
-                    if (srDayOfWeek == null && srHourOfDay == null && srMinutesOfHour == null)
-                      out.println(" " + Messages.getBodyString(pageContext.getRequest().getLocale(), "viewjob.onanydayofthemonth"));
-                  } else {
-                    StringBuffer sb = new StringBuffer(" " + Messages.getBodyString(pageContext.getRequest().getLocale(), "viewjob.onthe") + " ");
-                    int k = 0;
-                    boolean firstTime = true;
-                    while (k < 31) {
-                      if (srDayOfMonth.checkValue(k)) {
-                        if (firstTime)
-                          firstTime = false;
-                        else
-                          sb.append(",");
-                        sb.append(Integer.toString(k + 1));
-                        int value = (k + 1) % 10;
-                        if (value == 1 && k != 10)
-                          sb.append(Messages.getBodyString(pageContext.getRequest().getLocale(), "viewjob.st"));
-                        else if (value == 2 && k != 11)
-                          sb.append(Messages.getBodyString(pageContext.getRequest().getLocale(), "viewjob.nd"));
-                        else if (value == 3 && k != 12)
-                          sb.append(Messages.getBodyString(pageContext.getRequest().getLocale(), "viewjob.rd"));
-                        else
-                          sb.append(Messages.getBodyString(pageContext.getRequest().getLocale(), "viewjob.th"));
-                      }
-                      k++;
-                    }
-                    sb.append(" " + Messages.getBodyString(pageContext.getRequest().getLocale(), "viewjob.ofthemonth"));
-                    out.println(sb.toString());
-                  }
-                %>
-                <%
-                  if (srYear != null) {
-                    StringBuffer sb = new StringBuffer(" " + Messages.getBodyString(pageContext.getRequest().getLocale(), "viewjob.inyears") + " ");
-                    Iterator iter = srYear.getValues();
-                    boolean firstTime = true;
-                    while (iter.hasNext()) {
-                      if (firstTime)
-                        firstTime = false;
-                      else
-                        sb.append(",");
-                      Integer value = (Integer) iter.next();
-                      sb.append(value.toString());
-                    }
-                    out.println(sb.toString());
-                  }
-                %>
-              </td>
-            </tr>
-            <tr>
-              <th>
-                <%=Messages.getBodyString(pageContext.getRequest().getLocale(), "viewjob.MaximumRunTimeColon")%>
-              </th>
-              <td>
-                <%
-                  if (srDuration == null)
-                    out.println(Messages.getBodyString(pageContext.getRequest().getLocale(), "viewjob.Nolimit"));
-                  else
-                    out.println(new Long(srDuration.longValue() / 60000L).toString() + " " + Messages.getBodyString(pageContext.getRequest().getLocale(), "viewjob.minutes"));
-                %>
-              </td>
-              <th>
-                <%=Messages.getBodyString(pageContext.getRequest().getLocale(), "viewjob.JobInvocationColon")%>
-              </th>
-              <td>
-                <%
-                  if (srRequestMinimum)
-                    out.println(Messages.getBodyString(pageContext.getRequest().getLocale(), "viewjob.Minimal"));
-                  else
-                    out.println(Messages.getBodyString(pageContext.getRequest().getLocale(), "viewjob.Complete"));
-                %>
-              </td>
-            </tr>
-            <%
-                  j++;
-                }
-              }
-
-              if (relationshipTypes != null && relationshipTypes.length > 0) {
-                int k = 0;
-                while (k < relationshipTypes.length) {
-                  String relationshipType = relationshipTypes[k++];
-                  Long value = (Long) hopCountFilters.get(relationshipType);
-            %>
-            <tr>
-              <th>
-                <nobr><%=Messages.getBodyString(pageContext.getRequest().getLocale(), "viewjob.MaximumHopCountForLinkType")%> '<%=org.apache.manifoldcf.ui.util.Encoder.bodyEscape(relationshipType)%>':</nobr>
-              </th>
-              <td colspan="3">
-                <%=((value == null) ? Messages.getBodyString(pageContext.getRequest().getLocale(), "viewjob.Unlimited") : value.toString())%>
-              </td>
-            </tr>
-
-            <%
-              }
-            %>
-            <tr>
-              <th>
-                <nobr><%=Messages.getBodyString(pageContext.getRequest().getLocale(), "viewjob.HopCountModeColon")%>
-                </nobr>
-              </th>
-              <td colspan="3">
-                <nobr>
-                  <%=(hopcountMode == IJobDescription.HOPCOUNT_ACCURATE) ? Messages.getBodyString(pageContext.getRequest().getLocale(), "viewjob.Deleteunreachabledocuments") : ""%>
-                  <%=(hopcountMode == IJobDescription.HOPCOUNT_NODELETE) ? Messages.getBodyString(pageContext.getRequest().getLocale(), "viewjob.Nodeletesfornow") : ""%>
-                  <%=(hopcountMode == IJobDescription.HOPCOUNT_NEVERDELETE) ? Messages.getBodyString(pageContext.getRequest().getLocale(), "viewjob.Nodeletesforever") : ""%>
-                </nobr>
-              </td>
-            </tr>
-            <%
-
-              }
-            %>
-            <tr>
-              <td colspan="4">
-                <span class="label label-primary pull-left">1.</span><br/>
-                <%
-                  if (connection != null) {
-                    IRepositoryConnector repositoryConnector = repositoryConnectorPool.grab(connection);
-                    if (repositoryConnector != null) {
-                      try {
-                        repositoryConnector.viewSpecification(new org.apache.manifoldcf.ui.jsp.JspWrapper(out, adminprofile), pageContext.getRequest().getLocale(), job.getSpecification(), 0);
-                      } finally {
-                        repositoryConnectorPool.release(connection, repositoryConnector);
-                      }
-                    }
-                  }
-                %>
-              </td>
-            </tr>
-            <%
-              for (int j = 0; j < job.countPipelineStages(); j++) {
-            %>
-            <tr>
-              <td colspan="4">
-                <span class="label label-primary pull-left"><%=(j + 2)%>.</span><br/>
-                <%
-                  Specification os = job.getPipelineStageSpecification(j);
-                  if (job.getPipelineStageIsOutputConnection(j)) {
-                    IOutputConnection thisConnection = outputManager.load(job.getPipelineStageConnectionName(j));
-                    IOutputConnector outputConnector = outputConnectorPool.grab(thisConnection);
-                    if (outputConnector != null) {
-                      try {
-                        outputConnector.viewSpecification(new org.apache.manifoldcf.ui.jsp.JspWrapper(out, adminprofile), pageContext.getRequest().getLocale(), os, 1 + j);
-                      } finally {
-                        outputConnectorPool.release(thisConnection, outputConnector);
-                      }
-                    }
-                  } else {
-                    ITransformationConnection thisConnection = transformationManager.load(job.getPipelineStageConnectionName(j));
-                    ITransformationConnector transformationConnector = transformationConnectorPool.grab(thisConnection);
-                    if (transformationConnector != null) {
-                      try {
-                        transformationConnector.viewSpecification(new org.apache.manifoldcf.ui.jsp.JspWrapper(out, adminprofile), pageContext.getRequest().getLocale(), os, 1 + j);
-                      } finally {
-                        transformationConnectorPool.release(thisConnection, transformationConnector);
-                      }
-                    }
-                  }
-                %>
-              </td>
-            </tr>
-            <%
-              }
-
-              for (int j = 0; j < job.countNotifications(); j++) {
-            %>
-            <tr>
-              <td colspan="4">
-                <span class="label label-primary pull-left"><%=(j + job.countPipelineStages() + 2)%>.</span><br/>
-                <%
-                  Specification os = job.getNotificationSpecification(j);
-                  INotificationConnection thisConnection = notificationManager.load(job.getNotificationConnectionName(j));
-                  INotificationConnector notificationConnector = notificationConnectorPool.grab(thisConnection);
-                  if (notificationConnector != null) {
-                    try {
-                      notificationConnector.viewSpecification(new org.apache.manifoldcf.ui.jsp.JspWrapper(out, adminprofile), pageContext.getRequest().getLocale(), os, 1 + job.countPipelineStages() + j);
-                    } finally {
-                      notificationConnectorPool.release(thisConnection, notificationConnector);
-                    }
-                  }
-                %>
-              </td>
-            </tr>
-            <%
-              }
-=======
+
+</head>
+
+<body class="standardbody">
+
     <table class="page">
       <tr><td colspan="2" class="banner"><jsp:include page="banner.jsp" flush="true"/></td></tr>
       <tr><td class="navigation"><jsp:include page="navigation.jsp" flush="true"/></td>
@@ -1502,51 +804,7 @@
        </td>
       </tr>
     </table>
->>>>>>> 4d8a3ad4
-
-            %>
-          </table>
-        </div>
-        <div class="box-footer clearfix">
-          <div class="btn-group">
-            <a href='<%="editjob.jsp?jobid="+jobID%>'
-               alt="<%=Messages.getAttributeString(pageContext.getRequest().getLocale(),"viewjob.EditThisJob")%>"
-               class="link btn btn-primary" role="button">
-              <span class="glyphicon glyphicon-pencil" aria-hidden="true"></span>
-              <%=Messages.getBodyString(pageContext.getRequest().getLocale(), "viewjob.Edit")%>
-            </a>
-            <a href='<%="javascript:Delete(\""+jobID+"\")"%>'
-               alt="<%=Messages.getAttributeString(pageContext.getRequest().getLocale(),"viewjob.DeleteThisJob")%>"
-               class="btn btn-danger" role="button">
-              <span class="glyphicon glyphicon-trash" aria-hidden="true"></span>
-              <%=Messages.getBodyString(pageContext.getRequest().getLocale(), "viewjob.Delete")%>
-            </a>
-            <a href='<%="editjob.jsp?origjobid="+jobID%>'
-               alt="<%=Messages.getAttributeString(pageContext.getRequest().getLocale(),"viewjob.CopyThisJob")%>"
-               class="link btn btn-primary" role="button">
-              <span class="fa fa-clipboard" aria-hidden="true"></span>
-              <%=Messages.getBodyString(pageContext.getRequest().getLocale(), "viewjob.Copy")%>
-            </a>
-            <a href='<%="javascript:StartOver(\""+jobID+"\")"%>'
-               alt="<%=Messages.getAttributeString(pageContext.getRequest().getLocale(),"viewjob.ResetSeedingThisJob")%>"
-               class="link btn btn-primary" role="button">
-              <%=Messages.getBodyString(pageContext.getRequest().getLocale(), "viewjob.ResetSeeding")%>
-            </a>
-          </div>
-
-          <%
-            }
-          } catch (ManifoldCFException e) {
-            e.printStackTrace();
-            variableContext.setParameter("text", e.getMessage());
-            variableContext.setParameter("target", "listjobs.jsp");
-          %>
-          <jsp:forward page="error.jsp"/>
-          <%
-            }
-          %>
-        </div>
-      </form>
-    </div>
-  </div>
-</div>+
+</body>
+
+</html>
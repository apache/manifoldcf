--- conflicted
+++ resolved
@@ -250,43 +250,17 @@
 
           IngestStatuses statuses = new IngestStatuses();
           ingester.getPipelineDocumentIngestDataMultiple(statuses,pipelineSpecifications,documentClasses,documentIDHashes);
-          
-          // Process the results.  Ideally, we'd just use a get operation to find the right document status, but the child id messes
-          // that up, so we need to create a way of finding the right map to put things into.
-          Map<String,Integer> indexMap = new HashMap<String,Integer>();
+          // Break apart the result.
           for (int i = 0; i < descs.length; i++)
           {
-            indexMap.put(documentClasses[i] + documentIDHashes[i],new Integer(i));
-            versions[i] = null;
-          }
-          
-          // Populate each map in the way we need it.
-          for (OutputKey key : statuses.keySet())
-          {
-            int index = indexMap.get(key.getDocumentClass() + key.getDocumentIDHash()).intValue();
-            Map<String,Map<String,DocumentIngestStatus>> entry = versions[index];
-            if (entry == null)
-            {
-              entry = new HashMap<String,Map<String,DocumentIngestStatus>>();
-              versions[index] = entry;
-            }
-            Map<String,DocumentIngestStatus> childAndStatus = entry.get(key.getOutputConnectionName());
-            if (childAndStatus == null)
-            {
-<<<<<<< HEAD
+            versions[i] = new HashMap<String,DocumentIngestStatus>();
+            for (int j = 0; j < pipelineSpecifications[i].getOutputCount(); j++)
+            {
               String outputName = pipelineSpecifications[i].getStageConnectionName(pipelineSpecifications[i].getOutputStage(j));
               DocumentIngestStatus status = statuses.getStatus(documentClasses[i],documentIDHashes[i],outputName);
               if (status != null)
                 versions[i].put(outputName,status);
-=======
-              childAndStatus = new HashMap<String,DocumentIngestStatus>();
-              entry.put(key.getOutputConnectionName(),childAndStatus);
->>>>>>> 31c14bd4
-            }
-            String childIDHash = key.getChildIDHash();
-            if (childIDHash == null)
-              childIDHash = "";
-            childAndStatus.put(childIDHash,statuses.get(key));
+            }
           }
 
           // We need to go through the list, and segregate them by job, so the individual
@@ -360,7 +334,8 @@
               binNames = new String[]{""};
             }
 
-            QueuedDocument qd = new QueuedDocument(descs[i],(Map<String,Map<String,DocumentIngestStatus>>)versions[i],binNames);
+            // ??? 
+            QueuedDocument qd = new QueuedDocument(descs[i],(Map<String,DocumentIngestStatus>)versions[i],binNames);
 
             // Grab the arraylist that's there, or create it.
             List<QueuedDocument> set = documentSets.get(jobID);

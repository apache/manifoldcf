<%@ include file="adminHeaders.jsp" %>

<%

  /* $Id$ */

/**
 * Licensed to the Apache Software Foundation (ASF) under one or more
 * contributor license agreements. See the NOTICE file distributed with
 * this work for additional information regarding copyright ownership.
 * The ASF licenses this file to You under the Apache License, Version 2.0
 * (the "License"); you may not use this file except in compliance with
 * the License. You may obtain a copy of the License at
 *
 * http://www.apache.org/licenses/LICENSE-2.0
 *
 * Unless required by applicable law or agreed to in writing, software
 * distributed under the License is distributed on an "AS IS" BASIS,
 * WITHOUT WARRANTIES OR CONDITIONS OF ANY KIND, either express or implied.
 * See the License for the specific language governing permissions and
 * limitations under the License.
 */
%>

<<<<<<< HEAD
<%
  try {
    IAuthorityConnectionManager manager = AuthorityConnectionManagerFactory.make(threadContext);
    IAuthorityConnectorManager connectorManager = AuthorityConnectorManagerFactory.make(threadContext);
    IAuthorityConnectorPool authorityConnectorPool = AuthorityConnectorPoolFactory.make(threadContext);
    String connectionName = variableContext.getParameter("connname");
    IAuthorityConnection connection = manager.load(connectionName);
    if (connection == null) {
      throw new ManifoldCFException("No such authority: '" + connectionName + "'");
    } else {
      String description = connection.getDescription();
      if (description == null)
        description = "";
      String className = connection.getClassName();
      String connectorName = connectorManager.getDescription(className);
      if (connectorName == null)
        connectorName = className + Messages.getString(pageContext.getRequest().getLocale(), "viewauthority.uninstalled");
      int maxCount = connection.getMaxConnections();
      String prereq = connection.getPrerequisiteMapping();
      String authDomain = connection.getAuthDomain();
      if (authDomain == null)
        authDomain = "";
      String groupName = connection.getAuthGroup();
      if (groupName == null)
        groupName = "";

      ConfigParams parameters = connection.getConfigParams();

      // Do stuff so we can call out to display the parameters
      //String JSPFolder = AuthorityConnectorFactory.getJSPFolder(threadContext,className);
      //threadContext.save("Parameters",parameters);

      // Now, test the connection.
      String connectionStatus;
      try {
        IAuthorityConnector c = authorityConnectorPool.grab(connection);
        if (c == null) {
          connectionStatus = Messages.getString(pageContext.getRequest().getLocale(), "viewauthority.Connectorisnotinstalled");
        } else {
          try {
            connectionStatus = c.check();
          } finally {
            authorityConnectorPool.release(connection, c);
          }
        }
      } catch (ManifoldCFException e) {
        connectionStatus = Messages.getString(pageContext.getRequest().getLocale(), "viewauthority.Threwexception") + " '" + org.apache.manifoldcf.ui.util.Encoder.bodyEscape(e.getMessage()) + "'";
      }
%>
<script type="text/javascript">
  <!--
  $.ManifoldCF.setTitle('<%=Messages.getBodyString(pageContext.getRequest().getLocale(), "viewauthority.ApacheManifoldCFViewAuthorityConnectionStatus")%>',
      '<%=Messages.getBodyString(pageContext.getRequest().getLocale(),"viewauthority.ViewAuthorityConnectionStatus") + " - " + connectionName %>',
      'authorities'
  );
  function Delete(connectionName) {
    if (confirm("<%=Messages.getBodyJavascriptString(pageContext.getRequest().getLocale(),"viewauthority.DeleteConnection")%> '" + connectionName + "'<%=Messages.getBodyJavascriptString(pageContext.getRequest().getLocale(),"viewauthority.qmark")%>")) {
      document.viewconnection.op.value = "Delete";
      document.viewconnection.connname.value = connectionName;
      $.ManifoldCF.submit(document.viewconnection);
    }
  }

  //-->
</script>


<div class="row">
  <div class="col-md-12">
    <div class="box box-primary">
      <form class="standardform" name="viewconnection" action="execute.jsp" method="POST">
        <input type="hidden" name="op" value="Continue"/>
        <input type="hidden" name="type" value="authority"/>
        <input type="hidden" name="connname" value=""/>

        <div class="box-body">

          <table class="table table-bordered">
            <tr>
              <th>
                <nobr><%=Messages.getBodyString(pageContext.getRequest().getLocale(), "viewauthority.NameColon")%>
                </nobr>
              </th>
              <td><%="<!--connection=" + org.apache.manifoldcf.ui.util.Encoder.bodyEscape(connectionName) + "-->"%>
                <nobr><%=org.apache.manifoldcf.ui.util.Encoder.bodyEscape(connectionName)%>
                </nobr>
              </td>
              <th>
                <nobr><%=Messages.getBodyString(pageContext.getRequest().getLocale(), "viewauthority.DescriptionColon")%>
                </nobr>
              </th>
              <td><%=org.apache.manifoldcf.ui.util.Encoder.bodyEscape(description)%>
              </td>
            </tr>
            <tr>
              <th>
                <nobr><%=Messages.getBodyString(pageContext.getRequest().getLocale(), "viewauthority.AuthorityTypeColon")%>
                </nobr>
              </th>
              <td>
                <nobr><%=org.apache.manifoldcf.ui.util.Encoder.bodyEscape(connectorName)%>
                </nobr>
              </td>
              <th>
                <nobr><%=Messages.getBodyString(pageContext.getRequest().getLocale(), "viewauthority.MaxConnectionsColon")%>
                </nobr>
              </th>
              <td><%=org.apache.manifoldcf.ui.util.Encoder.bodyEscape(Integer.toString(maxCount))%>
              </td>
            </tr>
            <tr>
              <th>
                <nobr><%=Messages.getBodyString(pageContext.getRequest().getLocale(), "viewauthority.AuthorityGroupColon")%>
                </nobr>
              </th>
              <td>
                <nobr><%=org.apache.manifoldcf.ui.util.Encoder.bodyEscape(groupName)%>
                </nobr>
              </td>
              <th>
                <nobr><%=Messages.getBodyString(pageContext.getRequest().getLocale(), "viewauthority.AuthorizationDomainColon")%>
                </nobr>
              </th>
              <td>
                <nobr><%=org.apache.manifoldcf.ui.util.Encoder.bodyEscape(authDomain)%>
                </nobr>
              </td>
            </tr>
            <tr>
              <th>
                <nobr><%=Messages.getBodyString(pageContext.getRequest().getLocale(), "viewauthority.PrerequisiteUserMappingColon")%>
                </nobr>
              </th>
              <td colspan="3">
                <%
                  if (prereq != null) {
                %>
                <nobr><%=org.apache.manifoldcf.ui.util.Encoder.bodyEscape(prereq)%>
                </nobr>
                <%
                } else {
                %>
                <nobr><%=Messages.getBodyString(pageContext.getRequest().getLocale(), "viewauthority.NoPrerequisites")%>
                </nobr>
                <%
                  }
                %>
              </td>
            </tr>
            <tr>
              <td colspan="4">
                <%
                  AuthorityConnectorFactory.viewConfiguration(threadContext, className, new org.apache.manifoldcf.ui.jsp.JspWrapper(out, adminprofile), pageContext.getRequest().getLocale(), parameters);
                %>

              </td>
            </tr>
            <tr>
              <th>
                <nobr><%=Messages.getBodyString(pageContext.getRequest().getLocale(), "viewauthority.ConnectionStatusColon")%>
                </nobr>
              </th>
              <td colspan="3"><%=org.apache.manifoldcf.ui.util.Encoder.bodyEscape(connectionStatus)%>
              </td>
            </tr>
          </table>
        </div>
        <div class="box-footer clearfix">
          <div class="btn-group">
            <a href='<%="viewauthority.jsp?connname="+org.apache.manifoldcf.core.util.URLEncoder.encode(connectionName)%>'
               title="<%=Messages.getAttributeString(pageContext.getRequest().getLocale(),"viewauthority.Refresh")%>"
               class="link btn btn-success" role="button" data-toggle="tooltip">
              <span class="glyphicon glyphicon-refresh" aria-hidden="true"></span>
              <%=Messages.getBodyString(pageContext.getRequest().getLocale(), "viewauthority.Refresh")%>
            </a>
            <a href='<%="editauthority.jsp?connname="+org.apache.manifoldcf.core.util.URLEncoder.encode(connectionName)%>'
               title="<%=Messages.getAttributeString(pageContext.getRequest().getLocale(),"viewauthority.EditThisAuthorityConnection")%>"
               class="link btn btn-primary" role="button" data-toggle="tooltip">
              <span class="glyphicon glyphicon-pencil" aria-hidden="true"></span>
              <%=Messages.getBodyString(pageContext.getRequest().getLocale(), "viewauthority.Edit")%>
            </a>
            <a href="javascript:void()" onclick='<%="javascript:Delete(\""+org.apache.manifoldcf.ui.util.Encoder.attributeJavascriptEscape(connectionName)+"\")"%>'
               title="<%=Messages.getAttributeString(pageContext.getRequest().getLocale(),"viewauthority.DeleteThisAuthorityConnection")%>"
               class="btn btn-danger" role="button" data-toggle="tooltip">
              <span class="glyphicon glyphicon-trash" aria-hidden="true"></span>
              <%=Messages.getBodyString(pageContext.getRequest().getLocale(), "viewauthority.Delete")%>
            </a>
          </div>

          <%
            }
          } catch (ManifoldCFException e) {
            e.printStackTrace();
            variableContext.setParameter("text", e.getMessage());
            variableContext.setParameter("target", "listauthorities.jsp");
          %>
          <jsp:forward page="error.jsp"/>
          <%
            }
          %>
        </div>
      </form>
    </div>
  </div>
</div>
=======
<?xml version="1.0" encoding="utf-8"?>
<!DOCTYPE html>
<meta http-equiv="X-UA-Compatible" content="IE=edge"/>

<html xmlns="http://www.w3.org/1999/xhtml">
<head>
  <meta http-equiv="Content-Type" content="text/html; charset=utf-8" />
  <link rel="StyleSheet" href="style.css" type="text/css" media="screen"/>
  <title>
    <%=Messages.getBodyString(pageContext.getRequest().getLocale(),"viewauthority.ApacheManifoldCFViewAuthorityConnectionStatus")%>
  </title>

  <script type="text/javascript">
  <!--

  function Delete(connectionName)
  {
    if (confirm("<%=Messages.getBodyJavascriptString(pageContext.getRequest().getLocale(),"viewauthority.DeleteConnection")%> '"+connectionName+"'<%=Messages.getBodyJavascriptString(pageContext.getRequest().getLocale(),"viewauthority.qmark")%>"))
    {
      document.viewconnection.op.value="Delete";
      document.viewconnection.connname.value=connectionName;
      document.viewconnection.submit();
    }
  }

  //-->
  </script>

</head>

<body class="standardbody">

    <table class="page">
      <tr><td colspan="2" class="banner"><jsp:include page="banner.jsp" flush="true"/></td></tr>
      <tr><td class="navigation"><jsp:include page="navigation.jsp" flush="true"/></td>
       <td class="window">
  <p class="windowtitle"><%=Messages.getBodyString(pageContext.getRequest().getLocale(),"viewauthority.ViewAuthorityConnectionStatus")%></p>
  <form class="standardform" name="viewconnection" action="execute.jsp" method="POST">
    <input type="hidden" name="op" value="Continue"/>
    <input type="hidden" name="type" value="authority"/>
    <input type="hidden" name="connname" value=""/>

<%
    try
    {
  IAuthorityConnectionManager manager = AuthorityConnectionManagerFactory.make(threadContext);
  IAuthorityConnectorManager connectorManager = AuthorityConnectorManagerFactory.make(threadContext);
  IAuthorityConnectorPool authorityConnectorPool = AuthorityConnectorPoolFactory.make(threadContext);
  String connectionName = variableContext.getParameter("connname");
  IAuthorityConnection connection = manager.load(connectionName);
  if (connection == null)
  {
    throw new ManifoldCFException("No such authority: '"+connectionName+"'");
  }
  else
  {
    String description = connection.getDescription();
    if (description == null)
      description = "";
    String className = connection.getClassName();
    String connectorName = connectorManager.getDescription(className);
    if (connectorName == null)
      connectorName = className + Messages.getString(pageContext.getRequest().getLocale(),"viewauthority.uninstalled");
    int maxCount = connection.getMaxConnections();
    String prereq = connection.getPrerequisiteMapping();
    String authDomain = connection.getAuthDomain();
    if (authDomain == null)
      authDomain = "";
    String groupName = connection.getAuthGroup();
    if (groupName == null)
      groupName = "";

    ConfigParams parameters = connection.getConfigParams();

    // Do stuff so we can call out to display the parameters
    //String JSPFolder = AuthorityConnectorFactory.getJSPFolder(threadContext,className);
    //threadContext.save("Parameters",parameters);

    // Now, test the connection.
    String connectionStatus;
    try
    {
      IAuthorityConnector c = authorityConnectorPool.grab(connection);
      if (c == null)
      {
        connectionStatus = Messages.getString(pageContext.getRequest().getLocale(),"viewauthority.Connectorisnotinstalled");
      }
      else
      {
        try
        {
          connectionStatus = c.check();
        }
        finally
        {
          authorityConnectorPool.release(connection,c);
        }
      }
    }
    catch (ManifoldCFException e)
    {
      connectionStatus = Messages.getString(pageContext.getRequest().getLocale(),"viewauthority.Threwexception")+" '"+org.apache.manifoldcf.ui.util.Encoder.bodyEscape(e.getMessage())+"'";
    }
%>
    <table class="displaytable">
      <tr>
        <td class="separator" colspan="4"><hr/></td>
      </tr>
      <tr>
        <td class="description" colspan="1"><nobr><%=Messages.getBodyString(pageContext.getRequest().getLocale(),"viewauthority.NameColon")%></nobr></td>
        <td class="value" colspan="1"><%="<!--connection="+org.apache.manifoldcf.ui.util.Encoder.bodyEscape(connectionName)+"-->"%><nobr><%=org.apache.manifoldcf.ui.util.Encoder.bodyEscape(connectionName)%></nobr></td>
        <td class="description" colspan="1"><nobr><%=Messages.getBodyString(pageContext.getRequest().getLocale(),"viewauthority.DescriptionColon")%></nobr></td>
        <td class="value" colspan="1"><%=org.apache.manifoldcf.ui.util.Encoder.bodyEscape(description)%></td>
      </tr>
      <tr>
        <td class="separator" colspan="4"><hr/></td>
      </tr>
      <tr>
        <td class="description" colspan="1"><nobr><%=Messages.getBodyString(pageContext.getRequest().getLocale(),"viewauthority.AuthorityTypeColon")%></nobr></td>
        <td class="value" colspan="1"><nobr><%=org.apache.manifoldcf.ui.util.Encoder.bodyEscape(connectorName)%></nobr></td>
        <td class="description" colspan="1"><nobr><%=Messages.getBodyString(pageContext.getRequest().getLocale(),"viewauthority.MaxConnectionsColon")%></nobr></td>
        <td class="value" colspan="1"><%=org.apache.manifoldcf.ui.util.Encoder.bodyEscape(Integer.toString(maxCount))%></td>
      </tr>
      <tr>
        <td class="separator" colspan="4"><hr/></td>
      </tr>
      <tr>
        <td class="description" colspan="1"><nobr><%=Messages.getBodyString(pageContext.getRequest().getLocale(),"viewauthority.AuthorityGroupColon")%></nobr></td>
        <td class="value" colspan="1"><nobr><%=org.apache.manifoldcf.ui.util.Encoder.bodyEscape(groupName)%></nobr></td>
        <td class="description" colspan="1"><nobr><%=Messages.getBodyString(pageContext.getRequest().getLocale(),"viewauthority.AuthorizationDomainColon")%></nobr></td>
        <td class="value" colspan="1"><nobr><%=org.apache.manifoldcf.ui.util.Encoder.bodyEscape(authDomain)%></nobr></td>
      </tr>
      <tr>
        <td class="separator" colspan="4"><hr/></td>
      </tr>
      <tr>
        <td class="description" colspan="1"><nobr><%=Messages.getBodyString(pageContext.getRequest().getLocale(),"viewauthority.PrerequisiteUserMappingColon")%></nobr></td>
        <td class="value" colspan="3">
<%
    if (prereq != null)
    {
%>
          <nobr><%=org.apache.manifoldcf.ui.util.Encoder.bodyEscape(prereq)%></nobr>
<%
    }
    else
    {
%>
          <nobr><%=Messages.getBodyString(pageContext.getRequest().getLocale(),"viewauthority.NoPrerequisites")%></nobr>
<%
    }
%>
        </td>
      </tr>
      <tr>
        <td class="separator" colspan="4"><hr/></td>
      </tr>
      <tr>
        <td colspan="4">
<%
    AuthorityConnectorFactory.viewConfiguration(threadContext,className,new org.apache.manifoldcf.ui.jsp.JspWrapper(out,adminprofile),pageContext.getRequest().getLocale(),parameters);
%>

        </td>
      </tr>
      <tr>
        <td class="separator" colspan="4"><hr/></td>
      </tr>
      <tr>
        <td class="description" colspan="1"><nobr><%=Messages.getBodyString(pageContext.getRequest().getLocale(),"viewauthority.ConnectionStatusColon")%></nobr></td>
        <td class="value" colspan="3"><%=org.apache.manifoldcf.ui.util.Encoder.bodyEscape(connectionStatus)%></td>
      </tr>
      <tr>
        <td class="separator" colspan="4"><hr/></td>
      </tr>
    <tr><td class="message" colspan="4">
      <nobr><a href='<%="viewauthority.jsp?connname="+org.apache.manifoldcf.core.util.URLEncoder.encode(connectionName)%>' alt="<%=Messages.getAttributeString(pageContext.getRequest().getLocale(),"viewauthority.Refresh")%>"><%=Messages.getBodyString(pageContext.getRequest().getLocale(),"viewauthority.Refresh")%></a></nobr>
      <nobr><a href='<%="editauthority.jsp?connname="+org.apache.manifoldcf.core.util.URLEncoder.encode(connectionName)%>' alt="<%=Messages.getAttributeString(pageContext.getRequest().getLocale(),"viewauthority.EditThisAuthorityConnection")%>"><%=Messages.getBodyString(pageContext.getRequest().getLocale(),"viewauthority.Edit")%></a></nobr>
      <nobr><a href="javascript:void()" onclick='<%="javascript:Delete(\""+org.apache.manifoldcf.ui.util.Encoder.attributeJavascriptEscape(connectionName)+"\")"%>' alt="<%=Messages.getAttributeString(pageContext.getRequest().getLocale(),"viewauthority.DeleteThisAuthorityConnection")%>"><%=Messages.getBodyString(pageContext.getRequest().getLocale(),"viewauthority.Delete")%></a></nobr>
    </td></tr>
    </table>

<%
  }
    }
    catch (ManifoldCFException e)
    {
  e.printStackTrace();
  variableContext.setParameter("text",e.getMessage());
  variableContext.setParameter("target","listauthorities.jsp");
%>
  <jsp:forward page="error.jsp"/>
<%
    }
%>
      </form>
       </td>
      </tr>
    </table>

</body>

</html>
>>>>>>> c8a0da90
<|MERGE_RESOLUTION|>--- conflicted
+++ resolved
@@ -2,233 +2,26 @@
 
 <%
 
-  /* $Id$ */
+/* $Id$ */
 
 /**
- * Licensed to the Apache Software Foundation (ASF) under one or more
- * contributor license agreements. See the NOTICE file distributed with
- * this work for additional information regarding copyright ownership.
- * The ASF licenses this file to You under the Apache License, Version 2.0
- * (the "License"); you may not use this file except in compliance with
- * the License. You may obtain a copy of the License at
- *
- * http://www.apache.org/licenses/LICENSE-2.0
- *
- * Unless required by applicable law or agreed to in writing, software
- * distributed under the License is distributed on an "AS IS" BASIS,
- * WITHOUT WARRANTIES OR CONDITIONS OF ANY KIND, either express or implied.
- * See the License for the specific language governing permissions and
- * limitations under the License.
- */
-%>
-
-<<<<<<< HEAD
-<%
-  try {
-    IAuthorityConnectionManager manager = AuthorityConnectionManagerFactory.make(threadContext);
-    IAuthorityConnectorManager connectorManager = AuthorityConnectorManagerFactory.make(threadContext);
-    IAuthorityConnectorPool authorityConnectorPool = AuthorityConnectorPoolFactory.make(threadContext);
-    String connectionName = variableContext.getParameter("connname");
-    IAuthorityConnection connection = manager.load(connectionName);
-    if (connection == null) {
-      throw new ManifoldCFException("No such authority: '" + connectionName + "'");
-    } else {
-      String description = connection.getDescription();
-      if (description == null)
-        description = "";
-      String className = connection.getClassName();
-      String connectorName = connectorManager.getDescription(className);
-      if (connectorName == null)
-        connectorName = className + Messages.getString(pageContext.getRequest().getLocale(), "viewauthority.uninstalled");
-      int maxCount = connection.getMaxConnections();
-      String prereq = connection.getPrerequisiteMapping();
-      String authDomain = connection.getAuthDomain();
-      if (authDomain == null)
-        authDomain = "";
-      String groupName = connection.getAuthGroup();
-      if (groupName == null)
-        groupName = "";
-
-      ConfigParams parameters = connection.getConfigParams();
-
-      // Do stuff so we can call out to display the parameters
-      //String JSPFolder = AuthorityConnectorFactory.getJSPFolder(threadContext,className);
-      //threadContext.save("Parameters",parameters);
-
-      // Now, test the connection.
-      String connectionStatus;
-      try {
-        IAuthorityConnector c = authorityConnectorPool.grab(connection);
-        if (c == null) {
-          connectionStatus = Messages.getString(pageContext.getRequest().getLocale(), "viewauthority.Connectorisnotinstalled");
-        } else {
-          try {
-            connectionStatus = c.check();
-          } finally {
-            authorityConnectorPool.release(connection, c);
-          }
-        }
-      } catch (ManifoldCFException e) {
-        connectionStatus = Messages.getString(pageContext.getRequest().getLocale(), "viewauthority.Threwexception") + " '" + org.apache.manifoldcf.ui.util.Encoder.bodyEscape(e.getMessage()) + "'";
-      }
-%>
-<script type="text/javascript">
-  <!--
-  $.ManifoldCF.setTitle('<%=Messages.getBodyString(pageContext.getRequest().getLocale(), "viewauthority.ApacheManifoldCFViewAuthorityConnectionStatus")%>',
-      '<%=Messages.getBodyString(pageContext.getRequest().getLocale(),"viewauthority.ViewAuthorityConnectionStatus") + " - " + connectionName %>',
-      'authorities'
-  );
-  function Delete(connectionName) {
-    if (confirm("<%=Messages.getBodyJavascriptString(pageContext.getRequest().getLocale(),"viewauthority.DeleteConnection")%> '" + connectionName + "'<%=Messages.getBodyJavascriptString(pageContext.getRequest().getLocale(),"viewauthority.qmark")%>")) {
-      document.viewconnection.op.value = "Delete";
-      document.viewconnection.connname.value = connectionName;
-      $.ManifoldCF.submit(document.viewconnection);
-    }
-  }
-
-  //-->
-</script>
-
-
-<div class="row">
-  <div class="col-md-12">
-    <div class="box box-primary">
-      <form class="standardform" name="viewconnection" action="execute.jsp" method="POST">
-        <input type="hidden" name="op" value="Continue"/>
-        <input type="hidden" name="type" value="authority"/>
-        <input type="hidden" name="connname" value=""/>
-
-        <div class="box-body">
-
-          <table class="table table-bordered">
-            <tr>
-              <th>
-                <nobr><%=Messages.getBodyString(pageContext.getRequest().getLocale(), "viewauthority.NameColon")%>
-                </nobr>
-              </th>
-              <td><%="<!--connection=" + org.apache.manifoldcf.ui.util.Encoder.bodyEscape(connectionName) + "-->"%>
-                <nobr><%=org.apache.manifoldcf.ui.util.Encoder.bodyEscape(connectionName)%>
-                </nobr>
-              </td>
-              <th>
-                <nobr><%=Messages.getBodyString(pageContext.getRequest().getLocale(), "viewauthority.DescriptionColon")%>
-                </nobr>
-              </th>
-              <td><%=org.apache.manifoldcf.ui.util.Encoder.bodyEscape(description)%>
-              </td>
-            </tr>
-            <tr>
-              <th>
-                <nobr><%=Messages.getBodyString(pageContext.getRequest().getLocale(), "viewauthority.AuthorityTypeColon")%>
-                </nobr>
-              </th>
-              <td>
-                <nobr><%=org.apache.manifoldcf.ui.util.Encoder.bodyEscape(connectorName)%>
-                </nobr>
-              </td>
-              <th>
-                <nobr><%=Messages.getBodyString(pageContext.getRequest().getLocale(), "viewauthority.MaxConnectionsColon")%>
-                </nobr>
-              </th>
-              <td><%=org.apache.manifoldcf.ui.util.Encoder.bodyEscape(Integer.toString(maxCount))%>
-              </td>
-            </tr>
-            <tr>
-              <th>
-                <nobr><%=Messages.getBodyString(pageContext.getRequest().getLocale(), "viewauthority.AuthorityGroupColon")%>
-                </nobr>
-              </th>
-              <td>
-                <nobr><%=org.apache.manifoldcf.ui.util.Encoder.bodyEscape(groupName)%>
-                </nobr>
-              </td>
-              <th>
-                <nobr><%=Messages.getBodyString(pageContext.getRequest().getLocale(), "viewauthority.AuthorizationDomainColon")%>
-                </nobr>
-              </th>
-              <td>
-                <nobr><%=org.apache.manifoldcf.ui.util.Encoder.bodyEscape(authDomain)%>
-                </nobr>
-              </td>
-            </tr>
-            <tr>
-              <th>
-                <nobr><%=Messages.getBodyString(pageContext.getRequest().getLocale(), "viewauthority.PrerequisiteUserMappingColon")%>
-                </nobr>
-              </th>
-              <td colspan="3">
-                <%
-                  if (prereq != null) {
-                %>
-                <nobr><%=org.apache.manifoldcf.ui.util.Encoder.bodyEscape(prereq)%>
-                </nobr>
-                <%
-                } else {
-                %>
-                <nobr><%=Messages.getBodyString(pageContext.getRequest().getLocale(), "viewauthority.NoPrerequisites")%>
-                </nobr>
-                <%
-                  }
-                %>
-              </td>
-            </tr>
-            <tr>
-              <td colspan="4">
-                <%
-                  AuthorityConnectorFactory.viewConfiguration(threadContext, className, new org.apache.manifoldcf.ui.jsp.JspWrapper(out, adminprofile), pageContext.getRequest().getLocale(), parameters);
-                %>
-
-              </td>
-            </tr>
-            <tr>
-              <th>
-                <nobr><%=Messages.getBodyString(pageContext.getRequest().getLocale(), "viewauthority.ConnectionStatusColon")%>
-                </nobr>
-              </th>
-              <td colspan="3"><%=org.apache.manifoldcf.ui.util.Encoder.bodyEscape(connectionStatus)%>
-              </td>
-            </tr>
-          </table>
-        </div>
-        <div class="box-footer clearfix">
-          <div class="btn-group">
-            <a href='<%="viewauthority.jsp?connname="+org.apache.manifoldcf.core.util.URLEncoder.encode(connectionName)%>'
-               title="<%=Messages.getAttributeString(pageContext.getRequest().getLocale(),"viewauthority.Refresh")%>"
-               class="link btn btn-success" role="button" data-toggle="tooltip">
-              <span class="glyphicon glyphicon-refresh" aria-hidden="true"></span>
-              <%=Messages.getBodyString(pageContext.getRequest().getLocale(), "viewauthority.Refresh")%>
-            </a>
-            <a href='<%="editauthority.jsp?connname="+org.apache.manifoldcf.core.util.URLEncoder.encode(connectionName)%>'
-               title="<%=Messages.getAttributeString(pageContext.getRequest().getLocale(),"viewauthority.EditThisAuthorityConnection")%>"
-               class="link btn btn-primary" role="button" data-toggle="tooltip">
-              <span class="glyphicon glyphicon-pencil" aria-hidden="true"></span>
-              <%=Messages.getBodyString(pageContext.getRequest().getLocale(), "viewauthority.Edit")%>
-            </a>
-            <a href="javascript:void()" onclick='<%="javascript:Delete(\""+org.apache.manifoldcf.ui.util.Encoder.attributeJavascriptEscape(connectionName)+"\")"%>'
-               title="<%=Messages.getAttributeString(pageContext.getRequest().getLocale(),"viewauthority.DeleteThisAuthorityConnection")%>"
-               class="btn btn-danger" role="button" data-toggle="tooltip">
-              <span class="glyphicon glyphicon-trash" aria-hidden="true"></span>
-              <%=Messages.getBodyString(pageContext.getRequest().getLocale(), "viewauthority.Delete")%>
-            </a>
-          </div>
-
-          <%
-            }
-          } catch (ManifoldCFException e) {
-            e.printStackTrace();
-            variableContext.setParameter("text", e.getMessage());
-            variableContext.setParameter("target", "listauthorities.jsp");
-          %>
-          <jsp:forward page="error.jsp"/>
-          <%
-            }
-          %>
-        </div>
-      </form>
-    </div>
-  </div>
-</div>
-=======
+* Licensed to the Apache Software Foundation (ASF) under one or more
+* contributor license agreements. See the NOTICE file distributed with
+* this work for additional information regarding copyright ownership.
+* The ASF licenses this file to You under the Apache License, Version 2.0
+* (the "License"); you may not use this file except in compliance with
+* the License. You may obtain a copy of the License at
+* 
+* http://www.apache.org/licenses/LICENSE-2.0
+* 
+* Unless required by applicable law or agreed to in writing, software
+* distributed under the License is distributed on an "AS IS" BASIS,
+* WITHOUT WARRANTIES OR CONDITIONS OF ANY KIND, either express or implied.
+* See the License for the specific language governing permissions and
+* limitations under the License.
+*/
+%>
+
 <?xml version="1.0" encoding="utf-8"?>
 <!DOCTYPE html>
 <meta http-equiv="X-UA-Compatible" content="IE=edge"/>
@@ -431,5 +224,4 @@
 
 </body>
 
-</html>
->>>>>>> c8a0da90
+</html>
--- conflicted
+++ resolved
@@ -43,128 +43,6 @@
         <echo message="Overlay -lib package, or run 'make-core-deps' target first"/>
     </target>
 
-<<<<<<< HEAD
-    <target name="clean">
-        <delete>
-          <fileset dir="." includes="apache-manifoldcf-*.zip"/>
-          <fileset dir="." includes="apache-manifoldcf-*.tar.gz"/>
-        </delete>
-        <delete dir="build"/>
-        <delete dir="dist"/>
-        <delete dir="test-output/"/>
-        <delete dir="test-derby-output"/>
-        <delete dir="test-postgresql-output"/>
-        <delete dir="test-mysql-output"/>
-        <delete dir="test-HSQLDB-output"/>
-        <delete dir="test-HSQLDBext-output"/>
-        <ant dir="site" target="clean"/>
-        <ant dir="framework" target="clean"/>
-        <ant dir="connectors/alfresco" target="clean"/>
-        <ant dir="connectors/cmis" target="clean"/>
-        <ant dir="connectors/dropbox" target="clean"/>
-        <ant dir="connectors/generic" target="clean"/>
-        <ant dir="connectors/googledrive" target="clean"/>
-        <ant dir="connectors/jira" target="clean"/>
-        <ant dir="connectors/activedirectory" target="clean"/>
-        <ant dir="connectors/ldap" target="clean"/>
-        <ant dir="connectors/documentum" target="clean"/>
-        <ant dir="connectors/filenet" target="clean"/>
-        <ant dir="connectors/filesystem" target="clean"/>
-        <ant dir="connectors/gts" target="clean"/>
-        <ant dir="connectors/hdfs" target="clean"/>
-        <ant dir="connectors/jcifs" target="clean"/>
-        <ant dir="connectors/jdbc" target="clean"/>
-        <ant dir="connectors/livelink" target="clean"/>
-		<ant dir="connectors/rabbitmq" target="clean"/>
-        <ant dir="connectors/solr" target="clean"/>
-        <ant dir="connectors/memex" target="clean"/>
-        <ant dir="connectors/meridio" target="clean"/>
-        <ant dir="connectors/opensearchserver" target="clean"/>
-        <ant dir="connectors/elasticsearch" target="clean"/>
-        <ant dir="connectors/nullauthority" target="clean"/>
-        <ant dir="connectors/nulloutput" target="clean"/>
-        <ant dir="connectors/rss" target="clean"/>
-        <ant dir="connectors/regexpmapper" target="clean"/>
-        <ant dir="connectors/sharepoint" target="clean"/>
-        <ant dir="connectors/webcrawler" target="clean"/>
-        <ant dir="connectors/wiki" target="clean"/>
-        
-        <ant dir="tests/activedirectory" target="clean"/>
-        <ant dir="tests/alfresco" target="clean"/>
-        <ant dir="tests/cmis" target="clean"/>
-        <ant dir="tests/filesystem" target="clean"/>
-        <ant dir="tests/gts" target="clean"/>
-        <ant dir="tests/hdfs" target="clean"/>
-        <ant dir="tests/opensearchserver" target="clean"/>
-        <ant dir="tests/rss" target="clean"/>
-        <ant dir="tests/solr" target="clean"/>
-        <ant dir="tests/jcifs" target="clean"/>
-        <ant dir="tests/jdbc" target="clean"/>
-        <ant dir="tests/sharepoint" target="clean"/>
-        <ant dir="tests/webcrawler" target="clean"/>
-        <ant dir="tests/wiki" target="clean"/>
-        <ant dir="tests/elasticsearch" target="clean"/>
-
-    </target>
-
-    <target name="cleanup-afterbuild">
-        <delete dir="build"/>
-        <delete dir="test-output/"/>
-        <delete dir="test-derby-output"/>
-        <delete dir="test-postgresql-output"/>
-        <delete dir="test-mysql-output"/>
-        <delete dir="test-HSQLDB-output"/>
-        <delete dir="test-HSQLDBext-output"/>
-        <ant dir="site" target="clean"/>
-        <ant dir="framework" target="clean"/>
-        <ant dir="connectors/alfresco" target="clean"/>
-        <ant dir="connectors/cmis" target="clean"/>
-        <ant dir="connectors/dropbox" target="clean"/>
-        <ant dir="connectors/generic" target="clean"/>
-        <ant dir="connectors/googledrive" target="clean"/>
-        <ant dir="connectors/jira" target="clean"/>
-        <ant dir="connectors/activedirectory" target="clean"/>
-        <ant dir="connectors/ldap" target="clean"/>
-        <ant dir="connectors/documentum" target="clean"/>
-        <ant dir="connectors/filenet" target="clean"/>
-        <ant dir="connectors/filesystem" target="clean"/>
-        <ant dir="connectors/gts" target="clean"/>
-        <ant dir="connectors/hdfs" target="clean"/>
-        <ant dir="connectors/jcifs" target="clean"/>
-        <ant dir="connectors/jdbc" target="clean"/>
-        <ant dir="connectors/livelink" target="clean"/>
-        <ant dir="connectors/solr" target="clean"/>
-        <ant dir="connectors/memex" target="clean"/>
-        <ant dir="connectors/meridio" target="clean"/>
-        <ant dir="connectors/opensearchserver" target="clean"/>
-        <ant dir="connectors/elasticsearch" target="clean"/>
-        <ant dir="connectors/nullauthority" target="clean"/>
-        <ant dir="connectors/nulloutput" target="clean"/>
-        <ant dir="connectors/rss" target="clean"/>
-        <ant dir="connectors/regexpmapper" target="clean"/>
-        <ant dir="connectors/sharepoint" target="clean"/>
-        <ant dir="connectors/webcrawler" target="clean"/>
-        <ant dir="connectors/wiki" target="clean"/>
-
-        <ant dir="tests/activedirectory" target="clean"/>
-        <ant dir="tests/alfresco" target="clean"/>
-        <ant dir="tests/cmis" target="clean"/>
-        <ant dir="tests/filesystem" target="clean"/>
-        <ant dir="tests/gts" target="clean"/>
-        <ant dir="tests/hdfs" target="clean"/>
-        <ant dir="tests/opensearchserver" target="clean"/>
-        <ant dir="tests/rss" target="clean"/>
-        <ant dir="tests/solr" target="clean"/>
-        <ant dir="tests/jcifs" target="clean"/>
-        <ant dir="tests/jdbc" target="clean"/>
-        <ant dir="tests/sharepoint" target="clean"/>
-        <ant dir="tests/webcrawler" target="clean"/>
-        <ant dir="tests/wiki" target="clean"/>
-        <ant dir="tests/elasticsearch" target="clean"/>
-
-    </target>
-=======
->>>>>>> 4a5b9044
     
     <target name="build-site" depends="downloaded-check" if="downloaded">
       <ant dir="site" target="all"/>
@@ -1071,1672 +949,6 @@
 
     <target name="doc-webcrawler-connector" depends="setup-webcrawler-connector" if="downloaded">
         <ant dir="connectors/webcrawler" target="doc"/>
-<<<<<<< HEAD
-    </target>
-
-    <target name="build-tests-webcrawler-connector" depends="setup-webcrawler-connector,setup-webcrawler-connector-tests" if="downloaded">
-        <ant dir="connectors/webcrawler" target="build-tests"/>
-    </target>
-
-    <target name="run-tests-webcrawler-connector" depends="setup-webcrawler-connector,setup-webcrawler-connector-tests" if="downloaded">
-        <ant dir="connectors/webcrawler" target="run-tests"/>
-    </target>
-
-    <target name="run-tests-derby-webcrawler-connector" depends="setup-webcrawler-connector,setup-webcrawler-connector-tests" if="downloaded">
-        <ant dir="connectors/webcrawler" target="run-tests-derby"/>
-    </target>
-
-    <target name="run-tests-postgresql-webcrawler-connector" depends="setup-webcrawler-connector,setup-webcrawler-connector-tests" if="downloaded">
-        <ant dir="connectors/webcrawler" target="run-tests-postgresql"/>
-    </target>
-
-    <target name="run-tests-mysql-webcrawler-connector" depends="setup-webcrawler-connector,setup-webcrawler-connector-tests" if="downloaded">
-        <ant dir="connectors/webcrawler" target="run-tests-mysql"/>
-    </target>
-
-    <target name="run-tests-HSQLDB-webcrawler-connector" depends="setup-webcrawler-connector,setup-webcrawler-connector-tests" if="downloaded">
-        <ant dir="connectors/webcrawler" target="run-tests-HSQLDB"/>
-    </target>
-
-    <target name="setup-wiki-connector" depends="build-framework" if="downloaded"/>
-    
-    <target name="setup-wiki-connector-tests" depends="build-tests-framework" if="downloaded"/>
-
-    <target name="build-wiki-connector" depends="setup-wiki-connector" if="downloaded">
-        <ant dir="connectors/wiki" target="build"/>
-    </target>
-
-    <target name="doc-wiki-connector" depends="setup-wiki-connector" if="downloaded">
-        <ant dir="connectors/wiki" target="doc"/>
-    </target>
-
-    <target name="build-tests-wiki-connector" depends="setup-wiki-connector,setup-wiki-connector-tests" if="downloaded">
-        <ant dir="connectors/wiki" target="build-tests"/>
-    </target>
-
-    <target name="run-tests-wiki-connector" depends="setup-wiki-connector,setup-wiki-connector-tests" if="downloaded">
-        <ant dir="connectors/wiki" target="run-tests"/>
-    </target>
-
-    <target name="run-tests-derby-wiki-connector" depends="setup-wiki-connector,setup-wiki-connector-tests" if="downloaded">
-        <ant dir="connectors/wiki" target="run-tests-derby"/>
-    </target>
-
-    <target name="run-tests-postgresql-wiki-connector" depends="setup-wiki-connector,setup-wiki-connector-tests" if="downloaded">
-        <ant dir="connectors/wiki" target="run-tests-postgresql"/>
-    </target>
-
-    <target name="run-tests-mysql-wiki-connector" depends="setup-wiki-connector,setup-wiki-connector-tests" if="downloaded">
-        <ant dir="connectors/wiki" target="run-tests-mysql"/>
-    </target>
-
-    <target name="run-tests-HSQLDB-wiki-connector" depends="setup-wiki-connector,setup-wiki-connector-tests" if="downloaded">
-        <ant dir="connectors/wiki" target="run-tests-HSQLDB"/>
-    </target>
-
-
-    <target name="deliver-site-doc" depends="presite-check" if="site-exists">
-          <mkdir dir="dist/doc"/>
-          <copy todir="dist/doc">
-              <fileset dir="site/build/site">
-                <exclude name="**/broken-links.xml"/>
-              </fileset>
-          </copy>
-          <copy todir="dist/doc">
-              <fileset dir="site">
-                  <include name=".htaccess"/>
-              </fileset>
-          </copy>
-    </target>
-
-    <target name="preclean-for-delivery">
-        <mkdir dir="dist"/>
-        <mkdir dir="dist/example"/>
-        <mkdir dir="dist/example-proprietary"/>
-        <mkdir dir="dist/multiprocess-file-example"/>
-        <mkdir dir="dist/multiprocess-zk-example"/>
-        <mkdir dir="dist/multiprocess-file-example-proprietary"/>
-        <mkdir dir="dist/multiprocess-zk-example-proprietary"/>
-        <delete file="dist/connectors.xml"/>
-        <delete file="dist/connectors-proprietary.xml"/>
-        <delete file="dist/example/properties.xml"/>
-        <delete file="dist/example-proprietary/properties.xml"/>
-        <delete file="dist/multiprocess-file-example/properties.xml"/>
-        <delete file="dist/multiprocess-file-example-proprietary/properties.xml"/>
-        <delete file="dist/multiprocess-zk-example/properties.xml"/>
-        <delete file="dist/multiprocess-zk-example-proprietary/properties.xml"/>
-        <delete file="dist/NOTICE.txt"/>
-        <delete file="dist/LICENSE.txt"/>
-    </target>
-    
-    <target name="deliver-framework" depends="preclean-for-delivery,build-framework" if="downloaded">
-        <mkdir dir="dist/web"/>
-        <copy todir="dist/web">
-            <fileset dir="framework/dist/web"/>
-        </copy>
-        <mkdir dir="dist/web-proprietary"/>
-        <copy todir="dist/web-proprietary">
-            <fileset dir="framework/dist/web-proprietary"/>
-        </copy>
-        <mkdir dir="dist/multiprocess-file-example"/>
-        <copy todir="dist/multiprocess-file-example">
-            <fileset dir="framework/dist/multiprocess-file-example"/>
-        </copy>
-        <mkdir dir="dist/multiprocess-file-example-proprietary"/>
-        <copy todir="dist/multiprocess-file-example-proprietary">
-            <fileset dir="framework/dist/multiprocess-file-example-proprietary"/>
-        </copy>
-        <mkdir dir="dist/multiprocess-zk-example"/>
-        <copy todir="dist/multiprocess-zk-example">
-            <fileset dir="framework/dist/multiprocess-zk-example"/>
-        </copy>
-        <mkdir dir="dist/multiprocess-zk-example-proprietary"/>
-        <copy todir="dist/multiprocess-zk-example-proprietary">
-            <fileset dir="framework/dist/multiprocess-zk-example-proprietary"/>
-        </copy>
-        <mkdir dir="dist/example"/>
-        <copy todir="dist/example">
-            <fileset dir="framework/dist/example"/>
-        </copy>
-        <mkdir dir="dist/example-proprietary"/>
-        <copy todir="dist/example-proprietary">
-            <fileset dir="framework/dist/example-proprietary"/>
-        </copy>
-        <mkdir dir="dist/script-engine"/>
-        <copy todir="dist/script-engine">
-            <fileset dir="framework/dist/script-engine"/>
-        </copy>
-        <mkdir dir="dist"/>
-        <copy todir="dist">
-            <fileset dir="framework/dist">
-                <include name="connectors.xml"/>
-                <include name="connectors-proprietary.xml"/>
-            </fileset>
-        </copy>
-        <mkdir dir="dist/connector-lib"/>
-        <copy todir="dist/connector-lib">
-            <fileset dir="framework/dist/connector-lib"/>
-        </copy>
-        <mkdir dir="dist/connector-lib-proprietary"/>
-        <copy todir="dist/connector-lib-proprietary">
-            <fileset dir="framework/dist/connector-lib-proprietary"/>
-        </copy>
-        <chmod dir="dist/script-engine" perm="a+x" includes="**/*.sh"/>
-        <chmod dir="dist/example" perm="a+x" includes="**/*.sh"/>
-        <chmod dir="dist/example-proprietary" perm="a+x" includes="**/*.sh"/>
-        <chmod dir="dist/multiprocess-file-example" perm="a+x" includes="**/*.sh"/>
-        <chmod dir="dist/multiprocess-file-example-proprietary" perm="a+x" includes="**/*.sh"/>
-        <chmod dir="dist/multiprocess-zk-example" perm="a+x" includes="**/*.sh"/>
-        <chmod dir="dist/multiprocess-zk-example-proprietary" perm="a+x" includes="**/*.sh"/>
-        <copy todir="dist">
-            <fileset dir="dist-license" includes="*.txt"/>
-        </copy>
-    </target>
-    
-    <target name="deliver-framework-doc" depends="doc-framework" if="downloaded">
-        <mkdir dir="dist/doc/api/framework"/>
-        <copy todir="dist/doc/api/framework">
-            <fileset dir="framework/dist/doc"/>
-        </copy>
-    </target>
-
-    <target name="general-connector-integration-check">
-        <available file="connectors/${connector-name}/dist/integration" type="dir" property="${connector-name}.has-integration"/>
-    </target>
-
-    <target name="general-connector-processes-check">
-        <available file="connectors/${connector-name}/dist/server-process" type="dir" property="${connector-name}.has-server-process"/>
-        <available file="connectors/${connector-name}/dist/registry-process" type="dir" property="${connector-name}.has-registry-process"/>
-        <condition property="${connector-name}.has-processes">
-          <and>
-              <isset property="${connector-name}.has-server-process"/>
-              <isset property="${connector-name}.has-registry-process"/>
-          </and>
-        </condition>
-    </target>
-
-    <target name="general-connector-delivery-integration" depends="general-connector-integration-check" if="${connector-name}.has-integration">
-        <mkdir dir="dist/${connector-name}-integration"/>
-        <copy todir="dist/${connector-name}-integration">
-            <fileset dir="connectors/${connector-name}/dist/integration"/>
-        </copy>
-    </target>
-
-    <target name="general-connector-delivery-processes" depends="general-connector-processes-check" if="${connector-name}.has-processes">
-        <mkdir dir="dist/${connector-name}-server-process"/>
-        <copy todir="dist/${connector-name}-server-process">
-            <fileset dir="connectors/${connector-name}/dist/server-process"/>
-        </copy>
-        <mkdir dir="dist/${connector-name}-registry-process"/>
-        <copy todir="dist/${connector-name}-registry-process">
-            <fileset dir="connectors/${connector-name}/dist/registry-process"/>
-        </copy>
-    </target>
-
-    <target name="general-connector-proprietary-only-check">
-        <available file="connectors/${connector-name}/dist/lib-proprietary-only" type="dir" property="${connector-name}.has-proprietary-only"/>
-    </target>
-
-    <target name="general-connector-proprietary-only-delivery" depends="general-connector-proprietary-only-check" if="${connector-name}.has-proprietary-only">
-        <mkdir dir="dist/connector-lib-proprietary"/>
-        <copy todir="dist/connector-lib-proprietary">
-            <fileset dir="connectors/${connector-name}/dist/lib-proprietary-only"/>
-        </copy>
-    </target>
-
-    <target name="general-connector-delivery" depends="general-connector-proprietary-only-delivery,general-connector-delivery-integration,general-connector-delivery-processes">
-        <mkdir dir="dist/connector-lib"/>
-        <copy todir="dist/connector-lib">
-            <fileset dir="connectors/${connector-name}/dist/lib"/>
-        </copy>
-    </target>
-
-    <target name="general-connector-doc-check">
-        <available file="connectors/${connector-name}/dist/doc" type="dir" property="${connector-name}.has-doc"/>
-    </target>
-
-    <target name="general-connector-doc-delivery" depends="general-connector-doc-check" if="${connector-name}.has-doc">
-        <mkdir dir="dist/doc/api/${connector-name}"/>
-        <copy todir="dist/doc/api/${connector-name}">
-            <fileset dir="connectors/${connector-name}/dist/doc"/>
-        </copy>
-    </target>
-
-    <target name="general-connector-proprietary-runnable-check">
-        <available file="connectors/${connector-name}/dist/lib-proprietary-only/${connector-name}-PLACEHOLDER.txt" property="${connector-name}.has-placeholder"/>
-        <condition property="${connector-name}.is-proprietary-runnable">
-            <not>
-                <isset property="${connector-name}.has-placeholder"/>
-            </not>
-        </condition>
-    </target>
-
-    <target name="general-connector-runnable-check" depends="general-connector-proprietary-runnable-check">
-        <available file="connectors/${connector-name}/lib-proprietary" type="dir" property="${connector-name}.has-lib-proprietary"/>
-        <condition property="${connector-name}.is-runnable">
-            <not>
-                <isset property="${connector-name}.has-lib-proprietary"/>
-            </not>
-        </condition>
-    </target>
-    
-    <target name="general-add-mapping-connector-commented" depends="general-connector-runnable-check" unless="${connector-name}.is-runnable">
-        <replace file="dist/connectors.xml" token="&lt;!-- Add your mapping connectors here --&gt;" value="&lt;!-- Add your mapping connectors here --&gt;&#0010;  &lt;!--mappingconnector name=&quot;${connector-label}&quot; class=&quot;${connector-class}&quot;/--&gt;"/>
-    </target>
-
-    <target name="general-add-mapping-connector-non-commented" depends="general-connector-runnable-check" if="${connector-name}.is-runnable">
-        <replace file="dist/connectors.xml" token="&lt;!-- Add your mapping connectors here --&gt;" value="&lt;!-- Add your mapping connectors here --&gt;&#0010;  &lt;mappingconnector name=&quot;${connector-label}&quot; class=&quot;${connector-class}&quot;/&gt;"/>
-    </target>
-
-    <target name="general-add-mapping-connector-proprietary-commented" depends="general-connector-proprietary-runnable-check" unless="${connector-name}.is-proprietary-runnable">
-        <replace file="dist/connectors-proprietary.xml" token="&lt;!-- Add your mapping connectors here --&gt;" value="&lt;!-- Add your mapping connectors here --&gt;&#0010;  &lt;!--mappingconnector name=&quot;${connector-label}&quot; class=&quot;${connector-class}&quot;/--&gt;"/>
-    </target>
-
-    <target name="general-add-mapping-connector-proprietary-non-commented" depends="general-connector-proprietary-runnable-check" if="${connector-name}.is-proprietary-runnable">
-        <replace file="dist/connectors-proprietary.xml" token="&lt;!-- Add your mapping connectors here --&gt;" value="&lt;!-- Add your mapping connectors here --&gt;&#0010;  &lt;mappingconnector name=&quot;${connector-label}&quot; class=&quot;${connector-class}&quot;/&gt;"/>
-    </target>
-
-    <target name="general-add-mapping-connector" depends="general-add-mapping-connector-commented,general-add-mapping-connector-non-commented,general-add-mapping-connector-proprietary-commented,general-add-mapping-connector-proprietary-non-commented">
-    </target>
-
-    <target name="general-add-authority-connector-commented" depends="general-connector-runnable-check" unless="${connector-name}.is-runnable">
-        <replace file="dist/connectors.xml" token="&lt;!-- Add your authority connectors here --&gt;" value="&lt;!-- Add your authority connectors here --&gt;&#0010;  &lt;!--authorityconnector name=&quot;${connector-label}&quot; class=&quot;${connector-class}&quot;/--&gt;"/>
-    </target>
-
-    <target name="general-add-authority-connector-non-commented" depends="general-connector-runnable-check" if="${connector-name}.is-runnable">
-        <replace file="dist/connectors.xml" token="&lt;!-- Add your authority connectors here --&gt;" value="&lt;!-- Add your authority connectors here --&gt;&#0010;  &lt;authorityconnector name=&quot;${connector-label}&quot; class=&quot;${connector-class}&quot;/&gt;"/>
-    </target>
-
-    <target name="general-add-authority-connector-proprietary-commented" depends="general-connector-proprietary-runnable-check" unless="${connector-name}.is-proprietary-runnable">
-        <replace file="dist/connectors-proprietary.xml" token="&lt;!-- Add your authority connectors here --&gt;" value="&lt;!-- Add your authority connectors here --&gt;&#0010;  &lt;!--authorityconnector name=&quot;${connector-label}&quot; class=&quot;${connector-class}&quot;/--&gt;"/>
-    </target>
-
-    <target name="general-add-authority-connector-proprietary-non-commented" depends="general-connector-proprietary-runnable-check" if="${connector-name}.is-proprietary-runnable">
-        <replace file="dist/connectors-proprietary.xml" token="&lt;!-- Add your authority connectors here --&gt;" value="&lt;!-- Add your authority connectors here --&gt;&#0010;  &lt;authorityconnector name=&quot;${connector-label}&quot; class=&quot;${connector-class}&quot;/&gt;"/>
-    </target>
-
-    <target name="general-add-authority-connector" depends="general-add-authority-connector-commented,general-add-authority-connector-non-commented,general-add-authority-connector-proprietary-commented,general-add-authority-connector-proprietary-non-commented">
-    </target>
-
-    <target name="general-add-output-connector-commented" depends="general-connector-runnable-check" unless="${connector-name}.is-runnable">
-        <replace file="dist/connectors.xml" token="&lt;!-- Add your output connectors here --&gt;" value="&lt;!-- Add your output connectors here --&gt;&#0010;  &lt;!--outputconnector name=&quot;${connector-label}&quot; class=&quot;${connector-class}&quot;/--&gt;"/>
-    </target>
-
-    <target name="general-add-output-connector-non-commented" depends="general-connector-runnable-check" if="${connector-name}.is-runnable">
-        <replace file="dist/connectors.xml" token="&lt;!-- Add your output connectors here --&gt;" value="&lt;!-- Add your output connectors here --&gt;&#0010;  &lt;outputconnector name=&quot;${connector-label}&quot; class=&quot;${connector-class}&quot;/&gt;"/>
-    </target>
-
-    <target name="general-add-output-connector-proprietary-commented" depends="general-connector-proprietary-runnable-check" unless="${connector-name}.is-proprietary-runnable">
-        <replace file="dist/connectors-proprietary.xml" token="&lt;!-- Add your output connectors here --&gt;" value="&lt;!-- Add your output connectors here --&gt;&#0010;  &lt;!--outputconnector name=&quot;${connector-label}&quot; class=&quot;${connector-class}&quot;/--&gt;"/>
-    </target>
-
-    <target name="general-add-output-connector-proprietary-non-commented" depends="general-connector-proprietary-runnable-check" if="${connector-name}.is-proprietary-runnable">
-        <replace file="dist/connectors-proprietary.xml" token="&lt;!-- Add your output connectors here --&gt;" value="&lt;!-- Add your output connectors here --&gt;&#0010;  &lt;outputconnector name=&quot;${connector-label}&quot; class=&quot;${connector-class}&quot;/&gt;"/>
-    </target>
-
-    <target name="general-add-output-connector" depends="general-add-output-connector-commented,general-add-output-connector-non-commented,general-add-output-connector-proprietary-commented,general-add-output-connector-proprietary-non-commented">
-    </target>
-
-    <target name="general-add-repository-connector-commented" depends="general-connector-runnable-check" unless="${connector-name}.is-runnable">
-        <replace file="dist/connectors.xml" token="&lt;!-- Add your repository connectors here --&gt;" value="&lt;!-- Add your repository connectors here --&gt;&#0010;  &lt;!--repositoryconnector name=&quot;${connector-label}&quot; class=&quot;${connector-class}&quot;/--&gt;"/>
-    </target>
-
-    <target name="general-add-repository-connector-non-commented" depends="general-connector-runnable-check" if="${connector-name}.is-runnable">
-        <replace file="dist/connectors.xml" token="&lt;!-- Add your repository connectors here --&gt;" value="&lt;!-- Add your repository connectors here --&gt;&#0010;  &lt;repositoryconnector name=&quot;${connector-label}&quot; class=&quot;${connector-class}&quot;/&gt;"/>
-    </target>
-
-    <target name="general-add-repository-connector-proprietary-commented" depends="general-connector-proprietary-runnable-check" unless="${connector-name}.is-proprietary-runnable">
-        <replace file="dist/connectors-proprietary.xml" token="&lt;!-- Add your repository connectors here --&gt;" value="&lt;!-- Add your repository connectors here --&gt;&#0010;  &lt;!--repositoryconnector name=&quot;${connector-label}&quot; class=&quot;${connector-class}&quot;/--&gt;"/>
-    </target>
-
-    <target name="general-add-repository-connector-proprietary-non-commented" depends="general-connector-proprietary-runnable-check" if="${connector-name}.is-proprietary-runnable">
-        <replace file="dist/connectors-proprietary.xml" token="&lt;!-- Add your repository connectors here --&gt;" value="&lt;!-- Add your repository connectors here --&gt;&#0010;  &lt;repositoryconnector name=&quot;${connector-label}&quot; class=&quot;${connector-class}&quot;/&gt;"/>
-    </target>
-
-    <target name="general-add-repository-connector" depends="general-add-repository-connector-commented,general-add-repository-connector-non-commented,general-add-repository-connector-proprietary-commented,general-add-repository-connector-proprietary-non-commented">
-    </target>
-    
-    <target name="calculate-activedirectory-condition" depends="build-activedirectory-connector">
-        <available file="connectors/activedirectory/dist/lib" type="dir" property="activedirectory.exists"/>
-        <condition property="activedirectory.include">
-            <and>
-                <isset property="activedirectory.exists"/>
-                <isset property="downloaded"/>
-            </and>
-        </condition>
-    </target>
-
-    <target name="calculate-activedirectory-doc-condition" depends="doc-activedirectory-connector">
-        <available file="connectors/activedirectory/dist/doc" type="dir" property="activedirectory-doc.exists"/>
-        <condition property="activedirectory-doc.include">
-            <and>
-                <isset property="activedirectory-doc.exists"/>
-                <isset property="downloaded"/>
-            </and>
-        </condition>
-    </target>
-
-    <target name="deliver-activedirectory-connector" depends="calculate-activedirectory-condition" if="activedirectory.include">
-        <antcall target="general-connector-delivery">
-            <param name="connector-name" value="activedirectory"/>
-        </antcall>
-        <antcall target="general-add-authority-connector">
-            <param name="connector-name" value="activedirectory"/>
-            <param name="connector-label" value="Active Directory"/>
-            <param name="connector-class" value="org.apache.manifoldcf.authorities.authorities.activedirectory.ActiveDirectoryAuthority"/>
-        </antcall>
-    </target>
-
-    <target name="deliver-activedirectory-connector-doc" depends="calculate-activedirectory-doc-condition" if="activedirectory-doc.include">
-        <antcall target="general-connector-doc-delivery">
-            <param name="connector-name" value="activedirectory"/>
-        </antcall>
-    </target>
-
-    <target name="calculate-ldap-condition" depends="build-ldap-connector">
-        <available file="connectors/ldap/dist/lib" type="dir" property="ldap.exists"/>
-        <condition property="ldap.include">
-            <and>
-                <isset property="ldap.exists"/>
-                <isset property="downloaded"/>
-            </and>
-        </condition>
-    </target>
-
-    <target name="calculate-ldap-doc-condition" depends="doc-ldap-connector">
-        <available file="connectors/ldap/dist/doc" type="dir" property="ldap-doc.exists"/>
-        <condition property="ldap-doc.include">
-            <and>
-                <isset property="ldap-doc.exists"/>
-                <isset property="downloaded"/>
-            </and>
-        </condition>
-    </target>
-
-    <target name="deliver-ldap-connector" depends="calculate-ldap-condition" if="ldap.include">
-        <antcall target="general-connector-delivery">
-            <param name="connector-name" value="ldap"/>
-        </antcall>
-        <antcall target="general-add-authority-connector">
-            <param name="connector-name" value="ldap"/>
-            <param name="connector-label" value="LDAP"/>
-            <param name="connector-class" value="org.apache.manifoldcf.authorities.authorities.ldap.LDAPAuthority"/>
-        </antcall>
-    </target>
-
-    <target name="deliver-ldap-connector-doc" depends="calculate-ldap-doc-condition" if="ldap-doc.include">
-        <antcall target="general-connector-doc-delivery">
-            <param name="connector-name" value="ldap"/>
-        </antcall>
-    </target>
-
-    <target name="calculate-alfresco-condition" depends="build-alfresco-connector">
-        <available file="connectors/alfresco/dist/lib" type="dir" property="alfresco.exists"/>
-        <condition property="alfresco.include">
-            <and>
-                <isset property="alfresco.exists"/>
-                <isset property="downloaded"/>
-            </and>
-        </condition>
-    </target>
-
-    <target name="calculate-alfresco-testmaterials-condition" depends="calculate-alfresco-condition,build-alfresco-connector-testmaterials">
-        <available file="connectors/alfresco/build/alfresco-4-war" type="dir" property="alfresco-testmaterials.exists"/>
-        <condition property="alfresco-testmaterials.include">
-          <and>
-              <isset property="alfresco-testmaterials.exists"/>
-              <isset property="alfresco.include"/>
-              <isset property="downloaded"/>
-          </and>
-        </condition>
-    </target>
-
-    <target name="calculate-alfresco-doc-condition" depends="doc-alfresco-connector">
-        <available file="connectors/alfresco/dist/doc" type="dir" property="alfresco-doc.exists"/>
-        <condition property="alfresco-doc.include">
-            <and>
-                <isset property="alfresco-doc.exists"/>
-                <isset property="downloaded"/>
-            </and>
-        </condition>
-    </target>
-
-    <target name="deliver-alfresco-connector" depends="calculate-alfresco-condition" if="alfresco.include">
-        <antcall target="general-connector-delivery">
-            <param name="connector-name" value="alfresco"/>
-        </antcall>
-        <antcall target="general-add-repository-connector">
-            <param name="connector-name" value="alfresco"/>
-            <param name="connector-label" value="Alfresco"/>
-            <param name="connector-class" value="org.apache.manifoldcf.crawler.connectors.alfresco.AlfrescoRepositoryConnector"/>
-        </antcall>
-    </target>
-
-    <target name="deliver-alfresco-connector-doc" depends="calculate-alfresco-doc-condition" if="alfresco-doc.include">
-        <antcall target="general-connector-doc-delivery">
-            <param name="connector-name" value="alfresco"/>
-        </antcall>
-    </target>
-    
-    <target name="calculate-cmis-condition" depends="build-cmis-connector">
-        <available file="connectors/cmis/dist/lib" type="dir" property="cmis.exists"/>
-        <condition property="cmis.include">
-            <and>
-                <isset property="cmis.exists"/>
-                <isset property="downloaded"/>
-            </and>
-        </condition>
-    </target>
-    
-    
-    <target name="calculate-dropbox-condition" depends="build-dropbox-connector">
-        <available file="connectors/dropbox/dist/lib" type="dir" property="dropbox.exists"/>
-        <condition property="dropbox.include">
-            <and>
-                <isset property="dropbox.exists"/>
-                <isset property="downloaded"/>
-            </and>
-        </condition>
-    </target>
-
-    <target name="calculate-dropbox-doc-condition" depends="doc-dropbox-connector">
-        <available file="connectors/dropbox/dist/doc" type="dir" property="dropbox-doc.exists"/>
-        <condition property="dropbox-doc.include">
-            <and>
-                <isset property="dropbox-doc.exists"/>
-                <isset property="downloaded"/>
-            </and>
-        </condition>
-    </target>
-
-    <target name="calculate-generic-condition" depends="build-generic-connector">
-        <available file="connectors/generic/dist/lib" type="dir" property="generic.exists"/>
-        <condition property="generic.include">
-            <and>
-                <isset property="generic.exists"/>
-                <isset property="downloaded"/>
-            </and>
-        </condition>
-    </target>
-
-    <target name="calculate-generic-doc-condition" depends="doc-generic-connector">
-        <available file="connectors/generic/dist/doc" type="dir" property="generic-doc.exists"/>
-        <condition property="generic-doc.include">
-            <and>
-                <isset property="generic-doc.exists"/>
-                <isset property="downloaded"/>
-            </and>
-        </condition>
-    </target>
-	
-    <target name="calculate-googledrive-condition" depends="build-googledrive-connector">
-        <available file="connectors/googledrive/dist/lib" type="dir" property="googledrive.exists"/>
-        <condition property="googledrive.include">
-            <and>
-                <isset property="googledrive.exists"/>
-                <isset property="downloaded"/>
-            </and>
-        </condition>
-    </target>
-
-    <target name="calculate-googledrive-doc-condition" depends="doc-googledrive-connector">
-        <available file="connectors/googledrive/dist/doc" type="dir" property="googledrive-doc.exists"/>
-        <condition property="googledrive-doc.include">
-            <and>
-                <isset property="googledrive-doc.exists"/>
-                <isset property="downloaded"/>
-            </and>
-        </condition>
-    </target>
-
-    <target name="calculate-jira-condition" depends="build-jira-connector">
-        <available file="connectors/jira/dist/lib" type="dir" property="jira.exists"/>
-        <condition property="jira.include">
-            <and>
-                <isset property="jira.exists"/>
-                <isset property="downloaded"/>
-            </and>
-        </condition>
-    </target>
-
-    <target name="calculate-jira-doc-condition" depends="doc-jira-connector">
-        <available file="connectors/jira/dist/doc" type="dir" property="jira-doc.exists"/>
-        <condition property="jira-doc.include">
-            <and>
-                <isset property="jira-doc.exists"/>
-                <isset property="downloaded"/>
-            </and>
-        </condition>
-    </target>
-
-
-
-    <target name="calculate-cmis-doc-condition" depends="doc-cmis-connector">
-        <available file="connectors/cmis/dist/doc" type="dir" property="cmis-doc.exists"/>
-        <condition property="cmis-doc.include">
-            <and>
-                <isset property="cmis-doc.exists"/>
-                <isset property="downloaded"/>
-            </and>
-        </condition>
-    </target>
-
-    <target name="deliver-cmis-connector" depends="calculate-cmis-condition" if="cmis.include">
-        <antcall target="general-connector-delivery">
-            <param name="connector-name" value="cmis"/>
-        </antcall>
-        <antcall target="general-add-repository-connector">
-            <param name="connector-name" value="cmis"/>
-            <param name="connector-label" value="CMIS"/>
-            <param name="connector-class" value="org.apache.manifoldcf.crawler.connectors.cmis.CmisRepositoryConnector"/>
-        </antcall>
-        <antcall target="general-add-authority-connector">
-            <param name="connector-name" value="cmis"/>
-            <param name="connector-label" value="CMIS"/>
-            <param name="connector-class" value="org.apache.manifoldcf.crawler.connectors.cmis.CmisAuthorityConnector"/>
-        </antcall>
-    </target>
-
-    <target name="deliver-dropbox-connector" depends="calculate-dropbox-condition" if="dropbox.include">
-        <antcall target="general-connector-delivery">
-            <param name="connector-name" value="dropbox"/>
-        </antcall>
-        <antcall target="general-add-repository-connector">
-            <param name="connector-name" value="dropbox"/>
-            <param name="connector-label" value="DropBox"/>
-            <param name="connector-class" value="org.apache.manifoldcf.crawler.connectors.dropbox.DropboxRepositoryConnector"/>
-        </antcall>
-    </target>
-    
-    <target name="deliver-dropbox-connector-doc" depends="calculate-dropbox-doc-condition" if="dropbox-doc.include">
-        <antcall target="general-connector-doc-delivery">
-            <param name="connector-name" value="dropbox"/>
-        </antcall>
-    </target>
-
-    <target name="deliver-generic-connector" depends="calculate-generic-condition" if="generic.include">
-        <antcall target="general-connector-delivery">
-            <param name="connector-name" value="generic"/>
-        </antcall>
-        <antcall target="general-add-repository-connector">
-            <param name="connector-name" value="generic"/>
-            <param name="connector-label" value="Generic"/>
-            <param name="connector-class" value="org.apache.manifoldcf.crawler.connectors.generic.GenericConnector"/>
-        </antcall>
-        <antcall target="general-add-authority-connector">
-            <param name="connector-name" value="generic"/>
-            <param name="connector-label" value="Generic"/>
-            <param name="connector-class" value="org.apache.manifoldcf.authorities.authorities.generic.GenericAuthority"/>
-        </antcall>
-    </target>
-    
-    <target name="deliver-generic-connector-doc" depends="calculate-generic-doc-condition" if="generic-doc.include">
-        <antcall target="general-connector-doc-delivery">
-            <param name="connector-name" value="generic"/>
-        </antcall>
-    </target>
-
-    <target name="deliver-googledrive-connector" depends="calculate-googledrive-condition" if="googledrive.include">
-        <antcall target="general-connector-delivery">
-            <param name="connector-name" value="googledrive"/>
-        </antcall>
-        <antcall target="general-add-repository-connector">
-            <param name="connector-name" value="googledrive"/>
-            <param name="connector-label" value="GoogleDrive"/>
-            <param name="connector-class" value="org.apache.manifoldcf.crawler.connectors.googledrive.GoogleDriveRepositoryConnector"/>
-        </antcall>
-    </target>
-
-    <target name="deliver-googledrive-connector-doc" depends="calculate-googledrive-doc-condition" if="googledrive-doc.include">
-        <antcall target="general-connector-doc-delivery">
-            <param name="connector-name" value="googledrive"/>
-        </antcall>
-    </target>
-
-    <target name="deliver-jira-connector" depends="calculate-jira-condition" if="jira.include">
-        <antcall target="general-connector-delivery">
-            <param name="connector-name" value="jira"/>
-        </antcall>
-        <antcall target="general-add-repository-connector">
-            <param name="connector-name" value="jira"/>
-            <param name="connector-label" value="Jira"/>
-            <param name="connector-class" value="org.apache.manifoldcf.crawler.connectors.jira.JiraRepositoryConnector"/>
-        </antcall>
-        <antcall target="general-add-authority-connector">
-            <param name="connector-name" value="jira"/>
-            <param name="connector-label" value="Jira"/>
-            <param name="connector-class" value="org.apache.manifoldcf.authorities.authorities.jira.JiraAuthorityConnector"/>
-        </antcall>
-    </target>
-
-    <target name="deliver-jira-connector-doc" depends="calculate-jira-doc-condition" if="jira-doc.include">
-        <antcall target="general-connector-doc-delivery">
-            <param name="connector-name" value="jira"/>
-        </antcall>
-    </target>
-
-	
-    <target name="deliver-cmis-connector-doc" depends="calculate-cmis-doc-condition" if="cmis-doc.include">
-        <antcall target="general-connector-doc-delivery">
-            <param name="connector-name" value="cmis"/>
-        </antcall>
-    </target>
-
-    <target name="calculate-documentum-condition" depends="build-documentum-connector">
-        <available file="connectors/documentum/dist/lib" type="dir" property="documentum.exists"/>
-        <condition property="documentum.include">
-            <and>
-                <isset property="documentum.exists"/>
-                <isset property="downloaded"/>
-            </and>
-        </condition>
-    </target>
-
-    <target name="calculate-documentum-doc-condition" depends="doc-documentum-connector">
-        <available file="connectors/documentum/dist/doc" type="dir" property="documentum-doc.exists"/>
-        <condition property="documentum-doc.include">
-            <and>
-                <isset property="documentum-doc.exists"/>
-                <isset property="downloaded"/>
-            </and>
-        </condition>
-    </target>
-
-    <target name="deliver-documentum-connector" depends="calculate-documentum-condition" if="documentum.include">
-        <antcall target="general-connector-delivery">
-            <param name="connector-name" value="documentum"/>
-        </antcall>
-        <antcall target="general-add-authority-connector">
-            <param name="connector-name" value="documentum"/>
-            <param name="connector-label" value="Documentum"/>
-            <param name="connector-class" value="org.apache.manifoldcf.crawler.authorities.DCTM.AuthorityConnector"/>
-        </antcall>
-        <antcall target="general-add-repository-connector">
-            <param name="connector-name" value="documentum"/>
-            <param name="connector-label" value="Documentum"/>
-            <param name="connector-class" value="org.apache.manifoldcf.crawler.connectors.DCTM.DCTM"/>
-        </antcall>
-    </target>
-    
-    <target name="deliver-documentum-connector-doc" depends="calculate-documentum-doc-condition" if="documentum-doc.include">
-        <antcall target="general-connector-doc-delivery">
-            <param name="connector-name" value="documentum"/>
-        </antcall>
-    </target>
-
-    <target name="calculate-filenet-condition" depends="build-filenet-connector">
-        <available file="connectors/filenet/dist/lib" type="dir" property="filenet.exists"/>
-        <condition property="filenet.include">
-            <and>
-                <isset property="filenet.exists"/>
-                <isset property="downloaded"/>
-            </and>
-        </condition>
-    </target>
-
-    <target name="calculate-filenet-doc-condition" depends="doc-filenet-connector">
-        <available file="connectors/filenet/dist/doc" type="dir" property="filenet-doc.exists"/>
-        <condition property="filenet-doc.include">
-            <and>
-                <isset property="filenet-doc.exists"/>
-                <isset property="downloaded"/>
-            </and>
-        </condition>
-    </target>
-
-    <target name="deliver-filenet-connector" depends="calculate-filenet-condition" if="filenet.include">
-        <antcall target="general-connector-delivery">
-            <param name="connector-name" value="filenet"/>
-        </antcall>
-        <antcall target="general-add-repository-connector">
-            <param name="connector-name" value="filenet"/>
-            <param name="connector-label" value="FileNet"/>
-            <param name="connector-class" value="org.apache.manifoldcf.crawler.connectors.filenet.FilenetConnector"/>
-        </antcall>
-    </target>
-    
-    <target name="deliver-filenet-connector-doc" depends="calculate-filenet-doc-condition" if="filenet-doc.include">
-        <antcall target="general-connector-doc-delivery">
-            <param name="connector-name" value="filenet"/>
-        </antcall>
-    </target>
-
-    <target name="calculate-filesystem-condition" depends="build-filesystem-connector">
-        <available file="connectors/filesystem/dist/lib" type="dir" property="filesystem.exists"/>
-        <condition property="filesystem.include">
-            <and>
-                <isset property="filesystem.exists"/>
-                <isset property="downloaded"/>
-            </and>
-        </condition>
-    </target>
-
-    <target name="calculate-filesystem-doc-condition" depends="doc-filesystem-connector">
-        <available file="connectors/filesystem/dist/doc" type="dir" property="filesystem-doc.exists"/>
-        <condition property="filesystem-doc.include">
-            <and>
-                <isset property="filesystem-doc.exists"/>
-                <isset property="downloaded"/>
-            </and>
-        </condition>
-    </target>
-
-    <target name="deliver-filesystem-connector" depends="calculate-filesystem-condition" if="filesystem.include">
-        <antcall target="general-connector-delivery">
-            <param name="connector-name" value="filesystem"/>
-        </antcall>
-        <antcall target="general-add-repository-connector">
-            <param name="connector-name" value="filesystem"/>
-            <param name="connector-label" value="File system"/>
-            <param name="connector-class" value="org.apache.manifoldcf.crawler.connectors.filesystem.FileConnector"/>
-        </antcall>
-        <antcall target="general-add-output-connector">
-            <param name="connector-name" value="filesystem"/>
-            <param name="connector-label" value="File system"/>
-            <param name="connector-class" value="org.apache.manifoldcf.agents.output.filesystem.FileOutputConnector"/>
-        </antcall>
-    </target>
-    
-    <target name="deliver-filesystem-connector-doc" depends="calculate-filesystem-doc-condition" if="filesystem-doc.include">
-        <antcall target="general-connector-doc-delivery">
-            <param name="connector-name" value="filesystem"/>
-        </antcall>
-    </target>
-
-    <target name="calculate-gts-condition" depends="build-gts-connector">
-        <available file="connectors/gts/dist/lib" type="dir" property="gts.exists"/>
-        <condition property="gts.include">
-            <and>
-                <isset property="gts.exists"/>
-                <isset property="downloaded"/>
-            </and>
-        </condition>
-    </target>
-
-    <target name="calculate-gts-doc-condition" depends="doc-gts-connector">
-        <available file="connectors/gts/dist/doc" type="dir" property="gts-doc.exists"/>
-        <condition property="gts-doc.include">
-            <and>
-                <isset property="gts-doc.exists"/>
-                <isset property="downloaded"/>
-            </and>
-        </condition>
-    </target>
-
-    <target name="deliver-gts-connector" depends="calculate-gts-condition" if="gts.include">
-        <antcall target="general-connector-delivery">
-            <param name="connector-name" value="gts"/>
-        </antcall>
-        <antcall target="general-add-output-connector">
-            <param name="connector-name" value="gts"/>
-            <param name="connector-label" value="MetaCarta GTS"/>
-            <param name="connector-class" value="org.apache.manifoldcf.agents.output.gts.GTSConnector"/>
-        </antcall>
-    </target>
-    
-    <target name="deliver-gts-connector-doc" depends="calculate-gts-doc-condition" if="gts-doc.include">
-        <antcall target="general-connector-doc-delivery">
-            <param name="connector-name" value="gts"/>
-        </antcall>
-    </target>
-
-    <target name="calculate-jdbc-condition" depends="build-jdbc-connector">
-        <available file="connectors/jdbc/dist/lib" type="dir" property="jdbc.exists"/>
-        <condition property="jdbc.include">
-            <and>
-                <isset property="jdbc.exists"/>
-                <isset property="downloaded"/>
-            </and>
-        </condition>
-    </target>
-
-    <target name="calculate-hdfs-condition" depends="build-hdfs-connector">
-        <available file="connectors/hdfs/dist/lib" type="dir" property="hdfs.exists"/>
-        <condition property="hdfs.include">
-            <and>
-                <isset property="hdfs.exists"/>
-                <isset property="downloaded"/>
-            </and>
-        </condition>
-    </target>
-
-    <target name="calculate-hdfs-doc-condition" depends="doc-hdfs-connector">
-        <available file="connectors/hdfs/dist/doc" type="dir" property="hdfs-doc.exists"/>
-        <condition property="hdfs-doc.include">
-            <and>
-                <isset property="hdfs-doc.exists"/>
-                <isset property="downloaded"/>
-            </and>
-        </condition>
-    </target>
-
-    <target name="deliver-hdfs-connector" depends="calculate-hdfs-condition" if="hdfs.include">
-        <antcall target="general-connector-delivery">
-            <param name="connector-name" value="hdfs"/>
-        </antcall>
-        <antcall target="general-add-repository-connector">
-            <param name="connector-name" value="hdfs"/>
-            <param name="connector-label" value="HDFS"/>
-            <param name="connector-class" value="org.apache.manifoldcf.crawler.connectors.hdfs.HDFSRepositoryConnector"/>
-        </antcall>
-        <antcall target="general-add-output-connector">
-            <param name="connector-name" value="hdfs"/>
-            <param name="connector-label" value="HDFS"/>
-            <param name="connector-class" value="org.apache.manifoldcf.agents.output.hdfs.HDFSOutputConnector"/>
-        </antcall>
-    </target>
-
-    <target name="deliver-hdfs-connector-doc" depends="calculate-hdfs-doc-condition" if="hdfs-doc.include">
-        <antcall target="general-connector-doc-delivery">
-            <param name="connector-name" value="hdfs"/>
-        </antcall>
-    </target>
-
-    <target name="calculate-jdbc-doc-condition" depends="doc-jdbc-connector">
-        <available file="connectors/jdbc/dist/doc" type="dir" property="jdbc-doc.exists"/>
-        <condition property="jdbc-doc.include">
-            <and>
-                <isset property="jdbc-doc.exists"/>
-                <isset property="downloaded"/>
-            </and>
-        </condition>
-    </target>
-
-    <target name="deliver-jdbc-connector" depends="calculate-jdbc-condition" if="jdbc.include">
-        <antcall target="general-connector-delivery">
-            <param name="connector-name" value="jdbc"/>
-        </antcall>
-        <antcall target="general-add-repository-connector">
-            <param name="connector-name" value="jdbc"/>
-            <param name="connector-label" value="JDBC"/>
-            <param name="connector-class" value="org.apache.manifoldcf.crawler.connectors.jdbc.JDBCConnector"/>
-        </antcall>
-        <antcall target="general-add-authority-connector">
-            <param name="connector-name" value="jdbc"/>
-            <param name="connector-label" value="JDBC"/>
-            <param name="connector-class" value="org.apache.manifoldcf.authorities.authorities.jdbc.JDBCAuthority"/>
-        </antcall>
-    </target>
-    
-    <target name="deliver-jdbc-connector-doc" depends="calculate-jdbc-doc-condition" if="jdbc-doc.include">
-        <antcall target="general-connector-doc-delivery">
-            <param name="connector-name" value="jdbc"/>
-        </antcall>
-    </target>
-
-    <target name="calculate-jcifs-condition" depends="build-jcifs-connector">
-        <available file="connectors/jcifs/dist/lib" type="dir" property="jcifs.exists"/>
-        <condition property="jcifs.include">
-            <and>
-                <isset property="jcifs.exists"/>
-                <isset property="downloaded"/>
-            </and>
-        </condition>
-    </target>
-
-    <target name="calculate-jcifs-doc-condition" depends="doc-jcifs-connector">
-        <available file="connectors/jcifs/dist/doc" type="dir" property="jcifs-doc.exists"/>
-        <condition property="jcifs-doc.include">
-            <and>
-                <isset property="jcifs-doc.exists"/>
-                <isset property="downloaded"/>
-            </and>
-        </condition>
-    </target>
-
-    <target name="deliver-jcifs-connector" depends="calculate-jcifs-condition" if="jcifs.include">
-        <antcall target="general-connector-delivery">
-            <param name="connector-name" value="jcifs"/>
-        </antcall>
-        <antcall target="general-add-repository-connector">
-            <param name="connector-name" value="jcifs"/>
-            <param name="connector-label" value="Windows shares"/>
-            <param name="connector-class" value="org.apache.manifoldcf.crawler.connectors.sharedrive.SharedDriveConnector"/>
-        </antcall>
-    </target>
-    
-    <target name="deliver-jcifs-connector-doc" depends="calculate-jcifs-doc-condition" if="jcifs-doc.include">
-        <antcall target="general-connector-doc-delivery">
-            <param name="connector-name" value="jcifs"/>
-        </antcall>
-    </target>
-
-    <target name="calculate-livelink-condition" depends="build-livelink-connector">
-        <available file="connectors/livelink/dist/lib" type="dir" property="livelink.exists"/>
-        <condition property="livelink.include">
-            <and>
-                <isset property="livelink.exists"/>
-                <isset property="downloaded"/>
-            </and>
-        </condition>
-    </target>
-
-    <target name="calculate-livelink-doc-condition" depends="doc-livelink-connector">
-        <available file="connectors/livelink/dist/doc" type="dir" property="livelink-doc.exists"/>
-        <condition property="livelink-doc.include">
-            <and>
-                <isset property="livelink-doc.exists"/>
-                <isset property="downloaded"/>
-            </and>
-        </condition>
-    </target>
-
-    <target name="deliver-livelink-connector" depends="calculate-livelink-condition" if="livelink.include">
-        <antcall target="general-connector-delivery">
-            <param name="connector-name" value="livelink"/>
-        </antcall>
-        <antcall target="general-add-authority-connector">
-            <param name="connector-name" value="livelink"/>
-            <param name="connector-label" value="LiveLink"/>
-            <param name="connector-class" value="org.apache.manifoldcf.crawler.connectors.livelink.LivelinkAuthority"/>
-        </antcall>
-        <antcall target="general-add-repository-connector">
-            <param name="connector-name" value="livelink"/>
-            <param name="connector-label" value="LiveLink"/>
-            <param name="connector-class" value="org.apache.manifoldcf.crawler.connectors.livelink.LivelinkConnector"/>
-        </antcall>
-    </target>
-
-    <target name="deliver-livelink-connector-doc" depends="calculate-livelink-doc-condition" if="livelink-doc.include">
-        <antcall target="general-connector-doc-delivery">
-            <param name="connector-name" value="livelink"/>
-        </antcall>
-    </target>
-
-    <target name="calculate-solr-condition" depends="build-solr-connector">
-        <available file="connectors/solr/dist/lib" type="dir" property="solr.exists"/>
-        <condition property="solr.include">
-            <and>
-                <isset property="solr.exists"/>
-                <isset property="downloaded"/>
-            </and>
-        </condition>
-    </target>
-
-    <target name="calculate-solr-doc-condition" depends="doc-solr-connector">
-        <available file="connectors/solr/dist/doc" type="dir" property="solr-doc.exists"/>
-        <condition property="solr-doc.include">
-            <and>
-                <isset property="solr-doc.exists"/>
-                <isset property="downloaded"/>
-            </and>
-        </condition>
-    </target>
-
-    <target name="deliver-solr-connector" depends="calculate-solr-condition" if="solr.include">
-        <antcall target="general-connector-delivery">
-            <param name="connector-name" value="solr"/>
-        </antcall>
-        <antcall target="general-add-output-connector">
-            <param name="connector-name" value="solr"/>
-            <param name="connector-label" value="Solr"/>
-            <param name="connector-class" value="org.apache.manifoldcf.agents.output.solr.SolrConnector"/>
-        </antcall>
-    </target>
-    
-    <target name="deliver-solr-connector-doc" depends="calculate-solr-doc-condition" if="solr-doc.include">
-        <antcall target="general-connector-doc-delivery">
-            <param name="connector-name" value="solr"/>
-        </antcall>
-    </target>
-
-    <target name="setup-rabbitmq-connector" depends="build-framework" if="downloaded"/>
-	
-	<target name="build-rabbitmq-connector" depends="setup-rabbitmq-connector" if="downloaded">
-        <ant dir="connectors/rabbitmq" target="build"/>
-    </target>
-
-    <target name="calculate-rabbitmq-condition" depends="build-rabbitmq-connector">
-        <available file="connectors/rabbitmq/dist/lib" type="dir" property="rabbitmq.exists"/>
-        <condition property="rabbitmq.include">
-            <and>
-                <isset property="rabbitmq.exists"/>
-                <isset property="downloaded"/>
-            </and>
-        </condition>
-    </target>
-	
-    <target name="deliver-rabbitmq-connector" depends="calculate-rabbitmq-condition" if="rabbitmq.include">
-        <antcall target="general-connector-delivery">
-            <param name="connector-name" value="rabbitmq"/>
-        </antcall>
-        <antcall target="general-add-output-connector">
-            <param name="connector-name" value="rabbitmq"/>
-            <param name="connector-label" value="RabbitMQ"/>
-            <param name="connector-class" value="org.apache.manifoldcf.agents.output.rabbitmq.RabbitmqOutputConnector"/>
-        </antcall>
-    </target>
-	
-    <target name="calculate-memex-condition" depends="build-memex-connector">
-        <available file="connectors/memex/dist/lib" type="dir" property="memex.exists"/>
-        <condition property="memex.include">
-            <and>
-                <isset property="memex.exists"/>
-                <isset property="downloaded"/>
-            </and>
-        </condition>
-    </target>
-
-    <target name="calculate-memex-doc-condition" depends="doc-memex-connector">
-        <available file="connectors/memex/dist/doc" type="dir" property="memex-doc.exists"/>
-        <condition property="memex-doc.include">
-            <and>
-                <isset property="memex-doc.exists"/>
-                <isset property="downloaded"/>
-            </and>
-        </condition>
-    </target>
-
-    <target name="deliver-memex-connector" depends="calculate-memex-condition" if="memex.include">
-        <antcall target="general-connector-delivery">
-            <param name="connector-name" value="memex"/>
-        </antcall>
-        <antcall target="general-add-authority-connector">
-            <param name="connector-name" value="memex"/>
-            <param name="connector-label" value="Memex Patriarch"/>
-            <param name="connector-class" value="org.apache.manifoldcf.crawler.connectors.memex.MemexAuthority"/>
-        </antcall>
-        <antcall target="general-add-repository-connector">
-            <param name="connector-name" value="memex"/>
-            <param name="connector-label" value="Memex Patriarch"/>
-            <param name="connector-class" value="org.apache.manifoldcf.crawler.connectors.memex.MemexConnector"/>
-        </antcall>
-    </target>
-    
-    <target name="deliver-memex-connector-doc" depends="calculate-memex-doc-condition" if="memex-doc.include">
-        <antcall target="general-connector-doc-delivery">
-            <param name="connector-name" value="memex"/>
-        </antcall>
-    </target>
-
-    <target name="calculate-meridio-condition" depends="build-meridio-connector">
-        <available file="connectors/meridio/dist/lib" type="dir" property="meridio.exists"/>
-        <condition property="meridio.include">
-            <and>
-                <isset property="meridio.exists"/>
-                <isset property="downloaded"/>
-            </and>
-        </condition>
-    </target>
-
-    <target name="calculate-meridio-doc-condition" depends="doc-meridio-connector">
-        <available file="connectors/meridio/dist/doc" type="dir" property="meridio-doc.exists"/>
-        <condition property="meridio-doc.include">
-            <and>
-                <isset property="meridio-doc.exists"/>
-                <isset property="downloaded"/>
-            </and>
-        </condition>
-    </target>
-
-    <target name="deliver-meridio-connector" depends="calculate-meridio-condition" if="meridio.include">
-        <antcall target="general-connector-delivery">
-            <param name="connector-name" value="meridio"/>
-        </antcall>
-        <antcall target="general-add-authority-connector">
-            <param name="connector-name" value="meridio"/>
-            <param name="connector-label" value="Meridio"/>
-            <param name="connector-class" value="org.apache.manifoldcf.crawler.connectors.meridio.MeridioAuthority"/>
-        </antcall>
-        <antcall target="general-add-repository-connector">
-            <param name="connector-name" value="meridio"/>
-            <param name="connector-label" value="Meridio"/>
-            <param name="connector-class" value="org.apache.manifoldcf.crawler.connectors.meridio.MeridioConnector"/>
-        </antcall>
-    </target>
-    
-    <target name="deliver-meridio-connector-doc" depends="calculate-meridio-doc-condition" if="meridio-doc.include">
-        <antcall target="general-connector-doc-delivery">
-            <param name="connector-name" value="meridio"/>
-        </antcall>
-    </target>
-
-    <target name="calculate-opensearchserver-condition" depends="build-opensearchserver-connector">
-        <available file="connectors/opensearchserver/dist/lib" type="dir" property="opensearchserver.exists"/>
-        <condition property="opensearchserver.include">
-            <and>
-                <isset property="opensearchserver.exists"/>
-                <isset property="downloaded"/>
-            </and>
-        </condition>
-    </target>
-
-    <target name="calculate-opensearchserver-doc-condition" depends="doc-opensearchserver-connector">
-        <available file="connectors/opensearchserver/dist/doc" type="dir" property="opensearchserver-doc.exists"/>
-        <condition property="opensearchserver-doc.include">
-            <isset property="opensearchserver-doc.exists"/>
-        </condition>
-    </target>
-
-   <target name="deliver-opensearchserver-connector" depends="calculate-opensearchserver-condition" if="opensearchserver.include">
-        <antcall target="general-connector-delivery">
-            <param name="connector-name" value="opensearchserver"/>
-        </antcall>
-        <antcall target="general-add-output-connector">
-            <param name="connector-name" value="opensearchserver"/>
-            <param name="connector-label" value="OpenSearchServer"/>
-            <param name="connector-class" value="org.apache.manifoldcf.agents.output.opensearchserver.OpenSearchServerConnector"/>
-        </antcall>
-    </target>
-
-    <target name="deliver-opensearchserver-connector-doc" depends="calculate-opensearchserver-doc-condition" if="opensearchserver-doc.include">
-        <antcall target="general-connector-doc-delivery">
-            <param name="connector-name" value="opensearchserver"/>
-        </antcall>
-    </target>
-  
-
-    <target name="calculate-elasticsearch-condition" depends="build-elasticsearch-connector">
-        <available file="connectors/elasticsearch/dist/lib" type="dir" property="elasticsearch.exists"/>
-        <condition property="elasticsearch.include">
-            <and>
-                <isset property="elasticsearch.exists"/>
-                <isset property="downloaded"/>
-            </and>
-        </condition>
-    </target>
-
-    <target name="calculate-elasticsearch-testmaterials-condition" depends="calculate-elasticsearch-condition">
-        <available file="connectors/elasticsearch/test-materials-proprietary/elasticsearch-0.19.0" type="dir" property="elasticsearch-testmaterials.exists"/>
-        <condition property="elasticsearch-testmaterials.include">
-          <and>
-              <isset property="elasticsearch-testmaterials.exists"/>
-              <isset property="elasticsearch.include"/>
-          </and>
-        </condition>
-    </target>
-
-    <target name="calculate-elasticsearch-tests-condition" depends="calculate-elasticsearch-testmaterials-condition,calculate-elasticsearch-condition,calculate-cmis-condition">
-      <condition property="elasticsearch-tests.include">
-        <and>
-            <isset property="elasticsearch.include"/>
-            <isset property="elasticsearch-testmaterials.include"/>
-            <isset property="cmis.include"/>
-        </and>
-      </condition>
-    </target>
-
-    <target name="calculate-elasticsearch-doc-condition" depends="doc-elasticsearch-connector">
-        <available file="connectors/elasticsearch/dist/doc" type="dir" property="elasticsearch-doc.exists"/>
-        <condition property="elasticsearch-doc.include">
-            <and>
-                <isset property="elasticsearch-doc.exists"/>
-                <isset property="downloaded"/>
-            </and>
-        </condition>
-    </target>
-
-   <target name="deliver-elasticsearch-connector" depends="calculate-elasticsearch-condition" if="elasticsearch.include">
-        <antcall target="general-connector-delivery">
-            <param name="connector-name" value="elasticsearch"/>
-        </antcall>
-        <antcall target="general-add-output-connector">
-            <param name="connector-name" value="elasticsearch"/>
-            <param name="connector-label" value="ElasticSearch"/>
-            <param name="connector-class" value="org.apache.manifoldcf.agents.output.elasticsearch.ElasticSearchConnector"/>
-        </antcall>
-    </target>
-
-    <target name="deliver-elasticsearch-connector-doc" depends="calculate-elasticsearch-doc-condition" if="elasticsearch-doc.include">
-        <antcall target="general-connector-doc-delivery">
-            <param name="connector-name" value="elasticsearch"/>
-        </antcall>
-    </target>
-
-    <target name="calculate-nullauthority-condition" depends="build-nullauthority-connector">
-        <available file="connectors/nullauthority/dist/lib" type="dir" property="nullauthority.exists"/>
-        <condition property="nullauthority.include">
-            <and>
-                <isset property="nullauthority.exists"/>
-                <isset property="downloaded"/>
-            </and>
-        </condition>
-    </target>
-
-    <target name="calculate-nullauthority-doc-condition" depends="doc-nullauthority-connector">
-        <available file="connectors/nullauthority/dist/doc" type="dir" property="nullauthority-doc.exists"/>
-        <condition property="nullauthority-doc.include">
-            <and>
-                <isset property="nullauthority-doc.exists"/>
-                <isset property="downloaded"/>
-            </and>
-        </condition>
-    </target>
-
-    <target name="deliver-nullauthority-connector" depends="calculate-nullauthority-condition" if="nullauthority.include">
-        <antcall target="general-connector-delivery">
-            <param name="connector-name" value="nullauthority"/>
-        </antcall>
-        <antcall target="general-add-authority-connector">
-            <param name="connector-name" value="nullauthority"/>
-            <param name="connector-label" value="Null"/>
-            <param name="connector-class" value="org.apache.manifoldcf.authorities.authorities.nullauthority.NullAuthority"/>
-        </antcall>
-    </target>
-    
-    <target name="deliver-nullauthority-connector-doc" depends="calculate-nullauthority-doc-condition" if="nullauthority-doc.include">
-        <antcall target="general-connector-doc-delivery">
-            <param name="connector-name" value="nullauthority"/>
-        </antcall>
-    </target>
-
-    <target name="calculate-nulloutput-condition" depends="build-nulloutput-connector">
-        <available file="connectors/nulloutput/dist/lib" type="dir" property="nulloutput.exists"/>
-        <condition property="nulloutput.include">
-            <and>
-                <isset property="nulloutput.exists"/>
-                <isset property="downloaded"/>
-            </and>
-        </condition>
-    </target>
-
-    <target name="calculate-nulloutput-doc-condition" depends="doc-nulloutput-connector">
-        <available file="connectors/nulloutput/dist/doc" type="dir" property="nulloutput-doc.exists"/>
-        <condition property="nulloutput-doc.include">
-            <and>
-                <isset property="nulloutput-doc.exists"/>
-                <isset property="downloaded"/>
-            </and>
-        </condition>
-    </target>
-
-    <target name="deliver-nulloutput-connector" depends="calculate-nulloutput-condition" if="nulloutput.include">
-        <antcall target="general-connector-delivery">
-            <param name="connector-name" value="nulloutput"/>
-        </antcall>
-        <antcall target="general-add-output-connector">
-            <param name="connector-name" value="nulloutput"/>
-            <param name="connector-label" value="Null"/>
-            <param name="connector-class" value="org.apache.manifoldcf.agents.output.nullconnector.NullConnector"/>
-        </antcall>
-    </target>
-    
-    <target name="deliver-nulloutput-connector-doc" depends="calculate-nulloutput-doc-condition" if="nulloutput-doc.include">
-        <antcall target="general-connector-doc-delivery">
-            <param name="connector-name" value="nulloutput"/>
-        </antcall>
-    </target>
-
-    <target name="calculate-rss-condition" depends="build-rss-connector">
-        <available file="connectors/rss/dist/lib" type="dir" property="rss.exists"/>
-        <condition property="rss.include">
-            <and>
-                <isset property="rss.exists"/>
-                <isset property="downloaded"/>
-            </and>
-        </condition>
-    </target>
-
-    <target name="calculate-rss-doc-condition" depends="doc-rss-connector">
-        <available file="connectors/rss/dist/doc" type="dir" property="rss-doc.exists"/>
-        <condition property="rss-doc.include">
-            <and>
-                <isset property="rss-doc.exists"/>
-                <isset property="downloaded"/>
-            </and>
-        </condition>
-    </target>
-
-    <target name="deliver-rss-connector" depends="calculate-rss-condition" if="rss.include">
-        <antcall target="general-connector-delivery">
-            <param name="connector-name" value="rss"/>
-        </antcall>
-        <antcall target="general-add-repository-connector">
-            <param name="connector-name" value="rss"/>
-            <param name="connector-label" value="RSS"/>
-            <param name="connector-class" value="org.apache.manifoldcf.crawler.connectors.rss.RSSConnector"/>
-        </antcall>
-    </target>
-    
-    <target name="deliver-rss-connector-doc" depends="calculate-rss-doc-condition" if="rss-doc.include">
-        <antcall target="general-connector-doc-delivery">
-            <param name="connector-name" value="rss"/>
-        </antcall>
-    </target>
-
-    <target name="calculate-regexpmapper-condition" depends="build-regexp-mapper">
-        <available file="connectors/regexpmapper/dist/lib" type="dir" property="regexpmapper.exists"/>
-        <condition property="regexpmapper.include">
-            <and>
-                <isset property="regexpmapper.exists"/>
-                <isset property="downloaded"/>
-            </and>
-        </condition>
-    </target>
-
-    <target name="calculate-regexpmapper-doc-condition" depends="doc-regexp-mapper">
-        <available file="connectors/regexpmapper/dist/doc" type="dir" property="regexpmapper-doc.exists"/>
-        <condition property="regexpmapper-doc.include">
-            <and>
-                <isset property="regexpmapper-doc.exists"/>
-                <isset property="downloaded"/>
-            </and>
-        </condition>
-    </target>
-
-    <target name="deliver-regexp-mapper" depends="calculate-regexpmapper-condition" if="regexpmapper.include">
-        <antcall target="general-connector-delivery">
-            <param name="connector-name" value="regexpmapper"/>
-        </antcall>
-        <antcall target="general-add-mapping-connector">
-            <param name="connector-name" value="regexpmapper"/>
-            <param name="connector-label" value="Regular expression mapper"/>
-            <param name="connector-class" value="org.apache.manifoldcf.authorities.mappers.regexp.RegexpMapper"/>
-        </antcall>
-    </target>
-    
-    <target name="deliver-regexp-mapper-doc" depends="calculate-regexpmapper-doc-condition" if="regexpmapper-doc.include">
-        <antcall target="general-connector-doc-delivery">
-            <param name="connector-name" value="regexpmapper"/>
-        </antcall>
-    </target>
-
-    <target name="calculate-sharepoint-condition" depends="build-sharepoint-connector">
-        <available file="connectors/sharepoint/dist/lib" type="dir" property="sharepoint.exists"/>
-        <condition property="sharepoint.include">
-            <and>
-                <isset property="sharepoint.exists"/>
-                <isset property="downloaded"/>
-            </and>
-        </condition>
-    </target>
-
-    <target name="calculate-sharepoint-doc-condition" depends="doc-sharepoint-connector">
-        <available file="connectors/sharepoint/dist/doc" type="dir" property="sharepoint-doc.exists"/>
-        <condition property="sharepoint-doc.include">
-            <and>
-                <isset property="sharepoint-doc.exists"/>
-                <isset property="downloaded"/>
-            </and>
-        </condition>
-    </target>
-
-    <target name="deliver-sharepoint-connector" depends="calculate-sharepoint-condition" if="sharepoint.include">
-        <antcall target="general-connector-delivery">
-            <param name="connector-name" value="sharepoint"/>
-        </antcall>
-        <antcall target="general-add-repository-connector">
-            <param name="connector-name" value="sharepoint"/>
-            <param name="connector-label" value="SharePoint"/>
-            <param name="connector-class" value="org.apache.manifoldcf.crawler.connectors.sharepoint.SharePointRepository"/>
-        </antcall>
-        <antcall target="general-add-authority-connector">
-            <param name="connector-name" value="sharepoint"/>
-            <param name="connector-label" value="SharePoint/ActiveDirectory"/>
-            <param name="connector-class" value="org.apache.manifoldcf.authorities.authorities.sharepoint.SharePointADAuthority"/>
-        </antcall>
-        <antcall target="general-add-authority-connector">
-            <param name="connector-name" value="sharepoint"/>
-            <param name="connector-label" value="SharePoint/Native"/>
-            <param name="connector-class" value="org.apache.manifoldcf.authorities.authorities.sharepoint.SharePointAuthority"/>
-        </antcall>
-    </target>
-    
-    <target name="deliver-sharepoint-connector-doc" depends="calculate-sharepoint-doc-condition" if="sharepoint-doc.include">
-        <antcall target="general-connector-doc-delivery">
-            <param name="connector-name" value="sharepoint"/>
-        </antcall>
-    </target>
-
-    <target name="calculate-webcrawler-condition" depends="build-webcrawler-connector">
-        <available file="connectors/webcrawler/dist/lib" type="dir" property="webcrawler.exists"/>
-        <condition property="webcrawler.include">
-            <and>
-                <isset property="webcrawler.exists"/>
-                <isset property="downloaded"/>
-            </and>
-        </condition>
-    </target>
-
-    <target name="calculate-webcrawler-doc-condition" depends="doc-webcrawler-connector">
-        <available file="connectors/webcrawler/dist/doc" type="dir" property="webcrawler-doc.exists"/>
-        <condition property="webcrawler-doc.include">
-            <and>
-                <isset property="webcrawler-doc.exists"/>
-                <isset property="downloaded"/>
-            </and>
-        </condition>
-    </target>
-
-    <target name="deliver-webcrawler-connector" depends="calculate-webcrawler-condition" if="webcrawler.include">
-        <antcall target="general-connector-delivery">
-            <param name="connector-name" value="webcrawler"/>
-        </antcall>
-        <antcall target="general-add-repository-connector">
-            <param name="connector-name" value="webcrawler"/>
-            <param name="connector-label" value="Web"/>
-            <param name="connector-class" value="org.apache.manifoldcf.crawler.connectors.webcrawler.WebcrawlerConnector"/>
-        </antcall>
-    </target>
-    
-    <target name="deliver-webcrawler-connector-doc" depends="calculate-webcrawler-doc-condition" if="webcrawler-doc.include">
-        <antcall target="general-connector-doc-delivery">
-            <param name="connector-name" value="webcrawler"/>
-        </antcall>
-    </target>
-
-    <target name="calculate-wiki-condition" depends="build-wiki-connector">
-        <available file="connectors/wiki/dist/lib" type="dir" property="wiki.exists"/>
-        <condition property="wiki.include">
-            <and>
-                <isset property="wiki.exists"/>
-                <isset property="downloaded"/>
-            </and>
-        </condition>
-    </target>
-
-    <target name="calculate-wiki-doc-condition" depends="doc-wiki-connector">
-        <available file="connectors/wiki/dist/doc" type="dir" property="wiki-doc.exists"/>
-        <condition property="wiki-doc.include">
-            <and>
-                <isset property="wiki-doc.exists"/>
-                <isset property="downloaded"/>
-            </and>
-        </condition>
-    </target>
-
-    <target name="deliver-wiki-connector" depends="calculate-wiki-condition" if="wiki.include">
-        <antcall target="general-connector-delivery">
-            <param name="connector-name" value="wiki"/>
-        </antcall>
-        <antcall target="general-add-repository-connector">
-            <param name="connector-name" value="wiki"/>
-            <param name="connector-label" value="Wiki"/>
-            <param name="connector-class" value="org.apache.manifoldcf.crawler.connectors.wiki.WikiConnector"/>
-        </antcall>
-    </target>
-    
-    <target name="deliver-wiki-connector-doc" depends="calculate-wiki-doc-condition" if="wiki-doc.include">
-        <antcall target="general-connector-doc-delivery">
-            <param name="connector-name" value="wiki"/>
-        </antcall>
-    </target>
-
-    <target name="calculate-filesystem-tests-condition" depends="calculate-filesystem-condition,calculate-nulloutput-condition">
-      <condition property="filesystem-tests.include">
-        <and>
-            <isset property="filesystem.include"/>
-            <isset property="nulloutput.include"/>
-        </and>
-      </condition>
-    </target>
-
-    <target name="calculate-hdfs-tests-condition" depends="calculate-hdfs-condition,calculate-nulloutput-condition">
-      <condition property="hdfs-tests.include">
-        <and>
-            <isset property="hdfs.include"/>
-            <isset property="nulloutput.include"/>
-        </and>
-      </condition>
-    </target>
-
-	<target name="calculate-jcifs-tests-condition" depends="calculate-jcifs-condition,calculate-nulloutput-condition">
-      <condition property="jcifs-tests.include">
-        <and>
-            <isset property="jcifs.include"/>
-            <isset property="nulloutput.include"/>
-        </and>
-      </condition>
-    </target>
-
-    <target name="calculate-jdbc-tests-condition" depends="calculate-jdbc-condition,calculate-nulloutput-condition">
-      <condition property="jdbc-tests.include">
-        <and>
-            <isset property="jdbc.include"/>
-            <isset property="nulloutput.include"/>
-        </and>
-      </condition>
-    </target>
-
-    <target name="calculate-activedirectory-tests-condition" depends="calculate-activedirectory-condition">
-      <condition property="activedirectory-tests.include">
-        <and>
-            <isset property="activedirectory.include"/>
-        </and>
-      </condition>
-    </target>
-
-    <target name="calculate-ldap-tests-condition" depends="calculate-ldap-condition">
-      <condition property="ldap-tests.include">
-        <and>
-            <isset property="ldap.include"/>
-        </and>
-      </condition>
-    </target>
-
-    <target name="calculate-solr-tests-condition" depends="calculate-filesystem-condition,calculate-solr-condition">
-      <condition property="solr-tests.include">
-        <and>
-            <isset property="filesystem.include"/>
-            <isset property="solr.include"/>
-        </and>
-      </condition>
-    </target>
-
-    <target name="calculate-gts-tests-condition" depends="calculate-filesystem-condition,calculate-gts-condition">
-      <condition property="gts-tests.include">
-        <and>
-            <isset property="filesystem.include"/>
-            <isset property="gts.include"/>
-        </and>
-      </condition>
-    </target>
-
-    <target name="calculate-opensearchserver-tests-condition" depends="calculate-filesystem-condition,calculate-opensearchserver-condition">
-      <condition property="opensearchserver-tests.include">
-        <and>
-            <isset property="filesystem.include"/>
-            <isset property="opensearchserver.include"/>
-        </and>
-      </condition>
-    </target>
-
-    <target name="calculate-rss-tests-condition" depends="calculate-rss-condition,calculate-nulloutput-condition">
-      <condition property="rss-tests.include">
-        <and>
-            <isset property="rss.include"/>
-            <isset property="nulloutput.include"/>
-        </and>
-      </condition>
-    </target>
-
-    <target name="calculate-sharepoint-tests-condition" depends="calculate-sharepoint-condition,calculate-nulloutput-condition">
-      <condition property="sharepoint-tests.include">
-        <and>
-            <isset property="sharepoint.include"/>
-            <isset property="nulloutput.include"/>
-        </and>
-      </condition>
-    </target>
-    
-    <target name="calculate-alfresco-tests-condition" depends="calculate-alfresco-testmaterials-condition,calculate-nulloutput-condition">
-      <condition property="alfresco-tests.include">
-        <and>
-            <isset property="alfresco-testmaterials.include"/>
-            <isset property="nulloutput.include"/>
-        </and>
-      </condition>
-    </target>
-
-    <target name="calculate-cmis-tests-condition" depends="calculate-cmis-condition,calculate-nulloutput-condition">
-      <condition property="cmis-tests.include">
-        <and>
-            <isset property="cmis.include"/>
-            <isset property="nulloutput.include"/>
-        </and>
-      </condition>
-    </target>
-
-    <target name="calculate-webcrawler-tests-condition" depends="calculate-webcrawler-condition,calculate-nulloutput-condition">
-      <condition property="webcrawler-tests.include">
-        <and>
-            <isset property="webcrawler.include"/>
-            <isset property="nulloutput.include"/>
-        </and>
-      </condition>
-    </target>
-
-    <target name="calculate-wiki-tests-condition" depends="calculate-wiki-condition,calculate-nulloutput-condition">
-      <condition property="wiki-tests.include">
-        <and>
-            <isset property="wiki.include"/>
-            <isset property="nulloutput.include"/>
-        </and>
-      </condition>
-    </target>
-
-    <target name="run-activedirectory-UI-tests-derby" depends="build-tests-framework,build-tests-activedirectory-connector,calculate-activedirectory-tests-condition" if="activedirectory-tests.include">
-        <ant dir="tests/activedirectory" target="run-UI-derby"/>
-    </target>
-
-    <target name="run-ldap-UI-tests-derby" depends="build-tests-framework,build-tests-ldap-connector,calculate-ldap-tests-condition" if="ldap-tests.include">
-        <ant dir="tests/ldap" target="run-UI-derby"/>
-    </target>
-
-    <target name="run-filesystem-tests-derby" depends="build-tests-framework,build-tests-filesystem-connector,build-tests-nulloutput-connector,calculate-filesystem-tests-condition" if="filesystem-tests.include">
-        <ant dir="tests/filesystem" target="run-derby"/>
-    </target>
-
-    <target name="run-filesystem-UI-tests-derby" depends="build-tests-framework,build-tests-filesystem-connector,build-tests-nulloutput-connector,calculate-filesystem-tests-condition" if="filesystem-tests.include">
-        <ant dir="tests/filesystem" target="run-UI-derby"/>
-    </target>
-
-    <target name="run-filesystem-loadtests-derby" depends="build-tests-framework,build-tests-filesystem-connector,build-tests-nulloutput-connector,calculate-filesystem-tests-condition" if="filesystem-tests.include">
-        <ant dir="tests/filesystem" target="run-load-derby"/>
-    </target>
-
-    <target name="run-hdfs-UI-tests-derby" depends="build-tests-framework,build-tests-hdfs-connector,build-tests-nulloutput-connector,calculate-hdfs-tests-condition" if="hdfs-tests.include">
-        <ant dir="tests/hdfs" target="run-UI-derby"/>
-    </target>
-
-    <target name="run-jcifs-UI-tests-derby" depends="build-tests-framework,build-tests-jcifs-connector,build-tests-nulloutput-connector,calculate-jcifs-tests-condition" if="jcifs-tests.include">
-        <ant dir="tests/jcifs" target="run-UI-derby"/>
-    </target>
-
-    <target name="run-jdbc-UI-tests-derby" depends="build-tests-framework,build-tests-jdbc-connector,build-tests-nulloutput-connector,calculate-jdbc-tests-condition" if="jdbc-tests.include">
-        <ant dir="tests/jdbc" target="run-UI-derby"/>
-    </target>
-
-    <target name="run-solr-tests-derby" depends="build-tests-framework,build-tests-filesystem-connector,build-tests-solr-connector,calculate-solr-tests-condition" if="solr-tests.include">
-        <ant dir="tests/solr" target="run-derby"/>
-    </target>
-
-    <target name="run-solr-UI-tests-derby" depends="build-tests-framework,build-tests-solr-connector,build-tests-filesystem-connector,calculate-solr-tests-condition" if="solr-tests.include">
-        <ant dir="tests/solr" target="run-UI-derby"/>
-    </target>
-
-    <target name="run-gts-UI-tests-derby" depends="build-tests-framework,build-tests-filesystem-connector,build-tests-gts-connector,calculate-gts-tests-condition" if="gts-tests.include">
-        <ant dir="tests/gts" target="run-UI-derby"/>
-    </target>
-
-    <target name="run-opensearchserver-UI-tests-derby" depends="build-tests-framework,build-tests-filesystem-connector,build-tests-opensearchserver-connector,calculate-opensearchserver-tests-condition" if="opensearchserver-tests.include">
-        <ant dir="tests/opensearchserver" target="run-UI-derby"/>
-    </target>
-
-    <target name="run-rss-UI-tests-derby" depends="build-tests-framework,build-tests-rss-connector,build-tests-nulloutput-connector,calculate-rss-tests-condition" if="rss-tests.include">
-        <ant dir="tests/rss" target="run-UI-derby"/>
-=======
->>>>>>> 4a5b9044
     </target>
 
     <target name="build-tests-webcrawler-connector" depends="setup-webcrawler-connector,setup-webcrawler-connector-tests" if="downloaded">
@@ -3100,62 +1312,7 @@
         <ant dir="framework" target="clean"/>
     </target>
 
-<<<<<<< HEAD
-    <target name="run-tests-open-connectors" depends="run-tests-activedirectory-connector,run-tests-ldap-connector,run-tests-alfresco-connector,run-tests-cmis-connector,run-tests-filesystem-connector,run-tests-nullauthority-connector,run-tests-nulloutput-connector,run-tests-rss-connector,run-tests-solr-connector,run-tests-webcrawler-connector,run-tests-wiki-connector,run-tests-jdbc-connector,run-tests-hdfs-connector"/>
-    <target name="run-tests-lgpl-connectors" depends="run-tests-jcifs-connector"/>
-    <target name="run-tests-proprietary-connectors" depends="run-tests-documentum-connector,run-tests-filenet-connector,run-tests-livelink-connector,run-tests-memex-connector,run-tests-meridio-connector,run-tests-sharepoint-connector"/>
-
-    <target name="run-tests-derby-open-connectors" depends="run-tests-derby-activedirectory-connector,run-tests-derby-ldap-connector,run-tests-derby-alfresco-connector,run-tests-derby-cmis-connector,run-tests-derby-filesystem-connector,run-tests-derby-hdfs-connector,run-tests-derby-nullauthority-connector,run-tests-derby-nulloutput-connector,run-tests-derby-rss-connector,run-tests-derby-solr-connector,run-tests-derby-webcrawler-connector,run-tests-derby-wiki-connector,run-tests-derby-jdbc-connector"/>
-    <target name="run-tests-derby-lgpl-connectors" depends="run-tests-derby-jcifs-connector"/>
-    <target name="run-tests-derby-proprietary-connectors" depends="run-tests-derby-documentum-connector,run-tests-derby-filenet-connector,run-tests-derby-livelink-connector,run-tests-derby-memex-connector,run-tests-derby-meridio-connector,run-tests-derby-sharepoint-connector"/>
-    
-    <target name="end-to-end-tests-derby" depends="run-filesystem-tests-derby,run-webcrawler-tests-derby,run-rss-tests-derby,run-solr-tests-derby,run-wiki-tests-derby,run-alfresco-tests-derby,run-cmis-tests-derby,run-sharepoint-tests-derby"/>
-
-    <target name="run-tests-postgresql-open-connectors" depends="run-tests-postgresql-activedirectory-connector,run-tests-postgresql-ldap-connector,run-tests-postgresql-alfresco-connector,run-tests-postgresql-cmis-connector,run-tests-postgresql-filesystem-connector,run-tests-postgresql-hdfs-connector,run-tests-postgresql-nullauthority-connector,run-tests-postgresql-nulloutput-connector,run-tests-postgresql-rss-connector,run-tests-postgresql-solr-connector,run-tests-postgresql-webcrawler-connector,run-tests-postgresql-wiki-connector,run-tests-postgresql-jdbc-connector,run-tests-postgresql-opensearchserver-connector,run-tests-postgresql-elasticsearch-connector"/>
-    <target name="run-tests-postgresql-lgpl-connectors" depends="run-tests-postgresql-jcifs-connector"/>
-    <target name="run-tests-postgresql-proprietary-connectors" depends="run-tests-postgresql-documentum-connector,run-tests-postgresql-filenet-connector,run-tests-postgresql-livelink-connector,run-tests-postgresql-memex-connector,run-tests-postgresql-meridio-connector,run-tests-postgresql-sharepoint-connector"/>
-    
-    <target name="end-to-end-tests-postgresql" depends="run-filesystem-tests-postgresql,run-hdfs-tests-postgresql,run-webcrawler-tests-postgresql,run-wiki-tests-postgresql,run-alfresco-tests-postgresql,run-cmis-tests-postgresql,run-sharepoint-tests-postgresql"/>
-
-    <target name="run-tests-mysql-open-connectors" depends="run-tests-mysql-activedirectory-connector,run-tests-mysql-ldap-connector,run-tests-mysql-alfresco-connector,run-tests-mysql-cmis-connector,run-tests-mysql-filesystem-connector,run-tests-mysql-hdfs-connector,run-tests-mysql-nullauthority-connector,run-tests-mysql-nulloutput-connector,run-tests-mysql-rss-connector,run-tests-mysql-solr-connector,run-tests-mysql-webcrawler-connector,run-tests-mysql-wiki-connector,run-tests-mysql-jdbc-connector,run-tests-mysql-opensearchserver-connector,run-tests-mysql-elasticsearch-connector"/>
-    <target name="run-tests-mysql-lgpl-connectors" depends="run-tests-mysql-jcifs-connector"/>
-    <target name="run-tests-mysql-proprietary-connectors" depends="run-tests-mysql-documentum-connector,run-tests-mysql-filenet-connector,run-tests-mysql-livelink-connector,run-tests-mysql-memex-connector,run-tests-mysql-meridio-connector,run-tests-mysql-sharepoint-connector"/>
-    
-    <target name="end-to-end-tests-mysql" depends="run-filesystem-tests-mysql,run-hdfs-tests-mysql,run-webcrawler-tests-mysql,run-wiki-tests-mysql,run-alfresco-tests-mysql,run-cmis-tests-mysql,run-sharepoint-tests-mysql"/>
-
-    <target name="run-tests-HSQLDB-open-connectors" depends="run-tests-HSQLDB-activedirectory-connector,run-tests-HSQLDB-ldap-connector,run-tests-HSQLDB-alfresco-connector,run-tests-HSQLDB-cmis-connector,run-tests-HSQLDB-filesystem-connector,run-tests-HSQLDB-hdfs-connector,run-tests-HSQLDB-nullauthority-connector,run-tests-HSQLDB-nulloutput-connector,run-tests-HSQLDB-rss-connector,run-tests-HSQLDB-solr-connector,run-tests-HSQLDB-webcrawler-connector,run-tests-HSQLDB-wiki-connector,run-tests-HSQLDB-jdbc-connector,run-tests-HSQLDB-opensearchserver-connector,run-tests-HSQLDB-elasticsearch-connector"/>
-    <target name="run-tests-HSQLDB-lgpl-connectors" depends="run-tests-HSQLDB-jcifs-connector"/>
-    <target name="run-tests-HSQLDB-proprietary-connectors" depends="run-tests-HSQLDB-documentum-connector,run-tests-HSQLDB-filenet-connector,run-tests-HSQLDB-livelink-connector,run-tests-HSQLDB-memex-connector,run-tests-HSQLDB-meridio-connector,run-tests-HSQLDB-sharepoint-connector"/>
-    
-    <target name="end-to-end-tests-HSQLDB" depends="run-filesystem-tests-HSQLDB,run-hdfs-tests-HSQLDB,run-rss-tests-HSQLDB,run-wiki-tests-HSQLDB,run-alfresco-tests-HSQLDB,run-cmis-tests-HSQLDB,run-sharepoint-tests-HSQLDB"/>
-
-    <target name="end-to-end-loadtests-derby" depends="run-filesystem-loadtests-derby,run-rss-loadtests-derby,run-wiki-loadtests-derby,run-alfresco-loadtests-derby,run-cmis-loadtests-derby,run-sharepoint-loadtests-derby"/>
-
-    <target name="end-to-end-loadtests-postgresql" depends="run-filesystem-loadtests-postgresql,run-hdfs-loadtests-postgresql,run-rss-loadtests-postgresql,run-wiki-loadtests-postgresql,run-alfresco-loadtests-postgresql,run-cmis-loadtests-postgresql,run-sharepoint-loadtests-postgresql"/>
-
-    <target name="end-to-end-loadtests-mysql" depends="run-filesystem-loadtests-mysql,run-hdfs-loadtests-mysql,run-rss-loadtests-mysql,run-wiki-loadtests-mysql,run-alfresco-loadtests-mysql,run-cmis-loadtests-mysql,run-sharepoint-loadtests-mysql"/>
-
-    <target name="end-to-end-loadtests-HSQLDB" depends="run-filesystem-loadtests-HSQLDB,run-hdfs-loadtests-HSQLDB,run-rss-loadtests-HSQLDB,run-wiki-loadtests-HSQLDB,run-alfresco-loadtests-HSQLDB,run-cmis-loadtests-HSQLDB,run-sharepoint-loadtests-HSQLDB"/>
-
-    <target name="deliver-open-connectors" depends="deliver-generic-connector,deliver-jira-connector,deliver-googledrive-connector,deliver-dropbox-connector,deliver-nullauthority-connector,deliver-activedirectory-connector,deliver-ldap-connector,deliver-alfresco-connector,deliver-cmis-connector,deliver-filesystem-connector,deliver-hdfs-connector,deliver-rss-connector,deliver-webcrawler-connector,deliver-wiki-connector,deliver-jdbc-connector"/>
-    <target name="deliver-open-connectors-doc" depends="deliver-generic-connector-doc,deliver-jira-connector-doc,deliver-googledrive-connector-doc,deliver-dropbox-connector-doc,deliver-nullauthority-connector-doc,deliver-activedirectory-connector-doc,deliver-ldap-connector-doc,deliver-alfresco-connector-doc,deliver-cmis-connector-doc,deliver-filesystem-connector-doc,deliver-hdfs-connector-doc,deliver-rss-connector-doc,deliver-webcrawler-connector-doc,deliver-wiki-connector-doc,deliver-jdbc-connector-doc"/>
-
-    <target name="deliver-output-connectors" depends="deliver-gts-connector,deliver-solr-connector,deliver-nulloutput-connector,deliver-opensearchserver-connector,deliver-elasticsearch-connector,deliver-rabbitmq-connector"/>
-    <target name="deliver-output-connectors-doc" depends="deliver-gts-connector-doc,deliver-solr-connector-doc,deliver-nulloutput-connector-doc,deliver-opensearchserver-connector-doc,deliver-elasticsearch-connector-doc"/>
-    
-    <target name="deliver-mapping-connectors" depends="deliver-regexp-mapper"/>
-    <target name="deliver-mapping-connectors-doc" depends="deliver-regexp-mapper-doc"/>
-    
-    <target name="deliver-lgpl-connectors" depends="deliver-jcifs-connector"/>
-    <target name="deliver-lgpl-connectors-doc" depends="deliver-jcifs-connector-doc"/>
-    
-    <target name="deliver-proprietary-connectors" depends="deliver-documentum-connector,deliver-filenet-connector,deliver-livelink-connector,deliver-memex-connector,deliver-meridio-connector,deliver-sharepoint-connector"/>
-    <target name="deliver-proprietary-connectors-doc" depends="deliver-documentum-connector-doc,deliver-filenet-connector-doc,deliver-livelink-connector-doc,deliver-memex-connector-doc,deliver-meridio-connector-doc,deliver-sharepoint-connector-doc"/>
-
-    <target name="build" depends="deliver-framework,deliver-open-connectors,deliver-output-connectors,deliver-mapping-connectors,deliver-lgpl-connectors,deliver-proprietary-connectors"/>
-=======
     <target name="build" depends="deliver-connectors"/>
->>>>>>> 4a5b9044
     <target name="tmpclean" depends="cleanup-afterbuild"/>
     <target name="buildcln" depends="build,tmpclean"/>
     <target name="javadoc" depends="deliver-connectors-doc"/>
@@ -4197,17 +2354,6 @@
         </antcall>
     </target>
 
-	<target name="download-rabbitmq-client">
-        <mkdir dir="lib"/>
-        <antcall target="download-via-maven">
-			<param name="target" value="lib"/>
-            <param name="project-path" value="com/rabbitmq"/>
-            <param name="artifact-version" value="3.1.4"/>
-            <param name="artifact-name" value="amqp-client"/>
-            <param name="artifact-type" value="jar"/>
-        </antcall>
-    </target>
-	
    <target name="download-google-api-client">
         <mkdir dir="lib"/>
         <antcall target="download-via-maven">
@@ -4372,11 +2518,7 @@
         </antcall>
     </target>
     
-<<<<<<< HEAD
-    <target name="make-core-deps" depends="download-jira-client,download-google-api-client,download-dropbox-client,download-solrj,download-zookeeper,download-httpcomponents,download-json,download-hsqldb,download-xerces,download-commons,download-elasticsearch-plugin,download-solr-plugins,download-sharepoint-plugins,download-jstl,download-xmlgraphics-commons,download-wstx-asl,download-xmlsec,download-xml-apis,download-wss4j,download-velocity,download-streambuffer,download-stax,download-servlet-api,download-xml-resolver,download-osgi,download-opensaml,download-mimepull,download-mail,download-log4j,download-junit,download-jaxws,download-glassfish,download-jaxb,download-tomcat,download-h2,download-h2-support,download-geronimo-specs,download-fop,download-derby,download-postgresql,download-axis,download-saaj,download-wsdl4j,download-castor,download-jetty,download-slf4j,download-xalan,download-activation,download-avalon-framework,download-poi,download-chemistry,download-ecj,download-hadoop,download-rabbitmq-client">
-=======
     <target name="make-core-deps" depends="download-jira-client,download-google-api-client,download-dropbox-client,download-solrj,download-zookeeper,download-httpcomponents,download-json,download-hsqldb,download-xerces,download-commons,download-elasticsearch-plugin,download-solr-plugins,download-sharepoint-plugins,download-jstl,download-xmlgraphics-commons,download-wstx-asl,download-xmlsec,download-xml-apis,download-wss4j,download-velocity,download-streambuffer,download-stax,download-servlet-api,download-xml-resolver,download-osgi,download-opensaml,download-mimepull,download-mail,download-log4j,download-junit,download-jaxws,download-glassfish,download-jaxb,download-tomcat,download-h2,download-h2-support,download-geronimo-specs,download-fop,download-derby,download-postgresql,download-axis,download-saaj,download-wsdl4j,download-castor,download-jetty,download-slf4j,download-xalan,download-activation,download-avalon-framework,download-poi,download-chemistry,download-ecj,download-hadoop,download-protobuf">
->>>>>>> 4a5b9044
         <copy todir="lib">
             <fileset dir="lib-license" includes="*.txt"/>
         </copy>
@@ -4404,39 +2546,7 @@
 
     <target name="download-proprietary-dependencies" depends="download-mysql,download-jtds"/>
     
-<<<<<<< HEAD
-    <target name="make-deps" depends="download-proprietary-dependencies">
-        <ant dir="connectors/alfresco" target="download-dependencies"/>
-        <ant dir="connectors/cmis" target="download-dependencies"/>
-        <ant dir="connectors/generic" target="download-dependencies"/>
-        <ant dir="connectors/dropbox" target="download-dependencies"/>
-        <ant dir="connectors/googledrive" target="download-dependencies"/>
-        <ant dir="connectors/jira" target="download-dependencies"/>
-        <ant dir="connectors/activedirectory" target="download-dependencies"/>
-        <ant dir="connectors/ldap" target="download-dependencies"/>
-        <ant dir="connectors/documentum" target="download-dependencies"/>
-        <ant dir="connectors/filenet" target="download-dependencies"/>
-        <ant dir="connectors/filesystem" target="download-dependencies"/>
-        <ant dir="connectors/gts" target="download-dependencies"/>
-        <ant dir="connectors/hdfs" target="download-dependencies"/>
-        <ant dir="connectors/jcifs" target="download-dependencies"/>
-        <ant dir="connectors/jdbc" target="download-dependencies"/>
-        <ant dir="connectors/livelink" target="download-dependencies"/>
-		<ant dir="connectors/rabbitmq" target="download-dependencies"/>
-        <ant dir="connectors/solr" target="download-dependencies"/>
-        <ant dir="connectors/memex" target="download-dependencies"/>
-        <ant dir="connectors/meridio" target="download-dependencies"/>
-        <ant dir="connectors/opensearchserver" target="download-dependencies"/>
-        <ant dir="connectors/elasticsearch" target="download-dependencies"/>
-        <ant dir="connectors/nullauthority" target="download-dependencies"/>
-        <ant dir="connectors/nulloutput" target="download-dependencies"/>
-        <ant dir="connectors/rss" target="download-dependencies"/>
-        <ant dir="connectors/sharepoint" target="download-dependencies"/>
-        <ant dir="connectors/webcrawler" target="download-dependencies"/>
-        <ant dir="connectors/wiki" target="download-dependencies"/>
-=======
     <target name="make-deps" depends="download-proprietary-dependencies,download-connectors-dependencies">
->>>>>>> 4a5b9044
         <ant dir="site" target="download-dependencies"/>
     </target>
 
@@ -4450,39 +2560,7 @@
         <delete dir="lib"/>
     </target>
 
-<<<<<<< HEAD
-    <target name="clean-deps" depends="download-proprietary-cleanup">
-        <ant dir="connectors/alfresco" target="download-cleanup"/>
-        <ant dir="connectors/cmis" target="download-cleanup"/>
-        <ant dir="connectors/generic" target="download-cleanup"/>        
-        <ant dir="connectors/dropbox" target="download-cleanup"/>        
-        <ant dir="connectors/googledrive" target="download-cleanup"/>
-        <ant dir="connectors/jira" target="download-cleanup"/>
-        <ant dir="connectors/activedirectory" target="download-cleanup"/>
-        <ant dir="connectors/ldap" target="download-cleanup"/>
-        <ant dir="connectors/documentum" target="download-cleanup"/>
-        <ant dir="connectors/filenet" target="download-cleanup"/>
-        <ant dir="connectors/filesystem" target="download-cleanup"/>
-        <ant dir="connectors/gts" target="download-cleanup"/>
-        <ant dir="connectors/hdfs" target="download-cleanup"/>
-        <ant dir="connectors/jcifs" target="download-cleanup"/>
-        <ant dir="connectors/jdbc" target="download-cleanup"/>
-        <ant dir="connectors/livelink" target="download-cleanup"/>
-        <ant dir="connectors/rabbitmq" target="download-cleanup"/>
-        <ant dir="connectors/solr" target="download-cleanup"/>
-        <ant dir="connectors/memex" target="download-cleanup"/>
-        <ant dir="connectors/meridio" target="download-cleanup"/>
-        <ant dir="connectors/opensearchserver" target="download-cleanup"/>
-        <ant dir="connectors/elasticsearch" target="download-cleanup"/>
-        <ant dir="connectors/nullauthority" target="download-cleanup"/>
-        <ant dir="connectors/nulloutput" target="download-cleanup"/>
-        <ant dir="connectors/rss" target="download-cleanup"/>
-        <ant dir="connectors/sharepoint" target="download-cleanup"/>
-        <ant dir="connectors/webcrawler" target="download-cleanup"/>
-        <ant dir="connectors/wiki" target="download-cleanup"/>
-=======
     <target name="clean-deps" depends="download-proprietary-cleanup,cleanup-connectors-dependencies">
->>>>>>> 4a5b9044
         <ant dir="site" target="download-cleanup"/>
     </target>
     

--- conflicted
+++ resolved
@@ -1555,15 +1555,6 @@
         <antcall target="download-via-maven"><param name="target" value="lib"/>
             <param name="project-path" value="com/sun/xml/bind"/>
             <param name="artifact-version" value="${jaxb-impl.version}"/>
-<<<<<<< HEAD
-=======
-            <param name="artifact-name" value="jaxb-xjc"/>
-            <param name="artifact-type" value="jar"/>
-        </antcall>
-        <antcall target="download-via-maven"><param name="target" value="lib"/>
-            <param name="project-path" value="org/glassfish/jaxb"/>
-            <param name="artifact-version" value="${jaxb-glassfish.version}"/>
->>>>>>> 18eefadb
             <param name="artifact-name" value="jaxb-core"/>
             <param name="artifact-type" value="jar"/>
         </antcall>

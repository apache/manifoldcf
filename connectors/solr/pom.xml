--- conflicted
+++ resolved
@@ -216,28 +216,6 @@
       <artifactId>httpclient</artifactId>
       <version>${httpcomponent.httpclient.version}</version>
     </dependency>
-<<<<<<< HEAD
-
-      <dependency>
-          <groupId>junit</groupId>
-          <artifactId>junit</artifactId>
-          <version>${junit.version}</version>
-          <scope>test</scope>
-      </dependency>
-
-      <dependency>
-          <groupId>org.powermock</groupId>
-          <artifactId>powermock-module-junit4</artifactId>
-          <version>${powerMock.version}</version>
-          <scope>test</scope>
-      </dependency>
-      <dependency>
-          <groupId>org.powermock</groupId>
-          <artifactId>powermock-api-mockito</artifactId>
-          <version>${powerMock.version}</version>
-          <scope>test</scope>
-      </dependency>
-=======
     <dependency>
       <groupId>org.slf4j</groupId>
       <artifactId>slf4j-api</artifactId>
@@ -396,6 +374,5 @@
       <scope>test</scope>
     </dependency>
 
->>>>>>> 4a5b9044
   </dependencies>
 </project>